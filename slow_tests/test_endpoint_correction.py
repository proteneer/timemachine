from jax.config import config

config.update("jax_enable_x64", True)
import jax

import copy
import functools

from rdkit import Chem
from timemachine.fe import endpoint_correction
from timemachine.integrator import langevin_coefficients
from timemachine.potentials import bonded
from timemachine import constants
import numpy as np

from pathlib import Path
<<<<<<< HEAD
from timemachine.ff.handlers.deserialize import deserialize_handlers
from timemachine.ff import Forcefield
from fe.utils import get_romol_conf
=======
from ff.handlers.deserialize import deserialize_handlers
from ff import Forcefield
from timemachine.fe.utils import get_romol_conf
>>>>>>> 277cc746


def setup_system():

    root = Path(__file__).parent.parent
    path_to_ligand = str(root.joinpath("tests/data/ligands_40.sdf"))
    path_to_ff = str(root.joinpath("ff/params/smirnoff_1_1_0_ccc.py"))

    with open(path_to_ff) as f:
        ff_handlers = deserialize_handlers(f.read())

    forcefield = Forcefield(ff_handlers)
    suppl = Chem.SDMolSupplier(path_to_ligand, removeHs=False)
    all_mols = [x for x in suppl]
    mol_a = copy.deepcopy(all_mols[1])

    # test identity transformation
    # mol_a, _, _, forcefield = relative.hif2a_ligand_pair
    mol_b = Chem.Mol(mol_a)

    # parameterize with bonds and angles
    bond_params_a, bond_idxs_a = forcefield.hb_handle.parameterize(mol_a)
    angle_params_a, angle_idxs_a = forcefield.ha_handle.parameterize(mol_a)

    bond_params_b, bond_idxs_b = forcefield.hb_handle.parameterize(mol_b)
    angle_params_b, angle_idxs_b = forcefield.ha_handle.parameterize(mol_b)

    box = np.eye(3) * 100.0

    bond_fn = functools.partial(
        bonded.harmonic_bond,
        bond_idxs=np.concatenate([bond_idxs_a, bond_idxs_b + mol_a.GetNumAtoms()]),
        params=np.concatenate([bond_params_a, bond_params_b]),
        box=box,
        lamb=None,
    )

    angle_fn = functools.partial(
        bonded.harmonic_angle,
        angle_idxs=np.concatenate([angle_idxs_a, angle_idxs_b + mol_a.GetNumAtoms()]),
        params=np.concatenate([angle_params_a, angle_params_b]),
        box=box,
        lamb=None,
    )

    core_idxs = []
    core_params = []

    for a in mol_a.GetAtoms():
        if a.IsInRing():
            core_idxs.append((a.GetIdx(), a.GetIdx() + mol_a.GetNumAtoms()))
            # if the force constant is too high, no k/t combination can generate
            # good overlap
            core_params.append((50.0, 0.0))

    core_idxs = np.array(core_idxs, dtype=np.int32)
    core_params = np.array(core_params, dtype=np.float64)

    core_restr = functools.partial(bonded.harmonic_bond, bond_idxs=core_idxs, params=core_params, box=box, lamb=None)

    # left hand state has intractable restraints turned on.
    def u_lhs_fn(x_t):
        return bond_fn(x_t) + angle_fn(x_t) + core_restr(x_t)

    # right hand state is post-processed from independent gas phase simulations
    def u_rhs_fn(x_t):
        return bond_fn(x_t) + angle_fn(x_t)

    return u_lhs_fn, u_rhs_fn, core_idxs, core_params, mol_a, mol_b


# (ytz): do not remove, useful for visualization in pymol
def make_conformer(mol_a, mol_b, conf_c):
    mol_a = Chem.Mol(mol_a)
    mol_b = Chem.Mol(mol_b)

    """Remove all of mol's conformers, make a new mol containing two copies of mol,
    assign positions to each copy using conf_a and conf_b, respectively, assumed in nanometers"""
    assert conf_c.shape[0] == mol_a.GetNumAtoms() + mol_b.GetNumAtoms()
    mol_a.RemoveAllConformers()
    mol_b.RemoveAllConformers()
    mol = Chem.CombineMols(mol_a, mol_b)
    cc = Chem.Conformer(mol.GetNumAtoms())
    conf = np.copy(conf_c)
    conf *= 10  # TODO: label this unit conversion?
    for idx, pos in enumerate(np.asarray(conf)):
        cc.SetAtomPosition(idx, (float(pos[0]), float(pos[1]), float(pos[2])))
    mol.AddConformer(cc)

    return mol


def test_endpoint_correction():
    seed = 2021
    np.random.seed(seed)

    # this PR tests that endpoint correction for two molecules generates a correct, overlapping distribution.
    u_lhs_fn, u_rhs_fn, core_idxs, core_params, mol_a, mol_b = setup_system()

    combined_mass = np.concatenate([[a.GetMass() for a in mol_a.GetAtoms()], [b.GetMass() for b in mol_b.GetAtoms()]])

    combined_conf = np.concatenate([get_romol_conf(mol_a), get_romol_conf(mol_b)])

    dt = 1.5e-3
    friction = 1.0

    temperature = 300.0

    beta = 1 / (constants.BOLTZ * temperature)

    ca, cb, cc = langevin_coefficients(temperature, dt, friction, combined_mass)
    cb = -1 * np.expand_dims(cb, axis=-1)
    cc = np.expand_dims(cc, axis=-1)

    x_t = combined_conf
    v_t = np.zeros_like(x_t)

    n_steps = 50000
    equilibrium_steps = 5000
    sampling_frequency = 100

    # n_steps = 5000
    # equilibrium_steps = 500
    # sampling_frequency = 100

    lhs_xs = []
    lhs_du_dx_fn = jax.jit(jax.grad(u_lhs_fn))
    for step in range(n_steps):
        du_dx = lhs_du_dx_fn(x_t)
        v_t = ca * v_t + cb * du_dx + cc * np.random.normal(size=x_t.shape)
        x_t = x_t + v_t * dt
        if step % sampling_frequency == 0 and step > equilibrium_steps:
            lhs_xs.append(x_t)

    # reset x and v
    x_t = combined_conf
    v_t = np.zeros_like(x_t)

    rhs_xs = []
    rhs_du_dx_fn = jax.jit(jax.grad(u_rhs_fn))
    for step in range(n_steps):
        du_dx = rhs_du_dx_fn(x_t)
        v_t = ca * v_t + cb * du_dx + cc * np.random.normal(size=x_t.shape)
        x_t = x_t + v_t * dt
        if step % sampling_frequency == 0 and step > equilibrium_steps:
            rhs_xs.append(x_t)

    lhs_xs = np.array(lhs_xs)
    rhs_xs = np.array(rhs_xs)

    k_translation = 200.0

    results = []
    for i, k_rotation in enumerate([0.0, 50.0, 1000.0]):

        lhs_du, rhs_du, rotations, translations = endpoint_correction.estimate_delta_us(
            k_translation, k_rotation, core_idxs, core_params, beta, lhs_xs, rhs_xs, seed=seed
        )
        # Verify that output is deterministic, only done for first iteration to reduce time of the test
        if i == 0:
            test_lhs_du, test_rhs_du, test_rotations, test_translations = endpoint_correction.estimate_delta_us(
                k_translation, k_rotation, core_idxs, core_params, beta, lhs_xs, rhs_xs, seed=seed
            )

            np.testing.assert_array_equal(lhs_du, test_lhs_du)
            np.testing.assert_array_equal(rhs_du, test_rhs_du)
            np.testing.assert_array_equal(rotations, test_rotations)
            np.testing.assert_array_equal(translations, test_translations)

        overlap = endpoint_correction.overlap_from_cdf(lhs_du, rhs_du)
        results.append(overlap)

        print("k_rotation", k_rotation, "overlap", overlap)

    assert results[0] < 0.15
    assert results[1] > 0.30
    assert results[2] < 0.25

    # assert overlaps[0] < 0.15
    # assert overlaps[3] > 0.45
    # assert overlaps[-1] < 0.2

    # print(k_rotation, overlap)

    # print("trial", trial, "lhs amin amax", np.amin(lhs_du), np.amax(lhs_du))
    # print("trial", trial, "rhs amin amax", np.amin(rhs_du), np.amax(rhs_du))

    # plt.clf()
    # plt.title("BAR")
    # plt.hist(np.array(lhs_du), alpha=0.5, label='forward', density=True)
    # plt.hist(np.array(rhs_du), alpha=0.5, label='backward', density=True)
    # plt.legend()
    # plt.savefig("overlap_data/trial_"+str(trial)+"_over_lap.png")

    # print("rhs time", time.time()-start)
    # print("avg rmsd", np.mean(rmsds))
    # dG = pymbar.BAR(BETA*lhs_du, -BETA*np.array(rhs_du))[0]/BETA
    # print("trial", trial, "step", step, "dG estimate", dG, "msd", np.mean(rmsds))

    # return<|MERGE_RESOLUTION|>--- conflicted
+++ resolved
@@ -14,15 +14,9 @@
 import numpy as np
 
 from pathlib import Path
-<<<<<<< HEAD
 from timemachine.ff.handlers.deserialize import deserialize_handlers
 from timemachine.ff import Forcefield
-from fe.utils import get_romol_conf
-=======
-from ff.handlers.deserialize import deserialize_handlers
-from ff import Forcefield
 from timemachine.fe.utils import get_romol_conf
->>>>>>> 277cc746
 
 
 def setup_system():
