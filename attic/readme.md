Code, documentation, experiments we want to retain for reference, but that we're not currently maintaining.

### Contents
* `docs/` -- write-up of initial vision for `timemachine`, involving efficient backpropagation through MD trajectories
<<<<<<< HEAD
* `jax_tricks` -- misc. Jax functions
=======
* `lambda_schedules/`
  * `rabfe_relative_schedule.py` -- schedule that may be suitable for relative RABFE calculations
>>>>>>> 02abd272
* `thermo_deriv/` -- numerical experiments with "thermodynamic derivative" estimators, adjusting LJ parameters to match observables
    * note: currently missing dependencies `thermo_deriv.lj_non_periodic.lennard_jones`, `thermo_deriv.lj.lennard_jones`.
    * note: `langevin_coefficients` dependency has since changed -- some scripts rely on a version of `langevin_coefficients` prior to PR #459
* `training/` -- classes and functions for an earlier training workflow
    * note: somewhat tailored to use TI estimates, constant volume simulations, GRPC, ...
* `scripts/`
  * `bootstrap_am1.py` -- script for approximating AM1BCC with atom types rather than bond types<|MERGE_RESOLUTION|>--- conflicted
+++ resolved
@@ -2,12 +2,9 @@
 
 ### Contents
 * `docs/` -- write-up of initial vision for `timemachine`, involving efficient backpropagation through MD trajectories
-<<<<<<< HEAD
 * `jax_tricks` -- misc. Jax functions
-=======
 * `lambda_schedules/`
   * `rabfe_relative_schedule.py` -- schedule that may be suitable for relative RABFE calculations
->>>>>>> 02abd272
 * `thermo_deriv/` -- numerical experiments with "thermodynamic derivative" estimators, adjusting LJ parameters to match observables
     * note: currently missing dependencies `thermo_deriv.lj_non_periodic.lennard_jones`, `thermo_deriv.lj.lennard_jones`.
     * note: `langevin_coefficients` dependency has since changed -- some scripts rely on a version of `langevin_coefficients` prior to PR #459
