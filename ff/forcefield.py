import ast
import numpy as np

from rdkit import Chem
from ff import system

from timemachine import constants

class Forcefield():

    def __init__(self, handle):
        """
        Initialize the forcefield class.

        Parameters
        ----------
        handle: str or dict
            If str, then the handle is interpret as a path to be opened. If dict,
            then the handle will be used directly
        """

        if isinstance(handle, str):
            handle = open(handle).read()
            ff_raw = ast.literal_eval(handle)
        elif isinstance(handle, dict):
            ff_raw = handle

        global_params = []
        global_param_groups = []

        def add_param(p, p_group):
            assert isinstance(p_group, int)
            length = len(global_params)
            global_params.append(p)
            global_param_groups.append(p_group)
            return length

        # recursively replace parameters with indices and appending them into a global list.
        def recursive_replace(val, p_group):
            if isinstance(val, list):
                arr = []
                for f_idx, f in enumerate(val):
                    if isinstance(f, list):
                        fg = p_group
                    else:
                        fg = p_group[f_idx]
                    v = recursive_replace(f, fg)
                    arr.append(v)
                return arr
            elif isinstance(val, float) or isinstance(val, int):
                p_idx = add_param(val, p_group)
                return p_idx
            else:
                raise Exception("Unsupported type")

        # (ytz): temporary useful debug code. remove later
        # print(recursive_replace([0.5, 0.6], (2,3)))
        # print(recursive_replace([[4.0, 2.0], [5.0, 1.0], [4.0, 233.0], [645.0, 1.0]], (11,12)))
        # print(global_params)
        # print(global_param_groups)
        # assert 0

        group_map = {
            "Angle": (0,1),
            "Bond": (2,3),
            "Improper": (4,5,6), # k, phase, period
            "Proper": (7,8,9), # k, phase, period
            "vdW": (10,11),  # sigma, epsilon
            "GBSA": (12,13), # radii, scale factor
            "SimpleCharges": (14,)
        }

        self.forcefield = {}
        # convert raw to proper
        for force_type, values in ff_raw.items():
            new_params = []
            for v in values["params"]:
                smirks = v[0]
                params = v[1:]
                param_idxs = recursive_replace(params, group_map[force_type])
                new_params.append([smirks, *param_idxs])
            self.forcefield[force_type] = {}
            self.forcefield[force_type]["params"] = new_params
            if "props" in values:
                self.forcefield[force_type]["props"] = values["props"]

        assert len(global_params) == len(global_param_groups)
        
        self.params = global_params
        self.param_groups = global_param_groups

        # hacky temp code to deal with exclusions
        exclusion_param = 1.0
        exclusion_param_group = 20
        self.params.append(exclusion_param)
        self.param_groups.append(exclusion_param_group)

        print("RAW LAP", len(self.params))

    def get_exclusion_idx(self):
        return len(self.params)-1

    def save(self, handle):
        with open(handle, "w") as fh:
            import pprint
            pp = pprint.PrettyPrinter(width=500, compact=False, stream=fh)
            pp._sorted = lambda x:x
            pp.pprint(self.serialize())

    def serialize(self):
        """
        Serialize the forcefield to an python dictionary.
        """

        def recursive_lookup(val):
            if isinstance(val, list):
                arr = []
                for f in val:
                    v = recursive_lookup(f)
                    arr.append(v)
                return arr
            elif isinstance(val, int):
                return self.params[val]
            else:
                raise Exception("Unsupported type")

        raw_ff = {}

        for force_type, values in self.forcefield.items():
            raw_ff[force_type] = {}
            new_params = []
            for v in values["params"]:
                smirks = v[0]
                param_idxs = v[1:]
                # print(smirks, param_idxs)
                param_vals = recursive_lookup(param_idxs)

                # coerce into numpy array as new_params may be a jax array
                param_vals = np.asarray(param_vals).tolist()
                new_params.append([smirks, *param_vals])

            raw_ff[force_type]["params"] = new_params
            if "props" in values:
                raw_ff[force_type]["props"] = values["props"]



        return raw_ff

    def parameterize(self, mol, cutoff=10000):
        """
        Given a RDKit Molecule, return a parameterized system.
        """

        def match_smirks(mol, smirks):
            
            # Make a copy of the molecule
            rdmol = Chem.Mol(mol)
            # Use designated aromaticity model
            Chem.SanitizeMol(rdmol, Chem.SANITIZE_ALL ^ Chem.SANITIZE_SETAROMATICITY)
            Chem.SetAromaticity(rdmol, Chem.AromaticityModel.AROMATICITY_MDL)
            
            # Set up query.
            qmol = Chem.MolFromSmarts(smirks)  #cannot catch the error
            if qmol is None:
                raise ValueError('RDKit could not parse the SMIRKS string "{}"'.format(smirks))

            # Create atom mapping for query molecule
            idx_map = dict()
            for atom in qmol.GetAtoms():
                smirks_index = atom.GetAtomMapNum()
                if smirks_index != 0:
                    idx_map[smirks_index - 1] = atom.GetIdx()
            map_list = [idx_map[x] for x in sorted(idx_map)]

            # Perform matching
            matches = list()
            for match in rdmol.GetSubstructMatches(qmol, uniquify=False):
                mas = [match[x] for x in map_list]
                matches.append(tuple(mas))

            return matches

        def sort_tuple(arr):

            container_type = type(arr)

            if len(arr) == 0:
                raise Exception("zero sized array")
            elif len(arr) == 1:
                return arr
            elif arr[0] > arr[-1]:
                return container_type(reversed(arr))
            else:
                return arr

        nrg_fns = {}

        torsion_idxs = []
        torsion_param_idxs = []


        exclusion_param_idx = self.get_exclusion_idx()

        exclusions = {}

        N = mol.GetNumAtoms()

        for force_type, values in self.forcefield.items():

            params = values["params"]

            def make_vd():
                vd = {}
                for p_idx, p in enumerate(params):
                    smirks = p[0]
                    matches = match_smirks(mol, smirks)
                    for m in matches:
                        sorted_m = sort_tuple(m)
                        vd[sorted_m] = (p_idx, m)
                return vd

            vd = make_vd()

            if force_type == "Bond":

                bond_idxs = []
                bond_param_idxs = []

                for atom_idxs, (p_idx, _) in vd.items():
                    bond_idxs.append(atom_idxs)
                    pp = params[p_idx]
                    k_idx, b_idx = pp[1], pp[2]
                    bond_param_idxs.append((k_idx, b_idx))

                    src, dst = atom_idxs
                    assert src < dst
                    exclusions[(src, dst)] = exclusion_param_idx

                nrg_fns['HarmonicBond'] = (
                    np.array(bond_idxs, dtype=np.int32),
                    np.array(bond_param_idxs, dtype=np.int32)
                )

            elif force_type == "Angle":

                angle_idxs = []
                angle_param_idxs = []

                for atom_idxs, (p_idx, _) in vd.items():
                    angle_idxs.append(atom_idxs)
                    pp = params[p_idx]
                    k_idx, a_idx = pp[1], pp[2]
                    angle_param_idxs.append((k_idx, a_idx))
                    src, _, dst = atom_idxs
                    assert src < dst
                    exclusions[(src, dst)] = exclusion_param_idx

                nrg_fns['HarmonicAngle'] = (
                    np.array(angle_idxs, dtype=np.int32),
                    np.array(angle_param_idxs, dtype=np.int32)
                )

            elif force_type == "Proper":

                for atom_idxs, (p_idx, _) in vd.items():
                    pp = params[p_idx]
                    components = pp[1]
                    for proper_torsion in components:
                        torsion_idxs.append(atom_idxs)
                        torsion_param_idxs.append(proper_torsion)

                    src, _, _, dst = atom_idxs
                    assert src < dst
                    exclusions[(src, dst)] = exclusion_param_idx

            elif force_type == 'Improper':

                for _, (p_idx, atom_idxs) in vd.items():
                    pp = params[p_idx]
                    k_idx, phase_idx, period_idx = pp[1], pp[2], pp[3]
                    m = atom_idxs

                    # trefoil
                    others = [atom_idxs[0], atom_idxs[2], atom_idxs[3]]
                    for p in [(others[i], others[j], others[k]) for (i, j, k) in [(0, 1, 2), (1, 2, 0), (2, 0, 1)]]:
                        improper_idx = (atom_idxs[1], p[0], p[1], p[2])
                        torsion_idxs.append(improper_idx)
                        torsion_param_idxs.append((k_idx, phase_idx, period_idx))

            elif force_type == 'vdW':
<<<<<<< HEAD
                N = mol.GetNumAtoms()
=======

>>>>>>> f9ad747f
                lj_param_idxs = np.zeros((N, 2))
                for atom_idx, (p_idx, _) in vd.items():
                    pp = params[p_idx]
                    sig_idx, eps_idx = pp[1], pp[2]
                    lj_param_idxs[atom_idx][0] = sig_idx
                    lj_param_idxs[atom_idx][1] = eps_idx

            elif force_type == 'SimpleCharges':

<<<<<<< HEAD
                print("Running AM1BCC")

                # imported here for optional dependency
                from openeye import oechem
                from openeye import oequacpac

                mb = Chem.MolToMolBlock(mol)
                ims = oechem.oemolistream()
                ims.SetFormat(oechem.OEFormat_SDF)
                ims.openstring(mb)

                for buf_mol in ims.GetOEMols():
                    oemol = oechem.OEMol(buf_mol)

                # (ytz): BCC the BCCs!
                result = oequacpac.OEAssignCharges(oemol, oequacpac.OEAM1BCCELF10Charges())

                if result is False:
                    raise Exception('Unable to assign charges')

                # partial_charges = []

                es_param_idxs = np.arange(mol.GetNumAtoms()) + len(self.params)
                for index, atom in enumerate(oemol.GetAtoms()):
                    q = atom.GetPartialCharge()*np.sqrt(constants.ONE_4PI_EPS0)
                    # q = 0
                    self.params.append(q)
                    self.param_groups.append(23)
=======
                es_param_idxs = np.zeros(N)
                for atom_idx, (p_idx, _) in vd.items():
                    pp = params[p_idx]
                    q_idx = pp[1]
                    es_param_idxs[atom_idx] = q_idx
>>>>>>> f9ad747f

            elif force_type == "GBSA":

                gb_radii_idxs = []
                gb_scale_idxs = []
                for atom_idx, (p_idx, _) in vd.items():
                    pp = params[p_idx]
                    radii_idx, scale_idx = pp[1], pp[2]
                    gb_radii_idxs.append(radii_idx)
                    gb_scale_idxs.append(scale_idx)

                props = values["props"]
                gb_args = (
                    props["alpha"],
                    props["beta"],
                    props["gamma"],
                    props["dielectric_offset"],
                    props["surface_tension"],
                    props["solute_dielectric"],
                    props["solvent_dielectric"],
                    props["probe_radius"],
                    cutoff,
                    cutoff
                )

        nrg_fns['PeriodicTorsion'] = (
            np.array(torsion_idxs, dtype=np.int32),
            np.array(torsion_param_idxs, dtype=np.int32)
        )

        exclusion_idxs = []
        exclusion_param_idxs = []

        for k, v in exclusions.items():
            exclusion_idxs.append(k)
            exclusion_param_idxs.append(v)

        exclusion_idxs = np.array(exclusion_idxs)

        nrg_fns['Nonbonded'] = (
            np.array(es_param_idxs, dtype=np.int32),
            np.array(lj_param_idxs, dtype=np.int32),
            np.array(exclusion_idxs, dtype=np.int32),
            np.array(exclusion_param_idxs, dtype=np.int32),
            np.array(exclusion_param_idxs, dtype=np.int32),
            cutoff
        )

        nrg_fns['GBSA'] = (
            np.array(es_param_idxs, dtype=np.int32),
            np.array(gb_radii_idxs, dtype=np.int32),
            np.array(gb_scale_idxs, dtype=np.int32),
            *gb_args
        )

        return nrg_fns<|MERGE_RESOLUTION|>--- conflicted
+++ resolved
@@ -289,11 +289,7 @@
                         torsion_param_idxs.append((k_idx, phase_idx, period_idx))
 
             elif force_type == 'vdW':
-<<<<<<< HEAD
-                N = mol.GetNumAtoms()
-=======
-
->>>>>>> f9ad747f
+
                 lj_param_idxs = np.zeros((N, 2))
                 for atom_idx, (p_idx, _) in vd.items():
                     pp = params[p_idx]
@@ -303,42 +299,42 @@
 
             elif force_type == 'SimpleCharges':
 
-<<<<<<< HEAD
-                print("Running AM1BCC")
-
-                # imported here for optional dependency
-                from openeye import oechem
-                from openeye import oequacpac
-
-                mb = Chem.MolToMolBlock(mol)
-                ims = oechem.oemolistream()
-                ims.SetFormat(oechem.OEFormat_SDF)
-                ims.openstring(mb)
-
-                for buf_mol in ims.GetOEMols():
-                    oemol = oechem.OEMol(buf_mol)
-
-                # (ytz): BCC the BCCs!
-                result = oequacpac.OEAssignCharges(oemol, oequacpac.OEAM1BCCELF10Charges())
-
-                if result is False:
-                    raise Exception('Unable to assign charges')
-
-                # partial_charges = []
-
-                es_param_idxs = np.arange(mol.GetNumAtoms()) + len(self.params)
-                for index, atom in enumerate(oemol.GetAtoms()):
-                    q = atom.GetPartialCharge()*np.sqrt(constants.ONE_4PI_EPS0)
-                    # q = 0
-                    self.params.append(q)
-                    self.param_groups.append(23)
-=======
-                es_param_idxs = np.zeros(N)
-                for atom_idx, (p_idx, _) in vd.items():
-                    pp = params[p_idx]
-                    q_idx = pp[1]
-                    es_param_idxs[atom_idx] = q_idx
->>>>>>> f9ad747f
+                am1 = False
+                if am1:
+
+                    print("Running AM1BCC")
+
+                    # imported here for optional dependency
+                    from openeye import oechem
+                    from openeye import oequacpac
+
+                    mb = Chem.MolToMolBlock(mol)
+                    ims = oechem.oemolistream()
+                    ims.SetFormat(oechem.OEFormat_SDF)
+                    ims.openstring(mb)
+
+                    for buf_mol in ims.GetOEMols():
+                        oemol = oechem.OEMol(buf_mol)
+
+                    # (ytz): BCC the BCCs!
+                    result = oequacpac.OEAssignCharges(oemol, oequacpac.OEAM1BCCELF10Charges())
+
+                    if result is False:
+                        raise Exception('Unable to assign charges')
+
+                    es_param_idxs = np.arange(mol.GetNumAtoms()) + len(self.params)
+                    for index, atom in enumerate(oemol.GetAtoms()):
+                        q = atom.GetPartialCharge()*np.sqrt(constants.ONE_4PI_EPS0)
+                        self.params.append(q)
+                        self.param_groups.append(23)
+
+                else:
+
+                    es_param_idxs = np.zeros(N)
+                    for atom_idx, (p_idx, _) in vd.items():
+                        pp = params[p_idx]
+                        q_idx = pp[1]
+                        es_param_idxs[atom_idx] = q_idx
 
             elif force_type == "GBSA":
 
