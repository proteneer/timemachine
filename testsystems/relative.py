# construct a relative transformation

import numpy as np
from rdkit import Chem

<<<<<<< HEAD
from fe import free_energy, topology
from timemachine.ff import Forcefield
from timemachine.ff.handlers.deserialize import deserialize_handlers
=======
from timemachine.fe import topology, free_energy
from ff import Forcefield
from ff.handlers.deserialize import deserialize_handlers
>>>>>>> 277cc746

from pathlib import Path

root = Path(__file__).parent.parent

path_to_protein = str(root.joinpath("tests/data/hif2a_nowater_min.pdb"))


def _setup_hif2a_ligand_pair(ff="ff/params/smirnoff_1_1_0_ccc.py"):
    """Manually constructed atom map

    TODO: replace this with a testsystem class similar to those used in openmmtools
    """
    path_to_ligand = str(root.joinpath("tests/data/ligands_40.sdf"))
    path_to_ff = str(root.joinpath(ff))

    with open(path_to_ff) as f:
        ff_handlers = deserialize_handlers(f.read())

    forcefield = Forcefield(ff_handlers)

    suppl = Chem.SDMolSupplier(path_to_ligand, removeHs=False)
    all_mols = [x for x in suppl]
    mol_a = all_mols[1]
    mol_b = all_mols[4]

    core = np.array(
        [
            [0, 0],
            [2, 2],
            [1, 1],
            [6, 6],
            [5, 5],
            [4, 4],
            [3, 3],
            [15, 16],
            [16, 17],
            [17, 18],
            [18, 19],
            [19, 20],
            [20, 21],
            [32, 30],
            [26, 25],
            [27, 26],
            [7, 7],
            [8, 8],
            [9, 9],
            [10, 10],
            [29, 11],
            [11, 12],
            [12, 13],
            [14, 15],
            [31, 29],
            [13, 14],
            [23, 24],
            [30, 28],
            [28, 27],
            [21, 22],
        ]
    )

    single_topology = topology.SingleTopology(mol_a, mol_b, core, forcefield)
    rfe = free_energy.RelativeFreeEnergy(single_topology)

    return rfe


hif2a_ligand_pair = _setup_hif2a_ligand_pair()<|MERGE_RESOLUTION|>--- conflicted
+++ resolved
@@ -3,15 +3,11 @@
 import numpy as np
 from rdkit import Chem
 
-<<<<<<< HEAD
-from fe import free_energy, topology
+from timemachine.fe import free_energy, topology
+
+from timemachine.fe import topology, free_energy
 from timemachine.ff import Forcefield
 from timemachine.ff.handlers.deserialize import deserialize_handlers
-=======
-from timemachine.fe import topology, free_energy
-from ff import Forcefield
-from ff.handlers.deserialize import deserialize_handlers
->>>>>>> 277cc746
 
 from pathlib import Path
 
