--- conflicted
+++ resolved
@@ -11,15 +11,9 @@
 from rdkit import Chem
 from rdkit.Chem import rdFMCS
 
-<<<<<<< HEAD
 from timemachine.md import builders, minimizer
-from fe import free_energy, topology
-from fe.atom_mapping import (
-=======
-from md import builders, minimizer
-from timemachine.fe import topology, free_energy
+from timemachine.fe import free_energy, topology
 from timemachine.fe.atom_mapping import (
->>>>>>> 1a721dd3
     get_core_by_geometry,
     get_core_by_mcs,
     get_core_by_smarts,
