import os
import numpy as np

from simtk.openmm import app
from simtk.openmm.app import PDBFile
from rdkit import Chem
from rdkit.Chem.rdmolfiles import PDBWriter, SDWriter
from rdkit.Geometry import Point3D

from fe.utils import to_md_units
from docking import dock_setup
from ff.handlers.deserialize import deserialize_handlers
from timemachine.lib import LangevinIntegrator
from timemachine.lib import custom_ops


def pose_dock(
    guests_sdfile,
    host_pdbfile,
    transition_type,
    n_steps,
    transition_steps,
    max_lambda,
    outdir,
    random_rotation=False,
    constant_atoms=[],
    skip_errors=False,
):
    """Runs short simulations in which the guests phase in or out over time

    Parameters
    ----------

    guests_sdfile: path to input sdf with guests to pose/dock
    host_pdbfile: path to host pdb file to dock into
    transition_type: "insertion" or "deletion"
    n_steps: how many total steps of simulation to do (recommended: <= 1000)
    transition_steps: how many steps to insert/delete the guest over (recommended: <= 500)
        (must be <= n_steps)
    max_lambda: lambda value the guest should insert from or delete to
        (recommended: 1.1) (must be >1 for work calculation to be applicable)
    outdir: where to write output (will be created if it does not already exist)
    random_rotation: whether to apply a random rotation to each guest before inserting
    constant_atoms: atom numbers from the host_pdbfile to hold mostly fixed across the simulation
        (1-indexed, like PDB files)
    skip_errors: if True, will report errors to stdout and continue on to the next guest.
        If False, will halt upon errors.

    Output
    ------

    A pdb file every 100 steps (outdir/<guest_name>_<step>.pdb)
    stdout every 100 steps noting the step number, lambda value, and energy
    stdout for each guest noting the work of transition

    Note
    ----
    If any norm of force per atom exceeds 10000 kJ/(mol*nm), the simulation for that
    guest will stop and the work will not be calculated.
    """
    assert transition_steps <= n_steps
    assert transition_type in ("insertion", "deletion")
    if random_rotation:
        assert transition_type == "insertion"

    if not os.path.exists(outdir):
        os.makedirs(outdir)

    suppl = Chem.SDMolSupplier(guests_sdfile, removeHs=False)
    for guest_mol in suppl:
        guest_name = guest_mol.GetProp("_Name")
        host_mol = Chem.MolFromPDBFile(host_pdbfile, removeHs=False)

        guest_ff_handlers = deserialize_handlers(
            open(
                os.path.join(
                    os.path.dirname(os.path.abspath(__file__)),
                    "..",
                    "ff/params/smirnoff_1_1_0_ccc.py",
                )
            ).read()
        )
        amber_ff = app.ForceField("amber99sbildn.xml", "tip3p.xml")
        host_file = PDBFile(host_pdbfile)
        host_system = amber_ff.createSystem(
            host_file.topology,
            nonbondedMethod=app.NoCutoff,
            constraints=None,
            rigidWater=False,
        )

        if skip_errors:
            try:
                bps, masses = dock_setup.combine_potentials(
                    guest_ff_handlers, guest_mol, host_system
                )
            except Exception as err:
                print(f"Error: There was a problem setting up {guest_name}")
                print(err)
                continue
        else:
            bps, masses = dock_setup.combine_potentials(
                guest_ff_handlers, guest_mol, host_system
            )

        for atom_num in constant_atoms:
            masses[atom_num - 1] += 50000

        host_conf = []
        for x, y, z in host_file.positions:
            host_conf.append([to_md_units(x), to_md_units(y), to_md_units(z)])
        host_conf = np.array(host_conf)
        conformer = guest_mol.GetConformer(0)
        mol_conf = np.array(conformer.GetPositions(), dtype=np.float64)
        mol_conf = mol_conf / 10  # convert to md_units

        if random_rotation:
            center = np.mean(mol_conf, axis=0)
            mol_conf -= center
            from scipy.stats import special_ortho_group

            mol_conf = np.matmul(mol_conf, special_ortho_group.rvs(3))
            mol_conf += center

        x0 = np.concatenate([host_conf, mol_conf])  # combined geometry
        v0 = np.zeros_like(x0)

        seed = 2020
        intg = LangevinIntegrator(300, 1.5e-3, 1.0, masses, seed).impl()

        box = np.eye(3) * 100
        v0 = np.zeros_like(x0)

        impls = []
        precision = np.float32
        for b in bps:
            p_impl = b.bound_impl(precision)
            impls.append(p_impl)

        ctxt = custom_ops.Context(x0, v0, box, intg, impls)

        # collect a du_dl calculation once every other step
        subsample_freq = 2
        du_dl_obs = custom_ops.FullPartialUPartialLambda(impls, subsample_freq)
<<<<<<< HEAD
=======

        ctxt.add_observable(du_dl_obs)

        new_lambda_schedule = np.concatenate(
            [
                np.linspace(start_lambda, 0.0, lowering_steps),
                np.zeros(n_steps - lowering_steps),
            ]
        )
>>>>>>> 051e24b9

        ctxt.add_observable(du_dl_obs)

        if transition_type == "insertion":
            new_lambda_schedule = np.concatenate(
                [
                    np.linspace(max_lambda, 0.0, transition_steps),
                    np.zeros(n_steps - transition_steps),
                ]
            )
        elif transition_type == "deletion":
            new_lambda_schedule = np.concatenate(
                [
                    np.linspace(0.0, max_lambda, transition_steps),
                    np.ones(n_steps - transition_steps) * max_lambda,
                ]
            )

        calc_work = True
        for step, lamb in enumerate(new_lambda_schedule):
            ctxt.step(lamb)
<<<<<<< HEAD
            if step % 100 == 0 or step == len(new_lambda_schedule) - 1:
                print(
                    f"guest_name: {guest_name}\t"
                    f"step: {str(step).zfill(len(str(n_steps)))}\t"
                    f"lambda: {lamb:.2f}\t"
                    f"energy: {ctxt.get_u_t():.2f}"
                )
                forces = ctxt.get_du_dx_t()
                norm_forces = np.linalg.norm(forces, axis=-1)
                if np.any(norm_forces > 10000):
                    print("Error: at least one force is too large to continue")
                    calc_work = False
                    break

                host_coords = ctxt.get_x_t()[: len(host_conf)] * 10
                host_frame = host_mol.GetConformer()
                for i in range(host_mol.GetNumAtoms()):
                    x, y, z = host_coords[i]
                    host_frame.SetAtomPosition(i, Point3D(x, y, z))
                conf_id = host_mol.AddConformer(host_frame)
                writer = PDBWriter(
=======
            if step % 100 == 0:
                print("step", step, "lamb", lamb, "nrg", ctxt.get_u_t())
                pdb_writer = PDBWriter(
                    [host_mol, guest_mol],
>>>>>>> 051e24b9
                    os.path.join(
                        outdir,
                        f"{guest_name}_{str(step).zfill(len(str(n_steps)))}_host.pdb",
                    )
                )
<<<<<<< HEAD
                writer.write(host_mol, conf_id)
                writer.close()

                guest_coords = ctxt.get_x_t()[len(host_conf) :] * 10
                guest_frame = guest_mol.GetConformer()
                for i in range(guest_mol.GetNumAtoms()):
                    x, y, z = guest_coords[i]
                    guest_frame.SetAtomPosition(i, Point3D(x, y, z))
                conf_id = guest_mol.AddConformer(guest_frame)
                writer = SDWriter(
                    os.path.join(
                        outdir,
                        f"{guest_name}_{str(step).zfill(len(str(n_steps)))}_guest.sdf",
                    )
                )
                writer.write(guest_mol, conf_id)
                writer.close()

        if (
            abs(du_dl_obs.full_du_dl()[0]) > 0.001
            or abs(du_dl_obs.full_du_dl()[-1]) > 0.001
        ):
            print("Error: du_dl endpoints are not ~0")
            calc_work = False

        if calc_work:
            work = np.trapz(
                du_dl_obs.full_du_dl(), new_lambda_schedule[::subsample_freq]
            )
            print(f"guest_name: {guest_name}\twork: {work:.2f}")
=======
                pdb_writer.write_frame(ctxt.get_x_t() * 10)
                pdb_writer.close()
>>>>>>> 051e24b9

        work = np.trapz(du_dl_obs.full_du_dl(), new_lambda_schedule[::subsample_freq])

        print("work", work)


if __name__ == "__main__":

    import argparse

    parser = argparse.ArgumentParser(
        description="Poses guests into a host by running short simulations in which the guests phase in over time",
        formatter_class=argparse.ArgumentDefaultsHelpFormatter,
    )
    parser.add_argument(
        "-s",
        "--guests_sdfile",
        default="tests/data/ligands_40.sdf",
        help="guests to pose",
    )
    parser.add_argument(
        "-p",
        "--host_pdbfile",
        default="tests/data/hif2a_nowater_min.pdb",
        help="host to dock into",
    )
    parser.add_argument(
        "-c",
        "--constant_atoms_file",
        help="file containing comma-separated atom numbers to hold ~fixed",
    )
    parser.add_argument(
        "-t",
        "--transition_type",
        help="'insertion' or 'deletion'",
        default="insertion",
    )
    parser.add_argument(
        "--nsteps",
        type=int,
        default=1000,
<<<<<<< HEAD
        help="simulation length (1 step = 1.5 femtoseconds)",
=======
        help="simulation length (1 step = 1.5 femtoseconds",
>>>>>>> 051e24b9
    )
    parser.add_argument(
        "--transition_steps",
        type=int,
        default=500,
<<<<<<< HEAD
        help="how many steps to take while phasing in or out the guest",
=======
        help="how many steps to take while phasing in the guest",
>>>>>>> 051e24b9
    )
    parser.add_argument(
        "--max_lambda",
        type=float,
        default=1.1,
<<<<<<< HEAD
        help="lambda value the guest should insert from or delete to (must be >1 for the work calculation to be applicable)",
=======
        help="lambda value to start the guest at",
>>>>>>> 051e24b9
    )
    parser.add_argument(
        "--random_rotation",
        action="store_true",
        help="apply a random rotation to each guest before inserting",
    )
    parser.add_argument(
        "--skip_errors",
        action="store_true",
        help="Report errors to stdout and continue on to the next guest. Otherwise, will halt upon errors.",
    )
    parser.add_argument(
        "-o", "--outdir", default="pose_dock_outdir", help="where to write output"
    )
    args = parser.parse_args()
    print(args)

    constant_atoms_list = []

    if args.constant_atoms_file:
        with open(args.constant_atoms_file, "r") as rfile:
            for line in rfile.readlines():
                atoms = [int(x.strip()) for x in line.strip().split(",")]
                constant_atoms_list += atoms

    pose_dock(
        args.guests_sdfile,
        args.host_pdbfile,
        args.transition_type,
        args.nsteps,
        args.transition_steps,
        args.max_lambda,
        args.outdir,
        random_rotation=args.random_rotation,
        constant_atoms=constant_atoms_list,
        skip_errors=args.skip_errors,
    )<|MERGE_RESOLUTION|>--- conflicted
+++ resolved
@@ -142,18 +142,6 @@
         # collect a du_dl calculation once every other step
         subsample_freq = 2
         du_dl_obs = custom_ops.FullPartialUPartialLambda(impls, subsample_freq)
-<<<<<<< HEAD
-=======
-
-        ctxt.add_observable(du_dl_obs)
-
-        new_lambda_schedule = np.concatenate(
-            [
-                np.linspace(start_lambda, 0.0, lowering_steps),
-                np.zeros(n_steps - lowering_steps),
-            ]
-        )
->>>>>>> 051e24b9
 
         ctxt.add_observable(du_dl_obs)
 
@@ -175,7 +163,6 @@
         calc_work = True
         for step, lamb in enumerate(new_lambda_schedule):
             ctxt.step(lamb)
-<<<<<<< HEAD
             if step % 100 == 0 or step == len(new_lambda_schedule) - 1:
                 print(
                     f"guest_name: {guest_name}\t"
@@ -197,18 +184,11 @@
                     host_frame.SetAtomPosition(i, Point3D(x, y, z))
                 conf_id = host_mol.AddConformer(host_frame)
                 writer = PDBWriter(
-=======
-            if step % 100 == 0:
-                print("step", step, "lamb", lamb, "nrg", ctxt.get_u_t())
-                pdb_writer = PDBWriter(
-                    [host_mol, guest_mol],
->>>>>>> 051e24b9
                     os.path.join(
                         outdir,
                         f"{guest_name}_{str(step).zfill(len(str(n_steps)))}_host.pdb",
                     )
                 )
-<<<<<<< HEAD
                 writer.write(host_mol, conf_id)
                 writer.close()
 
@@ -239,10 +219,6 @@
                 du_dl_obs.full_du_dl(), new_lambda_schedule[::subsample_freq]
             )
             print(f"guest_name: {guest_name}\twork: {work:.2f}")
-=======
-                pdb_writer.write_frame(ctxt.get_x_t() * 10)
-                pdb_writer.close()
->>>>>>> 051e24b9
 
         work = np.trapz(du_dl_obs.full_du_dl(), new_lambda_schedule[::subsample_freq])
 
@@ -284,31 +260,19 @@
         "--nsteps",
         type=int,
         default=1000,
-<<<<<<< HEAD
         help="simulation length (1 step = 1.5 femtoseconds)",
-=======
-        help="simulation length (1 step = 1.5 femtoseconds",
->>>>>>> 051e24b9
     )
     parser.add_argument(
         "--transition_steps",
         type=int,
         default=500,
-<<<<<<< HEAD
         help="how many steps to take while phasing in or out the guest",
-=======
-        help="how many steps to take while phasing in the guest",
->>>>>>> 051e24b9
     )
     parser.add_argument(
         "--max_lambda",
         type=float,
         default=1.1,
-<<<<<<< HEAD
         help="lambda value the guest should insert from or delete to (must be >1 for the work calculation to be applicable)",
-=======
-        help="lambda value to start the guest at",
->>>>>>> 051e24b9
     )
     parser.add_argument(
         "--random_rotation",
