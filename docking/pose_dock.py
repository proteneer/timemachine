--- conflicted
+++ resolved
@@ -206,7 +206,6 @@
                 )
                 writer.write(guest_mol, conf_id)
                 writer.close()
-<<<<<<< HEAD
 
         if (
             abs(du_dl_obs.full_du_dl()[0]) > 0.001
@@ -220,8 +219,6 @@
                 du_dl_obs.full_du_dl(), new_lambda_schedule[::subsample_freq]
             )
             print(f"guest_name: {guest_name}\twork: {work:.2f}")
-=======
->>>>>>> 4a4132e7
 
         if (
             abs(du_dl_obs.full_du_dl()[0]) > 0.001
