--- conflicted
+++ resolved
@@ -9,15 +9,9 @@
 from rdkit import Chem
 
 from md import builders, minimizer
-<<<<<<< HEAD
-from fe import pdb_writer, free_energy
+from timemachine.fe import pdb_writer, free_energy
 from timemachine.ff import Forcefield
 from timemachine.ff.handlers.deserialize import deserialize_handlers
-=======
-from timemachine.fe import pdb_writer, free_energy
-from ff import Forcefield
-from ff.handlers.deserialize import deserialize_handlers
->>>>>>> 277cc746
 from timemachine.lib import custom_ops, LangevinIntegrator
 
 from docking import report
