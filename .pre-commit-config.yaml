repos:
-   repo: https://github.com/pre-commit/pre-commit-hooks
    rev: v2.3.0
    hooks:
    -   id: check-yaml
    -   id: end-of-file-fixer
    -   id: trailing-whitespace

-   repo: https://github.com/psf/black
    rev: 21.10b0
    hooks:
    -   id: black
<<<<<<< HEAD

-   repo: https://github.com/pycqa/flake8
    rev: 4.0.1
    hooks:
    -   id: flake8
=======
        exclude: '^versioneer.py$|^timemachine/_version.py'
>>>>>>> e99b61b4

-   repo: https://github.com/pre-commit/mirrors-clang-format
    rev: v13.0.0
    hooks:
    -   id: clang-format
        types_or: [c, c++, cuda]
        files: '^timemachine/cpp/src/'

exclude: '\.pdb$|\.sdf$|\.proto$|\.xml$|/vendored/|^timemachine/ff/params/|^parallel/grpc/'<|MERGE_RESOLUTION|>--- conflicted
+++ resolved
@@ -10,15 +10,12 @@
     rev: 21.10b0
     hooks:
     -   id: black
-<<<<<<< HEAD
+        exclude: '^versioneer.py$|^timemachine/_version.py'
 
 -   repo: https://github.com/pycqa/flake8
     rev: 4.0.1
     hooks:
     -   id: flake8
-=======
-        exclude: '^versioneer.py$|^timemachine/_version.py'
->>>>>>> e99b61b4
 
 -   repo: https://github.com/pre-commit/mirrors-clang-format
     rev: v13.0.0
