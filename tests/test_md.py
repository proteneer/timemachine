import gc
import re
import weakref

import jax
import numpy as np
import pytest
from common import prepare_nb_system

from timemachine import constants
from timemachine.ff import Forcefield
from timemachine.integrator import langevin_coefficients
from timemachine.lib import LangevinIntegrator, MonteCarloBarostat, VelocityVerletIntegrator, custom_ops
from timemachine.md.barostat.utils import get_bond_list, get_group_indices
from timemachine.md.enhanced import get_solvent_phase_system
from timemachine.md.minimizer import check_force_norm
<<<<<<< HEAD
from timemachine.potentials import SummedPotential
=======
from timemachine.potentials import (
    Nonbonded,
    NonbondedAllPairs,
    NonbondedInteractionGroup,
    NonbondedPairListNegated,
    NonbondedPairListPrecomputed,
    SummedPotential,
    nonbonded,
)
>>>>>>> f9fad999
from timemachine.testsystems.ligands import get_biphenyl

pytestmark = [pytest.mark.memcheck]


def test_multiple_steps_store_interval():
    np.random.seed(2022)

    N = 8
    D = 3

    x0 = np.random.rand(N, D).astype(dtype=np.float64) * 2

    E = 2

    params, potential = prepare_nb_system(x0, E, p_scale=3.0, cutoff=1.0)
    test_nrg = potential.to_gpu(precision=np.float64)

    masses = np.random.rand(N)
    v0 = np.random.rand(x0.shape[0], x0.shape[1])

    temperature = constants.DEFAULT_TEMP
    dt = 2e-3
    friction = 0.0

    box = np.eye(3) * 3.0
    intg = custom_ops.LangevinIntegrator(masses, temperature, dt, friction, 1234)

    bp = test_nrg.bind(params).bound_impl
    bps = [bp]

    ctxt = custom_ops.Context(x0, v0, box, intg, bps)
    test_xs, test_boxes = ctxt.multiple_steps(10, 10)
    assert len(test_xs) == 1
    assert len(test_xs) == len(test_boxes)
    # We should not get out the input frame
    assert np.any(np.not_equal(x0, test_xs[0]))

    # The current coordinates should match, as the number of steps and the interval match
    np.testing.assert_array_equal(test_xs[0], ctxt.get_x_t())
    _, _ = bps[0].execute(test_xs[0], test_boxes[0])

    # Given an interval greater than the number of steps, return empty arrays
    test_xs, test_boxes = ctxt.multiple_steps(10, 100)
    assert len(test_xs) == 0
    assert len(test_boxes) == 0

    # Given interval of 0, return the last frame
    test_xs, test_boxes = ctxt.multiple_steps(10, 0)
    assert len(test_xs) == 1
    assert len(test_boxes) == 1

    np.testing.assert_array_equal(test_xs[0], ctxt.get_x_t())
    _, _ = bps[0].execute(test_xs[0], test_boxes[0])


def test_multiple_steps_U_store_interval():
    np.random.seed(2022)

    N = 8
    D = 3

    x0 = np.random.rand(N, D).astype(dtype=np.float64) * 2

    E = 2

    params, potential = prepare_nb_system(x0, E, p_scale=3.0, cutoff=1.0)
    test_nrg = potential.to_gpu(precision=np.float64)

    masses = np.random.rand(N)
    v0 = np.random.rand(x0.shape[0], x0.shape[1])

    temperature = constants.DEFAULT_TEMP
    dt = 2e-3
    friction = 0.0

    box = np.eye(3) * 3.0
    intg = custom_ops.LangevinIntegrator(masses, temperature, dt, friction, 1234)

    bp = test_nrg.bind(params).bound_impl
    bps = [bp]

    ctxt = custom_ops.Context(x0, v0, box, intg, bps)
    test_us, test_xs, test_boxes = ctxt.multiple_steps_U(10, 10, 10)
    assert len(test_xs) == 1
    assert test_us.shape == (1,)
    assert len(test_xs) == len(test_boxes)
    # We should not get out the input frame
    assert np.any(np.not_equal(x0, test_xs[0]))

    # The current coordinates should match, as the number of steps and the interval match
    np.testing.assert_array_equal(test_xs[0], ctxt.get_x_t())
    _, test_frame_u = bps[0].execute(test_xs[0], test_boxes[0])
    np.testing.assert_array_equal(test_us[0], test_frame_u)

    # Given an interval greater than the number of steps, return empty arrays
    test_us, test_xs, test_boxes = ctxt.multiple_steps_U(10, 100, 100)
    assert len(test_xs) == 0
    assert len(test_us) == 0
    assert len(test_boxes) == 0

    # Given interval of 0, return the last frame
    test_us, test_xs, test_boxes = ctxt.multiple_steps_U(10, 0, 0)
    assert len(test_xs) == 1
    assert test_us.shape == (1,)
    assert len(test_boxes) == 1

    np.testing.assert_array_equal(test_xs[0], ctxt.get_x_t())
    _, test_frame_u = bps[0].execute(test_xs[0], test_boxes[0])
    np.testing.assert_array_equal(test_us[0], test_frame_u)


def test_set_and_get():
    """
    This test the setters and getters in the context.
    """

    np.random.seed(4321)

    N = 8
    D = 3

    x0 = np.random.rand(N, D).astype(dtype=np.float64) * 2

    E = 2

    params, potential = prepare_nb_system(x0, E, p_scale=3.0, cutoff=1.0)
    test_nrg = potential.to_gpu(precision=np.float64)

    masses = np.random.rand(N)
    v0 = np.random.rand(x0.shape[0], x0.shape[1])

    temperature = constants.DEFAULT_TEMP
    dt = 2e-3
    friction = 0.0

    box = np.eye(3) * 3.0
    intg = custom_ops.LangevinIntegrator(masses, temperature, dt, friction, 1234)

    bp = test_nrg.bind(params).bound_impl
    bps = [bp]

    ctxt = custom_ops.Context(x0, v0, box, intg, bps)

    np.testing.assert_equal(ctxt.get_x_t(), x0)
    np.testing.assert_equal(ctxt.get_v_t(), v0)
    np.testing.assert_equal(ctxt.get_box(), box)

    new_x = np.random.rand(N, 3)
    ctxt.set_x_t(new_x)

    with pytest.raises(RuntimeError, match="number of new coords disagree with current coords"):
        bad_x = np.random.rand(N + 1, 3)
        ctxt.set_x_t(bad_x)

    np.testing.assert_equal(ctxt.get_x_t(), new_x)

    new_v = np.random.rand(N, 3)
    ctxt.set_v_t(new_v)

    with pytest.raises(RuntimeError, match="number of new velocities disagree with current coords"):
        bad_v = np.random.rand(N - 1, 3)
        ctxt.set_v_t(bad_v)

    np.testing.assert_equal(ctxt.get_v_t(), new_v)

    new_box = np.eye(3) * np.random.rand(3, 3)
    ctxt.set_box(new_box)

    with pytest.raises(RuntimeError, match="box must be 3x3"):
        bad_box = np.random.rand(3, 4)
        ctxt.set_box(bad_box)

    np.testing.assert_equal(ctxt.get_box(), new_box)


def test_fwd_mode():
    """
    This test ensures that we can reverse-mode differentiate
    observables that are dU_dlambdas of each state. We provide
    adjoints with respect to each computed dU/dLambda.
    """

    np.random.seed(4321)

    N = 8
    D = 3

    x0 = np.random.rand(N, D).astype(dtype=np.float64) * 2

    E = 2

    params, potential = prepare_nb_system(
        x0,
        E,
        p_scale=3.0,
        # cutoff=0.5,
        cutoff=1.0,
    )
    ref_nrg_fn = potential
    test_nrg = potential.to_gpu(precision=np.float64)

    masses = np.random.rand(N)

    v0 = np.random.rand(x0.shape[0], x0.shape[1])

    num_steps = 12
    temperature = constants.DEFAULT_TEMP
    dt = 1.5e-3
    friction = 0.0
    ca, cbs, ccs = langevin_coefficients(temperature, dt, friction, masses)

    # not convenient to simulate identical trajectories otherwise
    assert (ccs == 0).all()

    def integrate_once_through(x_t, v_t, box, params):

        dU_dx_fn = jax.grad(ref_nrg_fn, argnums=(0,))
        dU_dp_fn = jax.grad(ref_nrg_fn, argnums=(1,))

        all_du_dps = []
        all_xs = []
        all_du_dxs = []
        all_us = []

        def compute_reference_values():
            u = ref_nrg_fn(x_t, params, box)
            all_us.append(u)
            du_dp = dU_dp_fn(x_t, params, box)[0]
            all_du_dps.append(du_dp)
            du_dx = dU_dx_fn(x_t, params, box)[0]
            all_du_dxs.append(du_dx)
            all_xs.append(x_t)

        for step in range(num_steps):
            compute_reference_values()

            noise = np.random.randn(*v_t.shape)
            force = -all_du_dxs[-1]
            v_mid = v_t + np.expand_dims(cbs, axis=-1) * force

            v_t = ca * v_mid + np.expand_dims(ccs, axis=-1) * noise
            x_t += 0.5 * dt * (v_mid + v_t)

        # Compute them for the last set of coords
        compute_reference_values()
        return all_xs, all_du_dxs, all_du_dps, all_us

    box = np.eye(3) * 3.0

    # when we have multiple parameters, we need to set this up correctly
    ref_all_xs, ref_all_du_dxs, ref_all_du_dps, ref_all_us = integrate_once_through(x0, v0, box, params)

    intg = custom_ops.LangevinIntegrator(masses, temperature, dt, friction, 1234)

    bp = test_nrg.bind(params).bound_impl
    bps = [bp]

    ctxt = custom_ops.Context(x0, v0, box, intg, bps)
    ctxt.initialize()
    for step in range(num_steps):
        print("comparing step", step)
        test_x_t = ctxt.get_x_t()
        np.testing.assert_allclose(test_x_t, ref_all_xs[step])
        test_du_dx_t, _ = bp.execute(test_x_t, box)
        ctxt.step()
        # np.testing.assert_allclose(test_u_t, ref_all_us[step])
        np.testing.assert_allclose(test_du_dx_t, ref_all_du_dxs[step])
    ctxt.finalize()
    # test the multiple_steps method
    ctxt_2 = custom_ops.Context(x0, v0, box, intg, bps)

    x_interval = 2
    start_box = ctxt_2.get_box()
    test_xs, test_boxes = ctxt_2.multiple_steps(num_steps, x_interval)
    end_box = ctxt_2.get_box()

    np.testing.assert_allclose(test_xs, ref_all_xs[x_interval::x_interval])
    np.testing.assert_array_equal(start_box, end_box)
    for i in range(test_boxes.shape[0]):
        np.testing.assert_array_equal(start_box, test_boxes[i])
    assert test_boxes.shape[0] == test_xs.shape[0]
    assert test_boxes.shape[1] == D
    assert test_boxes.shape[2] == test_xs.shape[2]

    # test the multiple_steps_U method
    ctxt_3 = custom_ops.Context(x0, v0, box, intg, bps)

    u_interval = 3

    test_us, test_xs, test_boxes = ctxt_3.multiple_steps_U(num_steps, u_interval, x_interval)
    np.testing.assert_array_almost_equal(ref_all_us[u_interval::u_interval], test_us)

    np.testing.assert_array_almost_equal(ref_all_xs[x_interval::x_interval], test_xs)


@pytest.mark.parametrize("freeze_reference", [True, False])
def test_multiple_steps_local_validation(freeze_reference):
    seed = 2022
    np.random.seed(seed)

    N = 8
    D = 3

    coords = np.random.rand(N, D).astype(dtype=np.float64) * 2
    box = np.eye(3) * 3.0
    masses = np.random.rand(N)

    E = 2

    params, potential = prepare_nb_system(
        coords,
        E,
        p_scale=3.0,
        cutoff=1.0,
    )
    nb_pot = potential.to_gpu(np.float32)

    temperature = constants.DEFAULT_TEMP
    dt = 1.5e-3
    radius = 1.2

    v0 = np.zeros_like(coords)
    bps = [nb_pot.bind(params).bound_impl]

    verlet = VelocityVerletIntegrator(dt, masses)

    ctxt = custom_ops.Context(coords, v0, box, verlet.impl(), bps)
    # If setup_local_md called with a temperature explicitly, can't use VelocityVerlet
    with pytest.raises(RuntimeError, match="integrator must be LangevinIntegrator."):
        ctxt.multiple_steps_local(100, np.array([0], dtype=np.int32))

    # Verify that indices are correctly checked
    ctxt = custom_ops.Context(coords, v0, box, verlet.impl(), bps)

    # Must use a non-zero temperature
    with pytest.raises(RuntimeError, match="temperature must be greater than 0"):
        ctxt.setup_local_md(0.0, freeze_reference)

    ctxt.setup_local_md(temperature, freeze_reference)
    with pytest.raises(RuntimeError, match="indices can't be empty"):
        ctxt.multiple_steps_local(100, np.array([], dtype=np.int32), radius=radius)

    with pytest.raises(RuntimeError, match="index values must be less than N"):
        ctxt.multiple_steps_local(100, np.array([N * 2], dtype=np.int32), radius=radius)

    with pytest.raises(RuntimeError, match="index values must be greater or equal to zero"):
        ctxt.multiple_steps_local(100, np.array([-1], dtype=np.int32), radius=radius)

    with pytest.raises(RuntimeError, match="atom indices must be unique"):
        ctxt.multiple_steps_local(100, np.array([1, 1], dtype=np.int32), radius=radius)

    with pytest.raises(RuntimeError, match="burn in steps must be greater or equal to zero"):
        ctxt.multiple_steps_local(100, np.array([1], dtype=np.int32), radius=radius, burn_in=-5)

    with pytest.raises(RuntimeError, match="radius must be greater or equal to 0.1"):
        ctxt.multiple_steps_local(100, np.array([1], dtype=np.int32), radius=0.01)

    with pytest.raises(RuntimeError, match="k must be at least one"):
        ctxt.multiple_steps_local(100, np.array([1], dtype=np.int32), k=0.0)

    with pytest.raises(RuntimeError, match=re.escape("k must be less than than 1e+06")):
        ctxt.multiple_steps_local(100, np.array([1], dtype=np.int32), k=1e7)


@pytest.mark.parametrize("freeze_reference", [True, False])
def test_multiple_steps_local_selection_validation(freeze_reference):
    seed = 2022
    np.random.seed(seed)

    N = 8
    D = 3

    coords = np.random.rand(N, D).astype(dtype=np.float64) * 2
    box = np.eye(3) * 3.0
    masses = np.random.rand(N)

    E = 2

    params, potential = prepare_nb_system(
        coords,
        E,
        p_scale=3.0,
        cutoff=1.0,
    )
    nb_pot = potential.to_gpu(np.float32)

    dt = 1.5e-3
    radius = 1.2

    v0 = np.zeros_like(coords)
    bps = [nb_pot.bind(params).bound_impl]

    # Compatible with local NVE since multiple_steps_local_selection doesn't depend on temperature
    verlet = VelocityVerletIntegrator(dt, masses)
    intg_impl = verlet.impl()

    reference_idx = 0

    # Verify that indices are correctly checked
    ctxt = custom_ops.Context(coords, v0, box, intg_impl, bps)
    ctxt.setup_local_md(constants.DEFAULT_TEMP, freeze_reference)
    with pytest.raises(RuntimeError, match="indices can't be empty"):
        ctxt.multiple_steps_local_selection(100, reference_idx, np.array([], dtype=np.int32), radius=radius)

    with pytest.raises(RuntimeError, match="index values must be less than N"):
        ctxt.multiple_steps_local_selection(100, reference_idx, np.array([N * 2], dtype=np.int32), radius=radius)

    with pytest.raises(RuntimeError, match="index values must be greater or equal to zero"):
        ctxt.multiple_steps_local_selection(100, reference_idx, np.array([-1], dtype=np.int32), radius=radius)

    with pytest.raises(RuntimeError, match="atom indices must be unique"):
        ctxt.multiple_steps_local_selection(100, reference_idx, np.array([1, 1], dtype=np.int32), radius=radius)

    with pytest.raises(RuntimeError, match="burn in steps must be greater or equal to zero"):
        ctxt.multiple_steps_local_selection(
            100, reference_idx, np.array([1], dtype=np.int32), radius=radius, burn_in=-5
        )

    with pytest.raises(RuntimeError, match="radius must be greater or equal to 0.1"):
        ctxt.multiple_steps_local_selection(100, reference_idx, np.array([1], dtype=np.int32), radius=0.01)

    with pytest.raises(RuntimeError, match="k must be at least one"):
        ctxt.multiple_steps_local_selection(100, reference_idx, np.array([1], dtype=np.int32), k=0.0)

    with pytest.raises(RuntimeError, match=re.escape("k must be less than than 1e+06")):
        ctxt.multiple_steps_local_selection(100, reference_idx, np.array([1], dtype=np.int32), k=1e7)

    with pytest.raises(RuntimeError, match="reference idx must not be in selection idxs"):
        ctxt.multiple_steps_local_selection(100, reference_idx, np.array([reference_idx], dtype=np.int32))

    with pytest.raises(RuntimeError, match=f"reference idx must be at least 0 and less than {N}"):
        ctxt.multiple_steps_local_selection(100, N, np.array([3], dtype=np.int32))

    with pytest.raises(RuntimeError, match=f"reference idx must be at least 0 and less than {N}"):
        ctxt.multiple_steps_local_selection(100, -1, np.array([3], dtype=np.int32))


@pytest.mark.parametrize("freeze_reference", [True, False])
def test_multiple_steps_local_burn_in(freeze_reference):
    """Verify that burn in steps are identical to regular steps"""
    seed = 2022
    np.random.seed(seed)

    N = 8
    D = 3

    coords = np.random.rand(N, D).astype(dtype=np.float64) * 2
    box = np.eye(3) * 3.0
    masses = np.random.rand(N)

    E = 2

    params, potential = prepare_nb_system(
        coords,
        E,
        p_scale=3.0,
        cutoff=1.0,
    )
    nb_pot = potential.to_gpu(np.float32)

    temperature = constants.DEFAULT_TEMP
    dt = 1.5e-3
    friction = 0.0
    radius = 1.2

    # Select a single particle to use as the reference, will be frozen
    local_idxs = np.array([len(coords) - 1], dtype=np.int32)

    v0 = np.zeros_like(coords)
    bps = [nb_pot.bind(params).bound_impl]

    intg = LangevinIntegrator(temperature, dt, friction, masses, seed)

    intg_impl = intg.impl()

    steps = 100
    burn_in = 100

    ctxt = custom_ops.Context(coords, v0, box, intg_impl, bps)
    ctxt.setup_local_md(temperature, freeze_reference)
    ref_xs, ref_boxes = ctxt.multiple_steps_local(steps, local_idxs, radius=radius, burn_in=burn_in)
    assert np.all(ref_xs[-1] < 1000)
    intg_impl = intg.impl()

    ctxt = custom_ops.Context(coords, v0, box, intg_impl, bps)
    ctxt.setup_local_md(temperature, freeze_reference)
    comp_xs, comp_boxes = ctxt.multiple_steps_local(steps + burn_in, local_idxs, radius=radius, burn_in=0)

    # Final frame should be identical
    np.testing.assert_array_equal(ref_xs, comp_xs)
    np.testing.assert_array_equal(ref_boxes, comp_boxes)


@pytest.mark.parametrize("freeze_reference", [True, False])
def test_multiple_steps_local_consistency(freeze_reference):
    """Verify that running multiple_steps_local is consistent.

    - Assert that particles nearby the local idxs move, particles far away do not
    - Assert that potentials used to run local md do return bit wise identical results.
      As multiple_steps_local modifies the potentials
    - Assert that running with a Barostat returns identical frames
    - Assert that wrapping potentials within a SummedPotential returns identical frames"""
    mol, _ = get_biphenyl()
    ff = Forcefield.load_from_file("smirnoff_1_1_0_sc.py")

    temperature = constants.DEFAULT_TEMP
    dt = 1.5e-3
    friction = 0.0
    seed = 2022
    radius = 1.2
    num_steps = 500
    x_interval = 100

    unbound_potentials, sys_params, masses, coords, box = get_solvent_phase_system(mol, ff, 0.0, minimize_energy=True)
    v0 = np.zeros_like(coords)
    bps = []
    for p, bp in zip(sys_params, unbound_potentials):
        bps.append(bp.bind(p).to_gpu(np.float32).bound_impl)

    reference_values = []
    for bp in bps:
        reference_values.append(bp.execute(coords, box))

    # Select the molecule as the local idxs
    local_idxs = np.arange(len(coords) - mol.GetNumAtoms(), len(coords), dtype=np.int32)

    intg = LangevinIntegrator(temperature, dt, friction, masses, seed)

    intg_impl = intg.impl()

    ctxt = custom_ops.Context(coords, v0, box, intg_impl, bps)
    ctxt.setup_local_md(temperature, freeze_reference)
    # Run steps of local MD
    xs, boxes = ctxt.multiple_steps_local(num_steps, local_idxs, store_x_interval=x_interval, radius=radius)

    assert xs.shape[0] == num_steps // x_interval
    assert boxes.shape[0] == num_steps // x_interval

    expected_to_move = len(local_idxs) - 1 if freeze_reference else len(local_idxs)

    # Indices in local idxs should have moved, except for the one selected as frozen if freeze_reference
    assert np.all(coords[local_idxs] != xs[-1][local_idxs], axis=1).sum() == expected_to_move

    # Get the particles within a certain distance of local idxs
    nblist = custom_ops.Neighborlist_f32(len(coords))
    nblist.set_row_idxs(local_idxs.astype(np.uint32))
    # Add padding to the radius to account for probablistic selection
    ixn_list = nblist.get_nblist(coords, box, radius + 0.2)
    potential_selected_particles = np.concatenate(ixn_list)

    moving_idxs = np.concatenate([local_idxs, potential_selected_particles.reshape(-1)])
    assert np.any(coords[moving_idxs] != xs[-1][moving_idxs])

    frozen_idxs = np.delete(np.arange(0, len(coords)), moving_idxs)
    assert len(frozen_idxs) > 0
    assert np.all(coords[frozen_idxs] == xs[-1][frozen_idxs])

    # Verify that the bound potentials haven't been changed, as local md modifies potentials
    for ref_val, bp in zip(reference_values, bps):
        ref_du_dx, ref_u = ref_val
        test_du_dx, test_u = bp.execute(coords, box)
        np.testing.assert_array_equal(ref_du_dx, test_du_dx)
        np.testing.assert_equal(ref_u, test_u)
        check_force_norm(-ref_du_dx)

    # Verify that running with a barostat doesn't change the results
    group_idxs = get_group_indices(get_bond_list(unbound_potentials[0]), len(masses))

    pressure = 1.0

    barostat = MonteCarloBarostat(coords.shape[0], pressure, temperature, group_idxs, 1, seed)
    barostat_impl = barostat.impl(bps)

    intg_impl = intg.impl()

    ctxt = custom_ops.Context(coords, v0, box, intg_impl, bps, barostat=barostat_impl)

    ctxt.setup_local_md(temperature, freeze_reference)
    baro_xs, baro_boxes = ctxt.multiple_steps_local(num_steps, local_idxs, store_x_interval=x_interval, radius=radius)

    assert baro_xs.shape == xs.shape
    assert baro_boxes.shape == boxes.shape

    # Results using a barostat should be identical.
    np.testing.assert_array_equal(baro_xs, xs)
    np.testing.assert_array_equal(baro_boxes, boxes)

    # Verify that wrapping up the potentials in a summed potential is identical
    summed_potential = SummedPotential(unbound_potentials, sys_params)
    # Flatten the arrays so we can concatenate them.
    summed_potential = summed_potential.bind(np.concatenate([p.reshape(-1) for p in sys_params]))
    bp = summed_potential.to_gpu(precision=np.float32).bound_impl

    intg_impl = intg.impl()

    # Rerun with the summed potential
    ctxt = custom_ops.Context(coords, v0, box, intg_impl, [bp])
    ctxt.setup_local_md(constants.DEFAULT_TEMP, freeze_reference)
    summed_pot_xs, summed_pot_boxes = ctxt.multiple_steps_local(
        num_steps, local_idxs, store_x_interval=x_interval, radius=radius
    )

    assert summed_pot_xs.shape == xs.shape
    assert summed_pot_boxes.shape == boxes.shape

    # Results using a summed potential should be identical.
    np.testing.assert_array_equal(summed_pot_xs, xs)
    np.testing.assert_array_equal(summed_pot_boxes, boxes)


@pytest.mark.parametrize("freeze_reference", [True, False])
def test_multiple_steps_local_entire_system(freeze_reference):
    """Verify that running multiple_steps_local is valid even when consuming the entire system, IE radius ~= inf.

    - If freeze_reference only a single particle should not move else all should move.
    """
    mol, _ = get_biphenyl()
    ff = Forcefield.load_from_file("smirnoff_1_1_0_sc.py")

    temperature = constants.DEFAULT_TEMP
    dt = 1.5e-3
    friction = 1.0
    seed = 2022
    radius = np.inf
    num_steps = 5

    unbound_potentials, sys_params, masses, coords, box = get_solvent_phase_system(mol, ff, 0.0, minimize_energy=False)
    v0 = np.zeros_like(coords)
    bps = []
    for p, bp in zip(sys_params, unbound_potentials):
        bps.append(bp.bind(p).to_gpu(np.float32).bound_impl)

    # Select the molecule as the local idxs
    local_idxs = np.arange(len(coords) - mol.GetNumAtoms(), len(coords), dtype=np.int32)

    intg = LangevinIntegrator(temperature, dt, friction, masses, seed)

    intg_impl = intg.impl()

    ctxt = custom_ops.Context(coords, v0, box, intg_impl, bps)
    ctxt.setup_local_md(constants.DEFAULT_TEMP, freeze_reference)

    xs, boxes = ctxt.multiple_steps_local(num_steps, local_idxs, radius=radius)

    assert xs.shape[0] == 1
    if freeze_reference:
        assert np.all(xs[0] == coords, axis=1).sum() == 1, "Expected only a single atom to be stationary"
    else:
        assert np.all(xs[0] != coords), "All coordinates should have moved"


def test_multiple_steps_local_no_free_particles():
    """Verify that running multiple_steps_local, with free_reference=True raises an exception if no free particles
    selected. In this case we can trigger this failure by having a single atom molecule, and moving it away from
    the water box. This is a pathological case, but to verify the exception

    This may need to be changed in the future if there are stochastic failures due to probabilistic selection
    of the free particle.
    """
    temperature = constants.DEFAULT_TEMP
    dt = 1.5e-3
    friction = 0.0
    seed = 2023
    N = 100
    D = 3
    radius = 0.1
    k = 1.0

    rng = np.random.default_rng(seed)
    x0 = rng.uniform(1, size=(N, D)).astype(dtype=np.float64) * 2

    E = 2

    box = np.eye(3) * 1000.0

    params, potential = prepare_nb_system(x0, E, p_scale=3.0, cutoff=1.0)
    test_nrg = potential.to_gpu(np.float32)

    bps = [test_nrg.bind(params).bound_impl]

    masses = rng.uniform(1.0, size=N)
    v0 = rng.uniform(1.0, size=(x0.shape[0], x0.shape[1]))

    # Select the last particle the local idxs
    local_idxs = np.array([N - 1], dtype=np.int32)
    x0[local_idxs] += 100.0

    intg = LangevinIntegrator(temperature, dt, friction, masses, seed)

    ctxt = custom_ops.Context(x0, v0, box, intg.impl(), bps)

    with pytest.raises(RuntimeError, match="no free particles"):
        xs, boxes = ctxt.multiple_steps_local(1, local_idxs, radius=radius, k=k, seed=seed)


@pytest.mark.parametrize("freeze_reference", [True, False])
def test_local_md_initialization(freeze_reference):
    """Verify that initialization of local md doesn't impact behavior of context."""
    seed = 2023
    np.random.seed(seed)

    N = 8
    D = 3

    coords = np.random.rand(N, D).astype(dtype=np.float64) * 2
    box = np.eye(3) * 3.0
    masses = np.random.rand(N)

    E = 2

    params, potential = prepare_nb_system(
        coords,
        E,
        p_scale=3.0,
        cutoff=1.0,
    )
    nb_pot = potential.to_gpu(np.float32)

    temperature = constants.DEFAULT_TEMP
    dt = 1.5e-3
    friction = 0.0

    # Select a single particle to use as the reference, will be frozen
    local_idxs = np.array([len(coords) - 1], dtype=np.int32)

    v0 = np.zeros_like(coords)
    bps = [nb_pot.bind(params).bound_impl]

    intg = LangevinIntegrator(temperature, dt, friction, masses, seed)

    steps = 10

    # Construct context with no potentials, should fail to initialize.
    ctxt = custom_ops.Context(coords, v0, box, intg.impl(), [])
    with pytest.raises(RuntimeError, match="unable to find a NonbondedAllPairs potential"):
        ctxt.setup_local_md(constants.DEFAULT_TEMP, freeze_reference)

    ctxt = custom_ops.Context(coords, v0, box, intg.impl(), bps * 2)

    # If you have multiple nonbonded potentials, should fail
    with pytest.raises(RuntimeError, match="found multiple NonbondedAllPairs potentials"):
        ctxt.setup_local_md(constants.DEFAULT_TEMP, freeze_reference)

    # Verify that initializing local md doesn't modify global md behavior
    ctxt = custom_ops.Context(coords, v0, box, intg.impl(), bps)
    ctxt.setup_local_md(constants.DEFAULT_TEMP, freeze_reference)

    # Can only configure local md once
    with pytest.raises(RuntimeError, match="already configured"):
        ctxt.setup_local_md(constants.DEFAULT_TEMP, freeze_reference)

    ref_xs, ref_boxes = ctxt.multiple_steps(steps)

    ctxt = custom_ops.Context(coords, v0, box, intg.impl(), bps)
    ctxt.setup_local_md(constants.DEFAULT_TEMP, freeze_reference)
    comp_xs, comp_boxes = ctxt.multiple_steps(steps)

    np.testing.assert_array_equal(ref_xs, comp_xs)
    np.testing.assert_array_equal(ref_boxes, comp_boxes)

    # Verify that initializing local md doesn't modify local md behavior
    ctxt = custom_ops.Context(coords, v0, box, intg.impl(), bps)
    ctxt.setup_local_md(constants.DEFAULT_TEMP, freeze_reference)
    ref_local_xs, ref_local_boxes = ctxt.multiple_steps_local(steps, local_idxs)

    ctxt = custom_ops.Context(coords, v0, box, intg.impl(), bps)
    ctxt.setup_local_md(constants.DEFAULT_TEMP, freeze_reference)
    comp_local_xs, comp_local_boxes = ctxt.multiple_steps_local(steps, local_idxs)

    np.testing.assert_array_equal(ref_local_xs, comp_local_xs)
    np.testing.assert_array_equal(ref_local_boxes, comp_local_boxes)


@pytest.mark.parametrize("freeze_reference", [True, False])
def test_local_md_with_selection_mask(freeze_reference):
    """Verify that running local md with a selection mask works as expected"""
    seed = 2023
    np.random.seed(seed)
    rng = np.random.default_rng(seed)

    N = 8
    D = 3

    coords = rng.random(size=(N, D)).astype(dtype=np.float64)
    box = np.eye(3) * 3.0
    masses = rng.random(N)

    E = 2

    params, potential = prepare_nb_system(
        coords,
        E,
        p_scale=3.0,
        cutoff=1.0,
    )
    nb_pot = potential.to_gpu(np.float32)

    temperature = constants.DEFAULT_TEMP
    dt = 1.5e-3
    friction = 0.0

    v0 = np.zeros_like(coords)
    bps = [nb_pot.bind(params).bound_impl]

    intg = LangevinIntegrator(temperature, dt, friction, masses, seed)

    idxs = np.arange(0, len(coords))

    reference_idx = rng.choice(idxs)

    free_particles = rng.choice(idxs, size=len(coords) // 2, replace=False)
    free_particles = np.delete(free_particles, free_particles == reference_idx)
    frozen_particles = np.delete(idxs, free_particles)

    steps = 10

    ctxt = custom_ops.Context(coords, v0, box, intg.impl(), bps)
    ctxt.setup_local_md(constants.DEFAULT_TEMP, freeze_reference)
    xs, boxes = ctxt.multiple_steps_local_selection(steps, reference_idx, free_particles.astype(np.int32), burn_in=0)

    if not freeze_reference:
        free_particles = np.append(free_particles, reference_idx)
        frozen_particles = np.delete(frozen_particles, frozen_particles == reference_idx)

    # The free particles should have moved
    assert np.all(xs[-1][free_particles] != coords[free_particles])
    assert np.all(xs[-1][frozen_particles] == coords[frozen_particles])


def test_setup_context_with_references():
    mol, _ = get_biphenyl()
    ff = Forcefield.load_from_file("smirnoff_1_1_0_sc.py")

    temperature = constants.DEFAULT_TEMP
    dt = 1.5e-3
    friction = 0.0
    seed = 2022
    pressure = constants.DEFAULT_PRESSURE

    unbound_potentials, sys_params, masses, coords, box = get_solvent_phase_system(mol, ff, 0.0, minimize_energy=False)
    v0 = np.zeros_like(coords)

    def build_context(barostat_interval):
        """The context returned will segfault if any of the objects get cleaned up"""

        weak_refs = []
        bps = []
        for p, bp in zip(sys_params, unbound_potentials):
            bound_impl = bp.bind(p).to_gpu(np.float32).bound_impl
            bps.append(bound_impl)
            weak_refs.append(weakref.ref(bound_impl))

        intg = LangevinIntegrator(temperature, dt, friction, masses, seed)

        barostat_impl = None
        if barostat_interval > 0:
            group_idxs = get_group_indices(get_bond_list(unbound_potentials[0]), len(masses))

            barostat = MonteCarloBarostat(coords.shape[0], pressure, temperature, group_idxs, 1, seed)
            barostat_impl = barostat.impl(bps)
            weak_refs.append(weakref.ref(barostat_impl))

        intg_impl = intg.impl()
        weak_refs.append(weakref.ref(intg_impl))

        return custom_ops.Context(coords, v0, box, intg_impl, bps, barostat=barostat_impl), weak_refs

    # Without barostat
    ctxt, reffed_objs = build_context(0)
    xs, boxes = ctxt.multiple_steps(100)
    assert np.all(np.isfinite(xs))
    assert np.all(np.isfinite(boxes))
    assert np.all(xs[-1] != coords)
    assert np.all(boxes[-1] == box)

    del ctxt
    gc.collect()
    for ref in reffed_objs:
        assert ref() is None

    # With Barostat
    ctxt, reffed_objs = build_context(10)
    xs, boxes = ctxt.multiple_steps(100)
    assert np.all(np.isfinite(xs))
    assert np.all(np.isfinite(boxes))
    assert np.all(xs[-1] != coords)
    # Barostat should change box size
    assert np.all(np.diagonal(boxes[-1]) != np.diagonal(box))

    del ctxt
    gc.collect()
    for ref in reffed_objs:
        assert ref() is None


<<<<<<< HEAD
@pytest.mark.parametrize("freeze_reference", [True, False])
def test_local_md_nonbonded_all_pairs_subset(freeze_reference):
=======
@pytest.mark.parametrize("lamb", [0.0, 0.5, 1.0])
def test_local_md_nonbonded_all_pairs_subset(lamb):
>>>>>>> f9fad999
    """Test that if the nonbonded all pairs is set up on a subset of the system, that local MD can correctly
    simulate the local region and reset the idxs to the old value"""
    seed = 2022
    np.random.seed(seed)

<<<<<<< HEAD
    N = 30
    D = 3
=======
    # Lambda must either be 1.0 (uninteracting) or minimize energy, chose 1.0 as cheaper to not-minimize
    # else will overflow and coordinates will be different between tests
    unbound_potentials, sys_params, masses, coords, box = get_solvent_phase_system(
        mol, ff, lamb, minimize_energy=lamb < 1.0
    )
>>>>>>> f9fad999

    coords = np.random.rand(N, D).astype(dtype=np.float64) * 2
    box = np.eye(3) * 3.0
    masses = np.random.rand(N)

    E = 2

    params, potential = prepare_nb_system(
        coords,
        E,
        p_scale=3.0,
        cutoff=1.0,
    )

    temperature = constants.DEFAULT_TEMP
    dt = 1.5e-3
    friction = 0.0
    radius = 1.2

    # Select a single particle to use as the reference, will be frozen
    local_idxs = np.array([len(coords) - 1], dtype=np.int32)
    atom_idxs = np.random.choice(np.arange(N, dtype=np.int32), size=5, replace=False)
    potential.atom_idxs = atom_idxs
    nb_pot = potential.to_gpu(np.float32)

    v0 = np.zeros_like(coords)
    bps = [nb_pot.bind(params).bound_impl]

    ref_vals = [bp.execute(coords, box) for bp in bps]

    intg = LangevinIntegrator(temperature, dt, friction, masses, seed)

    intg_impl = intg.impl()

    steps = 100
    burn_in = 0

    ctxt = custom_ops.Context(coords, v0, box, intg_impl, bps)
    ctxt.setup_local_md(temperature, freeze_reference)
    ref_xs, ref_boxes = ctxt.multiple_steps_local(steps, local_idxs, radius=radius, burn_in=burn_in)

    for (ref_du_dx, ref_u), bp in zip(ref_vals, bps):
        test_du_dx, test_u = bp.execute(coords, box)
        np.testing.assert_array_equal(ref_du_dx, test_du_dx)
        np.testing.assert_equal(ref_u, test_u)
        check_force_norm(-ref_du_dx)
        test_du_dx, _ = bp.execute(ref_xs[-1], ref_boxes[-1])
        check_force_norm(-test_du_dx)<|MERGE_RESOLUTION|>--- conflicted
+++ resolved
@@ -14,19 +14,7 @@
 from timemachine.md.barostat.utils import get_bond_list, get_group_indices
 from timemachine.md.enhanced import get_solvent_phase_system
 from timemachine.md.minimizer import check_force_norm
-<<<<<<< HEAD
 from timemachine.potentials import SummedPotential
-=======
-from timemachine.potentials import (
-    Nonbonded,
-    NonbondedAllPairs,
-    NonbondedInteractionGroup,
-    NonbondedPairListNegated,
-    NonbondedPairListPrecomputed,
-    SummedPotential,
-    nonbonded,
-)
->>>>>>> f9fad999
 from timemachine.testsystems.ligands import get_biphenyl
 
 pytestmark = [pytest.mark.memcheck]
@@ -923,28 +911,15 @@
         assert ref() is None
 
 
-<<<<<<< HEAD
 @pytest.mark.parametrize("freeze_reference", [True, False])
 def test_local_md_nonbonded_all_pairs_subset(freeze_reference):
-=======
-@pytest.mark.parametrize("lamb", [0.0, 0.5, 1.0])
-def test_local_md_nonbonded_all_pairs_subset(lamb):
->>>>>>> f9fad999
     """Test that if the nonbonded all pairs is set up on a subset of the system, that local MD can correctly
     simulate the local region and reset the idxs to the old value"""
     seed = 2022
     np.random.seed(seed)
 
-<<<<<<< HEAD
     N = 30
     D = 3
-=======
-    # Lambda must either be 1.0 (uninteracting) or minimize energy, chose 1.0 as cheaper to not-minimize
-    # else will overflow and coordinates will be different between tests
-    unbound_potentials, sys_params, masses, coords, box = get_solvent_phase_system(
-        mol, ff, lamb, minimize_energy=lamb < 1.0
-    )
->>>>>>> f9fad999
 
     coords = np.random.rand(N, D).astype(dtype=np.float64) * 2
     box = np.eye(3) * 3.0
