--- conflicted
+++ resolved
@@ -14,7 +14,15 @@
 from timemachine.md.barostat.utils import get_bond_list, get_group_indices
 from timemachine.md.enhanced import get_solvent_phase_system
 from timemachine.md.minimizer import check_force_norm
-from timemachine.potentials import SummedPotential
+from timemachine.potentials import (
+    Nonbonded,
+    NonbondedAllPairs,
+    NonbondedInteractionGroup,
+    NonbondedPairListNegated,
+    NonbondedPairListPrecomputed,
+    SummedPotential,
+    nonbonded,
+)
 from timemachine.testsystems.ligands import get_biphenyl
 
 pytestmark = [pytest.mark.memcheck]
@@ -911,65 +919,101 @@
         assert ref() is None
 
 
-@pytest.mark.parametrize("freeze_reference", [True, False])
-def test_local_md_nonbonded_all_pairs_subset(freeze_reference):
+@pytest.mark.parametrize("lamb", [0.0, 0.5, 1.0])
+def test_local_md_nonbonded_all_pairs_subset(lamb):
     """Test that if the nonbonded all pairs is set up on a subset of the system, that local MD can correctly
-    simulate the local region and reset the idxs to the old value"""
-    seed = 2022
-    np.random.seed(seed)
-
-    N = 30
-    D = 3
-
-    coords = np.random.rand(N, D).astype(dtype=np.float64) * 2
-    box = np.eye(3) * 3.0
-    masses = np.random.rand(N)
-
-    E = 2
-
-    params, potential = prepare_nb_system(
-        coords,
-        E,
-        p_scale=3.0,
-        cutoff=1.0,
+    simulate the local region without double counting interactions"""
+    seed = 2023
+
+    temperature = constants.DEFAULT_TEMP
+    dt = 1.5e-3
+    friction = 1.0
+
+    mol, _ = get_biphenyl()
+    ff = Forcefield.load_from_file("smirnoff_1_1_0_sc.py")
+
+    # Lambda must either be 1.0 (uninteracting) or minimize energy, chose 1.0 as cheaper to not-minimize
+    # else will overflow and coordinates will be different between tests
+    unbound_potentials, sys_params, masses, coords, box = get_solvent_phase_system(
+        mol, ff, lamb, minimize_energy=lamb < 1.0
     )
 
-    temperature = constants.DEFAULT_TEMP
-    dt = 1.5e-3
-    friction = 0.0
-    radius = 1.2
-
-    # Select a single particle to use as the reference, will be frozen
-    local_idxs = np.array([len(coords) - 1], dtype=np.int32)
-    atom_idxs = np.random.choice(np.arange(N, dtype=np.int32), size=5, replace=False)
-    potential.atom_idxs = atom_idxs
-    nb_pot = potential.to_gpu(np.float32)
+    identity_idxs = np.arange(0, len(coords), dtype=np.int32)
+    ligand_idxs = np.arange(len(coords) - mol.GetNumAtoms(), len(coords), dtype=np.int32)
+    non_ligand_idxs = np.delete(identity_idxs, ligand_idxs)
+
+    bound_pots = [bp.bind(params) for bp, params in zip(unbound_potentials, sys_params)]
+
+    summed_bound = next(fn for fn in bound_pots if isinstance(fn.potential, SummedPotential))
+    nb_pot_idx = next(i for i, pot in enumerate(summed_bound.potential.potentials) if isinstance(pot, Nonbonded))
+    nb_pot = summed_bound.potential.potentials[nb_pot_idx]
+    nb_bound = nb_pot.bind(summed_bound.potential.params_init[nb_pot_idx])
+    nb_pot_precomputed_idx = next(
+        i for i, pot in enumerate(summed_bound.potential.potentials) if isinstance(pot, NonbondedPairListPrecomputed)
+    )
+    nb_pot_precomputed = summed_bound.potential.potentials[nb_pot_precomputed_idx]
+    nb_bound_precomputed = nb_pot_precomputed.bind(summed_bound.potential.params_init[nb_pot_precomputed_idx])
+    # Construct nonbonded potentials from the reference one, will modify with atom indices to validate local MD produces
+    # the same results.
+    all_pairs = NonbondedAllPairs(
+        nb_pot.num_atoms,
+        nb_pot.beta,
+        nb_pot.cutoff,
+        disable_hilbert_sort=nb_pot.disable_hilbert_sort,
+        atom_idxs=non_ligand_idxs,
+        nblist_padding=nb_pot.nblist_padding,
+    ).bind(nb_bound.params)
+    ixn_group = NonbondedInteractionGroup(
+        nb_pot.num_atoms,
+        ligand_idxs,
+        nb_pot.beta,
+        nb_pot.cutoff,
+        disable_hilbert_sort=nb_pot.disable_hilbert_sort,
+        nblist_padding=nb_pot.nblist_padding,
+    ).bind(nb_bound.params)
+    exclusion_idxs, scale_factors = nonbonded.filter_exclusions(
+        non_ligand_idxs, nb_pot.exclusion_idxs, nb_pot.scale_factors, update_idxs=False
+    )
+    exclusions = NonbondedPairListNegated(exclusion_idxs, scale_factors, nb_pot.beta, nb_pot.cutoff).bind(
+        nb_bound.params
+    )
+
+    ref_bps = [fn.to_gpu(np.float32).bound_impl for fn in bound_pots]
+
+    # Construct without nonbonded potential and add modified all pairs, precomputed, ixn group and exclusions
+    comp_bps = [fn.to_gpu(np.float32).bound_impl for fn in bound_pots if not isinstance(fn.potential, SummedPotential)]
+
+    all_pairs_bound = all_pairs.to_gpu(np.float32).bound_impl
+
+    # Add back in the potentials that have been set up to have the ligand -> env computed with ixn group
+    comp_bps.append(nb_bound_precomputed.to_gpu(np.float32).bound_impl)
+    comp_bps.append(all_pairs_bound)
+    comp_bps.append(exclusions.to_gpu(np.float32).bound_impl)
+    comp_bps.append(ixn_group.to_gpu(np.float32).bound_impl)
 
     v0 = np.zeros_like(coords)
-    bps = [nb_pot.bind(params).bound_impl]
-
-    ref_vals = [bp.execute(coords, box) for bp in bps]
 
     intg = LangevinIntegrator(temperature, dt, friction, masses, seed)
 
-    intg_impl = intg.impl()
-
     steps = 100
-    burn_in = 0
-
-    ctxt = custom_ops.Context(coords, v0, box, intg_impl, bps)
-    ctxt.setup_local_md(temperature, freeze_reference)
-    ref_xs, ref_boxes = ctxt.multiple_steps_local(steps, local_idxs, radius=radius, burn_in=burn_in)
-
-<<<<<<< HEAD
-    for (ref_du_dx, ref_u), bp in zip(ref_vals, bps):
-        test_du_dx, test_u = bp.execute(coords, box)
-        np.testing.assert_array_equal(ref_du_dx, test_du_dx)
-        np.testing.assert_equal(ref_u, test_u)
-        check_force_norm(-ref_du_dx)
-        test_du_dx, _ = bp.execute(ref_xs[-1], ref_boxes[-1])
-        check_force_norm(-test_du_dx)
-=======
+
+    ctxt = custom_ops.Context(coords, v0, box, intg.impl(), ref_bps)
+    ctxt.setup_local_md(temperature, True)
+    ref_xs, ref_boxes = ctxt.multiple_steps(steps)
+    ref_local_xs, ref_local_boxes = ctxt.multiple_steps_local(steps, ligand_idxs, burn_in=0)
+
+    ctxt = custom_ops.Context(coords, v0, box, intg.impl(), comp_bps)
+    ctxt.setup_local_md(temperature, True)
+    test_xs, test_boxes = ctxt.multiple_steps(steps)
+    test_local_xs, test_local_boxes = ctxt.multiple_steps_local(steps, ligand_idxs, burn_in=0)
+
+    # Verify that the all pairs is set back to the original atom indices set
+    np.testing.assert_array_equal(all_pairs_bound.get_potential().get_atom_idxs(), non_ligand_idxs)
+
+    # Global MD should be identical, verify that these match before moving onto local where potentials are modified
+    np.testing.assert_array_equal(ref_xs, test_xs)
+    np.testing.assert_array_equal(ref_boxes, test_boxes)
+
     np.testing.assert_array_equal(ref_local_xs, test_local_xs)
     np.testing.assert_array_equal(ref_local_boxes, test_local_boxes)
 
@@ -1064,5 +1108,4 @@
     # Make the box way too small, which should trigger the failure
     ctxt.set_box(box * 0.01)
     _, boxes = ctxt.multiple_steps(steps)
-    assert len(boxes) == 1
->>>>>>> 62acf0d7
+    assert len(boxes) == 1