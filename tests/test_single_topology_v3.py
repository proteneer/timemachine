--- conflicted
+++ resolved
@@ -309,7 +309,6 @@
     _ = jax.jit(jax.vmap(U))(confs, lambdas)
 
 
-<<<<<<< HEAD
 def assert_resample_dummy_atoms_moves_only_expected_atoms(combined_topology, combined_conf):
     """Replace combined_conf[dummy] with an approximate sample from p(x[dummy] | combined_conf[anchor])
     for endstates lambda = 0, 1.
@@ -369,7 +368,8 @@
     combined_conf = combined_topology.combine_confs(conf_a, conf_b)
 
     assert_resample_dummy_atoms_moves_only_expected_atoms(combined_topology, combined_conf)
-=======
+
+
 def test_combine_with_host():
     """Verifies that combine_with_host correctly sets up all of the U functions"""
     mol_a = Chem.MolFromSmiles("BrC1=CC=CC=C1")
@@ -385,5 +385,4 @@
     host_system = st.combine_with_host(convert_bps_into_system(host_bps), 0.5)
     # Expect there to be 5 functions, excluding the chiral bond and chiral atom restraints
     # This should be updated when chiral restraints are re-enabled.
-    assert len(host_system.get_U_fns()) == 5
->>>>>>> 68f2f212
+    assert len(host_system.get_U_fns()) == 5