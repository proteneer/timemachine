--- conflicted
+++ resolved
@@ -3,10 +3,13 @@
 from simtk import unit
 
 from timemachine.constants import BOLTZ, DISTANCE_UNIT, ENERGY_UNIT
+from timemachine.fe.free_energy import AbsoluteFreeEnergy
+from timemachine.fe.topology import BaseTopology
 from timemachine.ff import Forcefield
 from timemachine.lib import LangevinIntegrator, custom_ops
 from timemachine.md.barostat.moves import CentroidRescaler
 from timemachine.md.barostat.utils import compute_box_center, compute_box_volume, get_bond_list, get_group_indices
+from timemachine.md.builders import build_water_system
 from timemachine.md.enhanced import get_solvent_phase_system
 from timemachine.md.thermostat.utils import sample_velocities
 from timemachine.testsystems.relative import hif2a_ligand_pair
@@ -142,21 +145,13 @@
 
     mol_a = hif2a_ligand_pair.mol_a
     ff = Forcefield.load_from_file("smirnoff_1_1_0_sc.py")
-<<<<<<< HEAD
-
-    host_system, host_coords, host_box, host_top = build_water_system(
-        initial_waterbox_width.value_in_unit(unit.nanometer)
-    )
-
-    afe = AbsoluteFreeEnergy(mol_a, ff)
-
-    unbound_potentials, sys_params, masses, coords = afe.prepare_host_edge(
-        ff.get_ordered_params(), host_system, host_coords
-    )
-=======
-    # margin = 0 to match original reference value
-    unbound_potentials, sys_params, masses, coords, complex_box = get_solvent_phase_system(mol_a, ff, margin=0.0)
->>>>>>> 7853135c
+
+    host_system, host_coords, host_box, host_top = build_water_system(3.0)
+    bt = BaseTopology(mol_a, ff)
+    afe = AbsoluteFreeEnergy(mol_a, bt)
+
+    unbound_potentials, sys_params, masses = afe.prepare_host_edge(ff.get_ordered_params(), host_system)
+    coords = afe.prepare_combined_coords(host_coords=host_coords)
 
     # get list of molecules for barostat by looking at bond table
     harmonic_bond_potential = unbound_potentials[0]
