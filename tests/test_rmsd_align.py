# test the custom_op for rmsd alignment

from timemachine.lib import custom_ops

from timemachine.potentials import rmsd
import numpy as np
<<<<<<< HEAD
from timemachine.testsystems import relative
=======
>>>>>>> dc45547a
from scipy.stats import special_ortho_group, ortho_group


def test_rmsd_align_proper():
    """Assert that the same optimal alignment is recovered by both
    reference (`rmsd.align_x2_unto_x1`) and CPU (`custom_ops.rmsd_align`),
    for cases where `x1` and `x2` differ by a rigid transformation

    This is specialized to proper rotations sampled from SO(3)
    """

    N = 25

    np.random.seed(2021)

    for _ in range(1000):

        x1 = np.random.rand(N, 3)
        random_t = np.random.rand(3)
        random_R = special_ortho_group.rvs(3)
        x2 = x1 @ random_R + random_t

        assert np.linalg.norm(x2 - x1) > 1e-6

        x2_aligned_reference = rmsd.align_x2_unto_x1(x1, x2)

        # com2 should equal to that of com1
        np.testing.assert_almost_equal(np.mean(x1, axis=0), np.mean(x2_aligned_reference, axis=0))

        assert np.linalg.norm(x2_aligned_reference - x1) < 1e-6

        x2_aligned_test = custom_ops.rmsd_align(x1, x2)

        np.testing.assert_almost_equal(np.mean(x1, axis=0), np.mean(x2_aligned_test, axis=0))

        assert np.linalg.norm(x2_aligned_test - x1) < 1e-6

        np.testing.assert_almost_equal(x2_aligned_reference, x2_aligned_test)


def test_rmsd_align_improper():
    """
    Similar to the _proper() case except that we sample from O(3) and we don't check for exact
    RMSD of zero.
    """
    N = 25

    np.random.seed(2021)

    for _ in range(1000):

        x1 = np.random.rand(N, 3)
        random_t = np.random.rand(3)
        random_R = ortho_group.rvs(3)
        x2 = x1 @ random_R + random_t

        # compute initial rmsd when recentered

        x1_recentered = x1 - np.mean(x1, axis=0)
        x2_recentered = x2 - np.mean(x2, axis=0)

        initial_rmsd = np.linalg.norm(x1_recentered - x2_recentered)

        x2_aligned_reference = rmsd.align_x2_unto_x1(x1, x2)

        # com2 should be equal to that of com1
        np.testing.assert_almost_equal(np.mean(x1, axis=0), np.mean(x2_aligned_reference, axis=0))

        # test that rmsd has decreased

        assert np.linalg.norm(x2_aligned_reference - x1) < initial_rmsd

        # repeat for x2

        x2_aligned_test = custom_ops.rmsd_align(x1, x2)

        np.testing.assert_almost_equal(np.mean(x1, axis=0), np.mean(x2_aligned_test, axis=0))

        assert np.linalg.norm(x2_aligned_test - x1) < initial_rmsd

        np.testing.assert_almost_equal(x2_aligned_reference, x2_aligned_test)<|MERGE_RESOLUTION|>--- conflicted
+++ resolved
@@ -4,10 +4,7 @@
 
 from timemachine.potentials import rmsd
 import numpy as np
-<<<<<<< HEAD
-from timemachine.testsystems import relative
-=======
->>>>>>> dc45547a
+
 from scipy.stats import special_ortho_group, ortho_group
 
 
