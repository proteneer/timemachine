from jax.config import config

config.update("jax_enable_x64", True)

import unittest
import numpy as np

from timemachine.fe import topology

from rdkit import Chem

<<<<<<< HEAD
from timemachine.ff import Forcefield
from timemachine.ff.handlers.deserialize import deserialize_handlers
from fe.utils import get_romol_conf
=======
from ff import Forcefield
from ff.handlers.deserialize import deserialize_handlers
from timemachine.fe.utils import get_romol_conf
>>>>>>> 277cc746
import jax

from timemachine.lib import potentials


class BenzenePhenolSparseTest(unittest.TestCase):
    def setUp(self, *args, **kwargs):

        suppl = Chem.SDMolSupplier("tests/data/benzene_phenol_sparse.sdf", removeHs=False)
        all_mols = [x for x in suppl]

        self.mol_a = all_mols[0]
        self.mol_b = all_mols[1]

        # atom type free
        ff_handlers = deserialize_handlers(open("ff/params/smirnoff_1_1_0_sc.py").read())

        self.ff = Forcefield(ff_handlers)

        super(BenzenePhenolSparseTest, self).__init__(*args, **kwargs)

    def test_bonded(self):
        # other bonded terms use an identical protocol, so we assume they're correct if the harmonic bond tests pass.
        # leaving benzene H unmapped, and phenol OH unmapped
        core = np.array(
            [
                [0, 0],
                [1, 1],
                [2, 2],
                [3, 3],
                [4, 4],
                [5, 5],
            ],
            dtype=np.int32,
        )

        st = topology.SingleTopology(self.mol_a, self.mol_b, core, self.ff)

        combined_params, vjp_fn, combined_potential = jax.vjp(
            st.parameterize_harmonic_bond, self.ff.hb_handle.params, has_aux=True
        )

        # test that vjp_fn works
        vjp_fn(np.random.rand(*combined_params.shape))

        # we expect 15 bonds in total, of which 6 are duplicated.
        assert len(combined_potential.get_idxs() == 15)

        combined_idxs = combined_potential.get_idxs()
        src_idxs = set([tuple(x) for x in combined_potential.get_idxs()[:6]])
        dst_idxs = set([tuple(x) for x in combined_potential.get_idxs()[6:12]])

        np.testing.assert_equal(src_idxs, dst_idxs)

        cc = self.ff.hb_handle.lookup_smirks("[#6X3:1]:[#6X3:2]")
        cH = self.ff.hb_handle.lookup_smirks("[#6X3:1]-[#1:2]")
        cO = self.ff.hb_handle.lookup_smirks("[#6X3:1]-[#8X2H1:2]")
        OH = self.ff.hb_handle.lookup_smirks("[#8:1]-[#1:2]")

        params_src = combined_params[:6]
        params_dst = combined_params[6:12]
        params_uni = combined_params[12:]

        np.testing.assert_array_equal(params_src, [cc, cc, cc, cc, cc, cc])
        np.testing.assert_array_equal(params_dst, [cc, cc, cc, cc, cc, cc])
        np.testing.assert_array_equal(params_uni, [cH, cO, OH])

        # map H to O
        core = np.array([[0, 0], [1, 1], [2, 2], [3, 3], [4, 4], [5, 5], [6, 6]], dtype=np.int32)

        st = topology.SingleTopology(self.mol_a, self.mol_b, core, self.ff)

        combined_params, vjp_fn, combined_potential = jax.vjp(
            st.parameterize_harmonic_bond, self.ff.hb_handle.params, has_aux=True
        )

        assert len(combined_potential.get_idxs() == 15)

        combined_idxs = combined_potential.get_idxs()
        src_idxs = set([tuple(x) for x in combined_potential.get_idxs()[:7]])
        dst_idxs = set([tuple(x) for x in combined_potential.get_idxs()[7:14]])

        params_src = combined_params[:7]
        params_dst = combined_params[7:14]
        params_uni = combined_params[14:]

        np.testing.assert_array_equal(params_src, [cc, cc, cc, cc, cc, cc, cH])
        np.testing.assert_array_equal(params_dst, [cc, cc, cc, cc, cc, cc, cO])
        np.testing.assert_array_equal(params_uni, [OH])

        # test that vjp_fn works
        vjp_fn(np.random.rand(*combined_params.shape))

    def test_nonbonded(self):

        # leaving benzene H unmapped, and phenol OH unmapped
        core = np.array(
            [
                [0, 0],
                [1, 1],
                [2, 2],
                [3, 3],
                [4, 4],
                [5, 5],
            ],
            dtype=np.int32,
        )

        st = topology.SingleTopology(self.mol_a, self.mol_b, core, self.ff)
        x_a = get_romol_conf(self.mol_a)
        x_b = get_romol_conf(self.mol_b)

        # test interpolation of coordinates.
        x_src, x_dst = st.interpolate_params(x_a, x_b)
        x_avg = np.mean([x_src, x_dst], axis=0)

        assert x_avg.shape == (st.get_num_atoms(), 3)

        np.testing.assert_array_equal((x_a[:6] + x_b[:6]) / 2, x_avg[:6])  # C
        np.testing.assert_array_equal(x_a[6], x_avg[6])  # H
        np.testing.assert_array_equal(x_b[6:], x_avg[7:])  # OH

        res = st.parameterize_nonbonded(self.ff.q_handle.params, self.ff.lj_handle.params)

        params, vjp_fn, pot_c = jax.vjp(
            st.parameterize_nonbonded, self.ff.q_handle.params, self.ff.lj_handle.params, has_aux=True
        )

        vjp_fn(np.random.rand(*params.shape))

        assert params.shape == (2 * st.get_num_atoms(), 3)  # qlj

        # test interpolation of parameters
        bt_a = topology.BaseTopology(self.mol_a, self.ff)
        qlj_a, pot_a = bt_a.parameterize_nonbonded(self.ff.q_handle.params, self.ff.lj_handle.params)
        bt_b = topology.BaseTopology(self.mol_b, self.ff)
        qlj_b, pot_b = bt_b.parameterize_nonbonded(self.ff.q_handle.params, self.ff.lj_handle.params)

        n_base_params = len(params) // 2  # params is actually interpolated, so its 2x number of base params

        qlj_c = np.mean([params[:n_base_params], params[n_base_params:]], axis=0)

        params_src = params[:n_base_params]
        params_dst = params[n_base_params:]

        # core testing
        np.testing.assert_array_equal(qlj_a[:6], params_src[:6])
        np.testing.assert_array_equal(qlj_b[:6], params_dst[:6])

        # test r-group in A
        np.testing.assert_array_equal(qlj_a[6], params_src[6])
        np.testing.assert_array_equal(np.array([0, qlj_a[6][1], 0]), params_dst[6])

        # test r-group in B
        np.testing.assert_array_equal(qlj_b[6:], params_dst[7:])
        np.testing.assert_array_equal(np.array([[0, qlj_b[6][1], 0], [0, qlj_b[7][1], 0]]), params_src[7:])

    def test_nonbonded_optimal_map(self):
        """Similar test as test_nonbonbed, ie. assert that coordinates and nonbonded parameters
        can be averaged in benzene -> phenol transformation. However, use the maximal mapping possible."""

        # map benzene H to phenol O, leaving a dangling phenol H
        core = np.array([[0, 0], [1, 1], [2, 2], [3, 3], [4, 4], [5, 5], [6, 6]], dtype=np.int32)

        st = topology.SingleTopology(self.mol_a, self.mol_b, core, self.ff)
        x_a = get_romol_conf(self.mol_a)
        x_b = get_romol_conf(self.mol_b)

        # test interpolation of coordinates.
        x_src, x_dst = st.interpolate_params(x_a, x_b)
        x_avg = np.mean([x_src, x_dst], axis=0)

        assert x_avg.shape == (st.get_num_atoms(), 3)

        np.testing.assert_array_equal((x_a[:7] + x_b[:7]) / 2, x_avg[:7])  # core parts
        np.testing.assert_array_equal(x_b[-1], x_avg[7])  # dangling H

        params, vjp_fn, pot_c = jax.vjp(
            st.parameterize_nonbonded, self.ff.q_handle.params, self.ff.lj_handle.params, has_aux=True
        )

        vjp_fn(np.random.rand(*params.shape))

        assert params.shape == (2 * st.get_num_atoms(), 3)  # qlj

        # test interpolation of parameters
        bt_a = topology.BaseTopology(self.mol_a, self.ff)
        qlj_a, pot_a = bt_a.parameterize_nonbonded(self.ff.q_handle.params, self.ff.lj_handle.params)
        bt_b = topology.BaseTopology(self.mol_b, self.ff)
        qlj_b, pot_b = bt_b.parameterize_nonbonded(self.ff.q_handle.params, self.ff.lj_handle.params)

        n_base_params = len(params) // 2  # params is actually interpolated, so its 2x number of base params

        qlj_c = np.mean([params[:n_base_params], params[n_base_params:]], axis=0)

        params_src = params[:n_base_params]
        params_dst = params[n_base_params:]

        # core testing
        np.testing.assert_array_equal(qlj_a[:7], params_src[:7])
        np.testing.assert_array_equal(qlj_b[:7], params_dst[:7])

        # r-group atoms in A are all part of the core. so no testing is needed.

        # test r-group in B
        np.testing.assert_array_equal(qlj_b[7], params_dst[8])
        np.testing.assert_array_equal(np.array([0, qlj_b[7][1], 0]), params_src[8])


class TestFactorizability(unittest.TestCase):
    def test_bad_factor(self):
        # test a bad mapping that results in a non-cancellable endpoint
        suppl = Chem.SDMolSupplier("tests/data/ligands_40.sdf", removeHs=False)
        all_mols = [x for x in suppl]
        mol_a = all_mols[0]
        mol_b = all_mols[1]

        ff_handlers = deserialize_handlers(open("ff/params/smirnoff_1_1_0_sc.py").read())
        ff = Forcefield(ff_handlers)

        core = np.array(
            [
                [4, 1],
                [5, 2],
                [6, 3],
                [7, 4],
                [8, 5],
                [9, 6],
                [10, 7],
                [11, 8],
                [12, 9],
                [13, 10],
                [15, 11],
                [16, 12],
                [18, 14],
                [34, 31],
                [17, 13],
                [23, 23],
                [33, 30],
                [32, 28],
                [31, 27],
                [30, 26],
                [19, 15],
                [20, 16],
                [21, 17],
            ]
        )

        with self.assertRaises(topology.AtomMappingError):
            st = topology.SingleTopology(mol_a, mol_b, core, ff)

    def test_good_factor(self):
        # test a good mapping
        suppl = Chem.SDMolSupplier("tests/data/ligands_40.sdf", removeHs=False)
        all_mols = [x for x in suppl]
        mol_a = all_mols[1]
        mol_b = all_mols[4]

        ff_handlers = deserialize_handlers(open("ff/params/smirnoff_1_1_0_sc.py").read())
        ff = Forcefield(ff_handlers)

        core = np.array(
            [
                [0, 0],
                [2, 2],
                [1, 1],
                [6, 6],
                [5, 5],
                [4, 4],
                [3, 3],
                [15, 16],
                [16, 17],
                [17, 18],
                [18, 19],
                [19, 20],
                [20, 21],
                [32, 30],
                [26, 25],
                [27, 26],
                [7, 7],
                [8, 8],
                [9, 9],
                [10, 10],
                [29, 11],
                [11, 12],
                [12, 13],
                [14, 15],
                [31, 29],
                [13, 14],
                [23, 24],
                [30, 28],
                [28, 27],
                [21, 22],
            ]
        )

        st = topology.SingleTopology(mol_a, mol_b, core, ff)

        # test that the vjps work
        _ = jax.vjp(st.parameterize_harmonic_bond, ff.hb_handle.params, has_aux=True)
        _ = jax.vjp(st.parameterize_harmonic_angle, ff.ha_handle.params, has_aux=True)
        _ = jax.vjp(st.parameterize_periodic_torsion, ff.pt_handle.params, ff.it_handle.params, has_aux=True)
        _ = jax.vjp(st.parameterize_nonbonded, ff.q_handle.params, ff.lj_handle.params, has_aux=True)


class StandardQLJTyperTestCase(unittest.TestCase):
    def verify_smiles_typing(self, smi):
        romol = Chem.AddHs(Chem.MolFromSmiles(smi))
        qlj_types = topology.standard_qlj_typer(romol)
        assert len(qlj_types) == romol.GetNumAtoms()

    def test_bromine_in_mol(self):
        self.verify_smiles_typing("O=C1N(Br)C(=O)CC1")

    def test_iodine_in_mol(self):
        self.verify_smiles_typing("O=I(=O)OI(=O)=O")

    def verify_charge(self, smi, formal_charge):
        romol = Chem.AddHs(Chem.MolFromSmiles(smi))
        qlj_types = topology.standard_qlj_typer(romol)
        test_charges = qlj_types[:, 0]
        np.testing.assert_array_equal(test_charges, formal_charge / romol.GetNumAtoms())

    def test_charge_correctness(self):
        # test that charges are correct on various molecules based on formal charge
        self.verify_charge("CCC([O-])=O", -1)
        self.verify_charge("[O-]C1CCC([O-])CC1", -2)
        self.verify_charge("c1ccccc1", 0)
        self.verify_charge("N[NH2++]", 2)
        self.verify_charge("[NH3+][O-]", 0)  # zwitterion<|MERGE_RESOLUTION|>--- conflicted
+++ resolved
@@ -9,15 +9,9 @@
 
 from rdkit import Chem
 
-<<<<<<< HEAD
 from timemachine.ff import Forcefield
 from timemachine.ff.handlers.deserialize import deserialize_handlers
-from fe.utils import get_romol_conf
-=======
-from ff import Forcefield
-from ff.handlers.deserialize import deserialize_handlers
 from timemachine.fe.utils import get_romol_conf
->>>>>>> 277cc746
 import jax
 
 from timemachine.lib import potentials
