import numpy as np
import pytest
from rdkit import Chem

from timemachine.fe import dummy, dummy_draw
from timemachine.fe.dummy import (
    enumerate_anchor_groups,
    enumerate_dummy_ixns,
    flag_factorizable_bonds,
    flag_stable_dummy_ixns,
    generate_optimal_dg_ag_pairs,
    identify_anchor_groups,
    identify_dummy_groups,
    identify_root_anchors,
)
from timemachine.ff import Forcefield
from timemachine.ff.handlers.deserialize import deserialize_handlers

# These tests check the various utilities used to turn off interactions
# such that the end-states are separable. A useful glossary of terms is as follows.
# The tests in this module do not test for numerical stability, but only checks for correctness.

# Many of the tests here are tediously written by hand, but should hopefully be sufficiently documented.

# dummy atom - an R-group atom that is inserted or deleted in an alchemical transformation
# dummy group - a collection of dummy atoms (eg. multiple dummy hydrogen atoms on CH3 can belong to the same dummy group, with C being a core atom).
# core atom - not a dummy atom
# anchor/core anchor - a core atom that is allowed to interact with the atoms in a given dummy group
# anchor group - a set of ordered anchor atoms (up to 3) that can be used to define bond, angle, torsion terms in specialized ways
# root-anchor - first atom in an anchor group, also the anchor atom that has direct 1-2 bonds to dummy atoms.
# partition - only applies to dummy groups, as we require that dummy groups disjointly partition dummy atoms.

pytestmark = [pytest.mark.nogpu]


def get_bond_idxs(mol):
    # not necessarily canonicalized!
    idxs = []
    for bond in mol.GetBonds():
        idxs.append((bond.GetBeginAtomIdx(), bond.GetEndAtomIdx()))
    return idxs


def test_identify_root_anchors():
    """
    Test the identification of root anchors given a dummy atom.

    For example, if D were the dummy atom below:

            D---1---2
           /
          0

    its root anchors are the set of atoms {0, 1}

    """
    mol = get_bond_idxs(Chem.MolFromSmiles("C1CCC1N"))
    core = [0, 1, 2, 3]
    anchors = identify_root_anchors(mol, core, dummy_atom=4)
    assert set(anchors) == set([3])

    mol = get_bond_idxs(Chem.MolFromSmiles("C1CC2NC2C1"))
    core = [0, 1, 2, 4, 5]
    anchors = identify_root_anchors(mol, core, dummy_atom=3)
    assert set(anchors) == set([2, 4])

    mol = get_bond_idxs(Chem.MolFromSmiles("C1OCC11CCCCC1"))
    core = [3, 4, 5, 6, 7, 8]
    anchors = identify_root_anchors(mol, core, dummy_atom=0)
    assert set(anchors) == set([3])
    anchors = identify_root_anchors(mol, core, dummy_atom=1)
    assert set(anchors) == set([3])
    anchors = identify_root_anchors(mol, core, dummy_atom=2)
    assert set(anchors) == set([3])

    mol = get_bond_idxs(Chem.MolFromSmiles("C1CC1.C1CCCCC1"))
    core = [3, 4, 5, 6, 7, 8]
    anchors = identify_root_anchors(mol, core, dummy_atom=0)
    assert set(anchors) == set()
    anchors = identify_root_anchors(mol, core, dummy_atom=1)
    assert set(anchors) == set()
    anchors = identify_root_anchors(mol, core, dummy_atom=2)
    assert set(anchors) == set()

    mol = get_bond_idxs(Chem.MolFromSmiles("C1CC2NC2C1"))
    core = [0, 1, 2, 5]
    anchors = identify_root_anchors(mol, core, dummy_atom=3)
    assert set(anchors) == set([2, 5])
    anchors = identify_root_anchors(mol, core, dummy_atom=4)
    assert set(anchors) == set([2, 5])

    # cyclohexane with a nitrogen inside
    mol = get_bond_idxs(Chem.MolFromSmiles("C1C2CC3CC1N23"))
    core = [0, 1, 2, 3, 4, 5]
    anchors = identify_root_anchors(mol, core, dummy_atom=6)
    assert set(anchors) == set([1, 3, 5])


def assert_set_equality(a_sets, b_sets):
    # utility function to check that list of sets are equal
    frozen_a = [frozenset(a) for a in a_sets]
    frozen_b = [frozenset(b) for b in b_sets]
    assert frozenset(frozen_a) == frozenset(frozen_b)


def test_identify_dummy_groups():
    r"""
    Test the heuristic for partitioning dummy atoms into dummy groups.

    Given a system such as

        D0-D1  D2
       /     \ /
      0-------1

    The dummy groups identified should be {D0}, {D1, D2}. This partioning
    maximizes the number of bonded terms that we can leave on:

        D0 D1  D2
       /     \ /  -> 3 dummy-anchor bonds
      0-------1

    Alternatively valid, but less efficient choices of dummy groups would be:

    {D0, D1}, {D2}

        D0-D1  D2
       /       /  -> 2 dummy-anchor bonds:
      0-------1

    {D0, D1, D2}

        D0-D1..D2
       /          -> 1 dummy-anchor bond:
      0-------1

    """
    bond_idxs = get_bond_idxs(Chem.MolFromSmiles("FC1CC1(F)N"))
    core = [1, 2, 3]
    dg = identify_dummy_groups(bond_idxs, core)
    assert_set_equality(dg, [{0}, {4, 5}])

    bond_idxs = get_bond_idxs(Chem.MolFromSmiles("FC1CC1(F)NN"))
    core = [1, 2, 3]
    dg = identify_dummy_groups(bond_idxs, core)
    assert_set_equality(dg, [{0}, {4, 5, 6}])

    bond_idxs = get_bond_idxs(Chem.MolFromSmiles("C1CC11OO1"))
    core = [0, 1, 2]
    dg = identify_dummy_groups(bond_idxs, core)
    assert_set_equality(dg, [{3, 4}])

    bond_idxs = get_bond_idxs(Chem.MolFromSmiles("C1CC2OOC12"))
    core = [0, 1, 2, 5]
    dg = identify_dummy_groups(bond_idxs, core)
    assert_set_equality(dg, [{3, 4}])

    # example above, where O's are dummy atoms, and Cs are core
    bond_idxs = get_bond_idxs(Chem.MolFromSmiles("OC1COO1"))
    core = [1, 2]
    dg = identify_dummy_groups(bond_idxs, core)
    assert_set_equality(dg, [{0, 3, 4}])


def assert_anchor_group_equality(a_groups, b_groups):
    frozen_a = [tuple(a) for a in a_groups]
    frozen_b = [tuple(b) for b in b_groups]
    assert frozenset(frozen_a) == frozenset(frozen_b)


def test_identify_anchor_groups():
    """
    Test that we can correctly enumerate all anchor groups given a particular
    starting root_anchor.
    """

    bond_idxs = get_bond_idxs(Chem.MolFromSmiles("C1CC1F"))
    core = [0, 1, 2]
    groups_of_1, groups_of_2, groups_of_3 = identify_anchor_groups(bond_idxs, core, 0)
    assert_anchor_group_equality(groups_of_1, [[0]])
    assert_anchor_group_equality(groups_of_2, [[0, 1], [0, 2]])
    assert_anchor_group_equality(groups_of_3, [[0, 1, 2], [0, 2, 1]])

    groups_of_1, groups_of_2, groups_of_3 = identify_anchor_groups(bond_idxs, core, 1)
    assert_anchor_group_equality(groups_of_1, [[1]])
    assert_anchor_group_equality(groups_of_2, [[1, 0], [1, 2]])
    assert_anchor_group_equality(groups_of_3, [[1, 0, 2], [1, 2, 0]])

    groups_of_1, groups_of_2, groups_of_3 = identify_anchor_groups(bond_idxs, core, 2)
    assert_anchor_group_equality(groups_of_1, [[2]])
    assert_anchor_group_equality(groups_of_2, [[2, 1], [2, 0]])
    assert_anchor_group_equality(groups_of_3, [[2, 1, 0], [2, 0, 1]])

    bond_idxs = get_bond_idxs(Chem.MolFromSmiles("NCCF"))
    core = [1, 2]
    groups_of_1, groups_of_2, groups_of_3 = identify_anchor_groups(bond_idxs, core, 1)
    assert_anchor_group_equality(groups_of_1, [[1]])
    assert_anchor_group_equality(groups_of_2, [[1, 2]])
    assert_anchor_group_equality(groups_of_3, [])

    bond_idxs = get_bond_idxs(Chem.MolFromSmiles("C(C)(C)(C)C"))
    core = [0]
    groups_of_1, groups_of_2, groups_of_3 = identify_anchor_groups(bond_idxs, core, 0)
    assert_anchor_group_equality(groups_of_1, [[0]])
    assert_anchor_group_equality(groups_of_2, [])
    assert_anchor_group_equality(groups_of_3, [])

    bond_idxs = get_bond_idxs(Chem.MolFromSmiles("C(C)(F)CC"))
    core = [1, 0, 4, 3]
    groups_of_1, groups_of_2, groups_of_3 = identify_anchor_groups(bond_idxs, core, 0)
    assert_anchor_group_equality(groups_of_1, [[0]])
    assert_anchor_group_equality(groups_of_2, [[0, 1], [0, 3]])
    assert_anchor_group_equality(groups_of_3, [[0, 3, 4]])


def test_enumerate_anchor_groups():
    """
    Test enumeration of all reasonable anchor groups that span from all possible anchor roots.
    For clarity, we explicitly enumerate size 1, 2 and 3 anchor groups.
    """
    mol = get_bond_idxs(Chem.MolFromSmiles("C1CC2OOC12"))
    core = [0, 1, 2, 5]
    groups_of_1, groups_of_2, groups_of_3 = enumerate_anchor_groups(mol, core, [3, 4])
    assert_anchor_group_equality(groups_of_1, [[2], [5]])
    assert_anchor_group_equality(groups_of_2, [[2, 1], [2, 5], [5, 0], [5, 2]])
    assert_anchor_group_equality(groups_of_3, [[2, 1, 0], [2, 5, 0], [5, 0, 1], [5, 2, 1]])

    # aspirin
    mol = get_bond_idxs(Chem.MolFromSmiles("CC(=O)OC1=CC=CC=C1C(=O)O"))
    core = [3, 4, 5, 6, 7, 8, 9, 10]
    groups_of_1, groups_of_2, groups_of_3 = enumerate_anchor_groups(mol, core, [0, 1, 2, 11, 12])
    assert_anchor_group_equality(groups_of_1, [[3], [10]])
    assert_anchor_group_equality(groups_of_2, [[3, 4], [10, 9]])
    assert_anchor_group_equality(groups_of_3, [[3, 4, 5], [3, 4, 9], [10, 9, 8], [10, 9, 4]])
    groups_of_1, groups_of_2, groups_of_3 = enumerate_anchor_groups(mol, core, [0, 1, 2])
    assert_anchor_group_equality(groups_of_1, [[3]])
    assert_anchor_group_equality(groups_of_2, [[3, 4]])
    assert_anchor_group_equality(groups_of_3, [[3, 4, 5], [3, 4, 9]])
    groups_of_1, groups_of_2, groups_of_3 = enumerate_anchor_groups(mol, core, [11, 12])
    assert_anchor_group_equality(groups_of_1, [[10]])
    assert_anchor_group_equality(groups_of_2, [[10, 9]])
    assert_anchor_group_equality(groups_of_3, [[10, 9, 8], [10, 9, 4]])


def test_enumerate_allowed_dummy_ixns_3_anchors_spot_check():
    """
    Test generation of allowed dummy interactions with the anchor groups. This is a spot check.
    A more exhaustive 3_anchor one is below.
    """
    dummy_group = {0, 1, 5, 8}
    anchor_group = [2, 3, 4]

    allowed_ixns = enumerate_dummy_ixns(dummy_group, anchor_group)

    for ixn in allowed_ixns:
        assert len(ixn) == len(set(ixn))

    assert (0, 1, 2, 3) in allowed_ixns
    assert (0, 1, 2) in allowed_ixns
    assert (1, 2) in allowed_ixns
    assert (0, 2, 3) in allowed_ixns
    assert (1, 0, 2, 3) in allowed_ixns
    assert (3, 2, 1, 5) in allowed_ixns
    assert (1, 5, 2) in allowed_ixns
    assert (2, 0, 5) in allowed_ixns
    assert (1, 5, 8) in allowed_ixns
    assert (1, 5, 8) in allowed_ixns
    assert (0, 8, 5, 1) in allowed_ixns
    assert (5, 1, 0, 8) in allowed_ixns
    assert (3, 2, 8, 5) in allowed_ixns
    assert (1, 8, 2, 3) in allowed_ixns

    # root anchor = 2
    # second anchor = 3
    # third anchor = 4
    assert (0, 3) not in allowed_ixns  # dummy-bond only allowed to root anchor
    assert (0, 4) not in allowed_ixns  # dummy-bond only allowed to root anchor
    assert (0, 1, 3) not in allowed_ixns  # angles can't skip the root anchor
    assert (0, 1, 4) not in allowed_ixns  # angles can't skip the root anchor
    assert (0, 2, 4) not in allowed_ixns  # angles can't skip the second anchor
    assert (5, 3, 4) not in allowed_ixns  # angles can't skip the root anchor
    assert (1, 5, 4) not in allowed_ixns  # angles can't skip the root anchor
    assert (5, 8, 2, 4) not in allowed_ixns  # torsion can't skip the second anchor
    assert (1, 8, 3, 4) not in allowed_ixns  # torsion can't skip the root anchor


def test_enumerate_allowed_dummy_ixns_3_anchors_exhaustive():
    """
    Test generation of allowed dummy interactions with the anchor groups exhaustively.
    """
    dummy_group = {0, 1}
    anchor_group = [2, 3, 4]

    allowed_ixns = enumerate_dummy_ixns(dummy_group, anchor_group)

    for ixn in allowed_ixns:
        assert len(ixn) == len(set(ixn))

    assert len(allowed_ixns) == 12

    # 3 ixns
    assert (0, 1) in allowed_ixns
    assert (0, 2) in allowed_ixns
    assert (1, 2) in allowed_ixns

    # 5 ixns
    assert (0, 1, 2) in allowed_ixns
    assert (1, 0, 2) in allowed_ixns
    assert (0, 2, 3) in allowed_ixns
    assert (1, 2, 3) in allowed_ixns
    assert (0, 2, 1) in allowed_ixns

    # 3 ixns
    assert (1, 0, 2, 3) in allowed_ixns
    assert (0, 1, 2, 3) in allowed_ixns
    assert (0, 2, 3, 4) in allowed_ixns
    assert (1, 2, 3, 4) in allowed_ixns


def test_enumerate_allowed_dummy_ixns_2_anchors():
    """
    Same as above but with 2 anchors
    """
    dummy_group = {0, 1}
    anchor_group = [4, 5]
    allowed_ixns = enumerate_dummy_ixns(dummy_group, anchor_group)

    for ixn in allowed_ixns:
        assert len(ixn) == len(set(ixn))
    assert len(allowed_ixns) == 10

    # 3 ixns
    assert (0, 1) in allowed_ixns
    assert (0, 4) in allowed_ixns
    assert (1, 4) in allowed_ixns

    # 5 ixns
    assert (0, 1, 4) in allowed_ixns
    assert (1, 0, 4) in allowed_ixns
    assert (0, 4, 1) in allowed_ixns
    assert (0, 4, 5) in allowed_ixns
    assert (1, 4, 5) in allowed_ixns

    # 2 ixns
    assert (0, 1, 4, 5) in allowed_ixns
    assert (1, 0, 4, 5) in allowed_ixns


def test_enumerate_allowed_dummy_ixns_1_anchor():
    """
    Same as above but with 1 anchor
    """
    dummy_group = {0, 1}
    anchor_group = [4]
    allowed_ixns = enumerate_dummy_ixns(dummy_group, anchor_group)
    assert len(allowed_ixns) == 6
    assert (0, 1) in allowed_ixns
    assert (0, 4) in allowed_ixns
    assert (1, 4) in allowed_ixns
    assert (0, 1, 4) in allowed_ixns
    assert (1, 0, 4) in allowed_ixns
    assert (0, 4, 1) in allowed_ixns


def test_flag_factorizable_bonds_basic():
    """
    Test that we flag bonds on and off correctly given a set bond_idxs.
    """
    # mol = Chem.MolFromSmiles("BrOC1=CC(F)=CC=N1")

    core = [2, 3, 4, 6, 7, 8]
    bond_pairs = [
        (1, [0, 1]),  # Br-O
        (1, [1, 2]),  # O-C
        (1, [2, 3]),  # C-C
        (1, [3, 4]),  # C-C
        (1, [4, 5]),  # C-F
        (1, [4, 6]),  # C-C
        (1, [6, 7]),  # C-C
        (1, [7, 8]),  # C-N
        (1, [8, 2]),  # N-C
        (1, [0, 1, 2]),  # Br-O-C
        (1, [1, 2, 3]),  # O-C-C
        (1, [1, 2, 3, 4]),  # O-C-C-C
        (0, [1, 2, 7]),  # O-C-N
        (1, [2, 3, 4]),  # C-C-C
        (1, [5, 4, 3, 2]),  # F-C-C-C
        (1, [5, 4, 3]),  # F-C-C
        (0, [5, 4, 6]),  # F-C-C
    ]

    expected_flags = [x[0] for x in bond_pairs]
    bond_idxs = [x[1] for x in bond_pairs]

    keep_flags = flag_factorizable_bonds(core, bond_idxs)
    assert tuple(keep_flags) == tuple(expected_flags)

    # flipping the ordering should give us identical results
    bond_idxs = [x[::-1] for x in bond_idxs]
    keep_flags = flag_factorizable_bonds(core, bond_idxs)
    assert tuple(keep_flags) == tuple(expected_flags)


def test_flag_factorizable_bonds_core_hop():
    """
    Test that if we do a core hop, one of the bonded terms should be turned off.
    """

    # mol = Chem.MolFromSmiles("FC1CO1")

    #    F0       F
    #    |        .
    #   _C1  ->  .C
    # 3O |      O |
    #   \C2       C
    core = [1, 2]
    bond_pairs = [
        (1, [0, 1]),
        (1, [1, 2]),
        (0, [2, 3]),
        (1, [3, 1]),
        (1, [0, 1, 2]),
        (1, [0, 1, 3]),
        (1, [3, 1, 2]),
        (0, [1, 3, 2]),
        (0, [1, 2, 3]),
    ]

    # TBD: we can prune this to only terms where the bonds actually exist between ijk, ijkl, etc.

    expected_flags = [x[0] for x in bond_pairs]
    bond_idxs = [x[1] for x in bond_pairs]

    keep_flags = flag_factorizable_bonds(core, bond_idxs)

    assert tuple(keep_flags) == tuple(expected_flags)


def test_dg_ag_missing_ixns_split():
    """
    Explicitly test enumeration when certain bond and angle terms are missing.
    """

    # test the following behavior for the molecule
    #    2
    #    |
    # 0--1--3
    # test that we correct allowed interactions

    Chem.MolFromSmiles("CC(C)C")
    core = [1, 3]

    # base case, all required terms for the torsion is present
    bond_idxs = [
        [0, 1],
        [1, 2],
        [1, 3],
        [0, 2],
        [0, 1, 2],
        [0, 1, 3],
        [2, 1, 3],
        [0, 2, 1],
        [0, 2, 1, 3],
    ]

    dgs, agcs, agis = generate_optimal_dg_ag_pairs(core, bond_idxs)
    for dgs, agcs, agis in zip(dgs, agcs, agis):
        assert (0, 2, 1, 3) in agis
        assert (0, 2, 1) in agis
        assert (0, 2) in agis

    # missing angle
    bond_idxs = [
        [0, 1],
        [1, 2],
        [1, 3],
        [0, 2],
        [0, 1, 2],
        [0, 1, 3],
        [2, 1, 3],
        # [0, 2, 1],
        [0, 2, 1, 3],
    ]

    dgs, agcs, agis = generate_optimal_dg_ag_pairs(core, bond_idxs)
    for dgs, agcs, agis in zip(dgs, agcs, agis):
        assert (0, 2, 1, 3) not in agis
        assert (0, 2, 1) not in agis
        assert (0, 2) in agis

    # missing bond
    bond_idxs = [
        [0, 1],
        [1, 2],
        [1, 3],
        # [0, 2],
        [0, 1, 2],
        [0, 1, 3],
        [2, 1, 3],
        [0, 2, 1],
        [0, 2, 1, 3],
    ]

    dgs, agcs, agis = generate_optimal_dg_ag_pairs(core, bond_idxs)
    for dgs, agcs, agis in zip(dgs, agcs, agis):
        assert (0, 2, 1, 3) not in agis
        assert (0, 2, 1) not in agis
        assert (0, 2) not in agis

    # missing bond and angle
    bond_idxs = [
        [0, 1],
        [1, 2],
        [1, 3],
        # [0, 2],
        [0, 1, 2],
        [0, 1, 3],
        [2, 1, 3],
        # [0, 2, 1],
        [0, 2, 1, 3],
    ]

    dgs, agcs, agis = generate_optimal_dg_ag_pairs(core, bond_idxs)
    for dgs, agcs, agis in zip(dgs, agcs, agis):
        assert (0, 2, 1, 3) not in agis
        assert (0, 2, 1) not in agis
        assert (0, 2) not in agis


def test_dg_ag_missing_ixns_linear():
    """
    Explicitly test enumeration when certain bond and angle terms are missing.
    Identical to above test but for a linear chain.
    """

    # let the molecule be a linear chain
    # 0-1-2-3

    # we want to test correctness of the strict when parts of the
    # torsion definition is missing

    # mol = Chem.MolFromSmiles("CCCC")
    core = [1, 2, 3]

    # base case, all required terms for the torsion is present
    bond_idxs = [
        [0, 1],
        [1, 2],
        [2, 3],
        [0, 1, 2],
        [1, 2, 3],
        [0, 1, 2, 3],
    ]

    dgs, agcs, agis = generate_optimal_dg_ag_pairs(core, bond_idxs)
    for dgs, agcs, agis in zip(dgs, agcs, agis):
        assert (0, 1, 2, 3) in agis

    # disable angle
    bond_idxs = [
        [0, 1],
        [1, 2],
        [2, 3],
        [0, 1, 2],
        # [1, 2, 3],
        [0, 1, 2, 3],
    ]

    dgs, agcs, agis = generate_optimal_dg_ag_pairs(core, bond_idxs)
    for dgs, agcs, agis in zip(dgs, agcs, agis):
        assert (0, 1, 2, 3) not in agis
        assert (1, 2, 3) not in agis

    # disable bond
    bond_idxs = [
        [0, 1],
        [1, 2],
        # [2, 3],
        [0, 1, 2],
        [1, 2, 3],
        [0, 1, 2, 3],
    ]

    with pytest.raises(dummy.MissingBondError):

        generate_optimal_dg_ag_pairs(core, bond_idxs)


def _draw_impl(mol, core, ff, fname):

    hb_params, hb_idxs = ff.hb_handle.parameterize(mol)
    ha_params, ha_idxs = ff.ha_handle.parameterize(mol)
    pt_params, pt_idxs = ff.pt_handle.parameterize(mol)
    it_params, it_idxs = ff.it_handle.parameterize(mol)

    bond_idxs = (
        [tuple(x.tolist()) for x in hb_idxs]
        + [tuple(x.tolist()) for x in ha_idxs]
        + [tuple(x.tolist()) for x in pt_idxs]
        + [tuple(x.tolist()) for x in it_idxs]
    )

    dgs, ags, ag_ixns = dummy.generate_optimal_dg_ag_pairs(core, bond_idxs)

    for idx, (dummy_group, anchor_group, anchor_ixns) in enumerate(zip(dgs, ags, ag_ixns)):

        matched_ixns = []
        for idxs in bond_idxs:
            if tuple(idxs) in anchor_ixns:
                if np.all([ii in dummy_group for ii in idxs]):
                    continue
                elif np.all([ii in core for ii in idxs]):
                    continue
                matched_ixns.append(idxs)

        res = dummy_draw.draw_dummy_core_ixns(mol, core, matched_ixns, dummy_group)

        with open(fname + "_" + str(idx) + ".svg", "w") as fh:
            fh.write(res)


def test_parameterize_and_draw_ixns():
    """
    This isn't really tested, but is here to verify that drawing code at least runs.
    """

<<<<<<< HEAD
    ff_handlers = deserialize_handlers(open("timemachine/ff/params/smirnoff_1_1_0_sc.py").read())
    ff = Forcefield.from_handlers(ff_handlers)
=======
    ff_handlers, protein_ff, water_ff = deserialize_handlers(open("timemachine/ff/params/smirnoff_1_1_0_sc.py").read())
    ff = Forcefield(ff_handlers, protein_ff=protein_ff, water_ff=water_ff)
>>>>>>> 874bc18f

    mol = Chem.MolFromSmiles("CC(=O)OC1=CC=CC=C1C(=O)O")
    core = [3, 4, 5, 6, 7, 8, 9, 10]

    _draw_impl(mol, core, ff, "aspirin")

    mol = Chem.MolFromSmiles("C(C1=CC=CC=C1)C1=CC=CC=C1")
    core = [1, 2, 3, 4, 5, 6, 7, 8, 9, 10, 11, 12]

    _draw_impl(mol, core, ff, "met_biphenyl")

    mol = Chem.MolFromSmiles("F[C@](Cl)(Br)C1=CC=CC=C1")
    core = [1, 4, 5, 6, 7, 8, 9]

    _draw_impl(mol, core, ff, "toluene")

    mol = Chem.MolFromSmiles("C1CC2=CC=CC=C12")
    core = [2, 3, 4, 5, 6, 7]

    _draw_impl(mol, core, ff, "ring_open")


def test_flag_dummy_core_ixns_trivial():
    """
    Some dummy core ixns need to be explicitly removed from the end-state due to
    numerical instability. We can always remove a dummy-core interaction *without*
    making the partition function any less factorizable. The general usage pattern
    is to first prune numerically unstable dummy-core ixns, and then run factorizability
    checks on the remaining bonds.

    The test system here is:

        2
        |
    0...1

    """

    # test missing bond in angle term
    core = [0, 1]
    bond_idxs = [(1, 2)]
    bond_params = [(100, 0.1)]
    angle_idxs = [(0, 1, 2)]
    angle_params = [(100, 0.1)]
    torsion_idxs = []
    torsion_params = []

    keep_angle_flags, keep_torsion_flags = flag_stable_dummy_ixns(
        core,
        bond_idxs,
        bond_params,
        angle_idxs,
        angle_params,
        torsion_idxs,
        torsion_params,
    )

    # remove angle
    assert keep_angle_flags == [0]

    # remove torsion
    assert keep_torsion_flags == []


def test_flag_dummy_core_ixns_split():
    """
    Same intention as the above test, but with a non-trivial system:

        2
        |
    0---1...3

    We should keep only the [0,1,2] angle but not the [2,1,3] angle.
    Any torsions defined over these 4 atoms should be disallowed.
    """

    # test missing bond in angle term
    core = [0, 1, 3]
    bond_idxs = [(1, 2), (0, 1)]
    bond_params = [(100, 0.1), (100, 0.1)]
    angle_idxs = [(0, 1, 2), (2, 1, 3)]
    angle_params = [(100, 0.1), (100, 0.1)]

    # add an improper
    torsion_idxs = [(0, 2, 1, 3)]
    torsion_params = [(50.0, 5.0, 1.0)]

    keep_angle_flags, keep_torsion_flags = flag_stable_dummy_ixns(
        core,
        bond_idxs,
        bond_params,
        angle_idxs,
        angle_params,
        torsion_idxs,
        torsion_params,
    )

    assert keep_angle_flags == [1, 0]
    assert keep_torsion_flags == [0]


def test_flag_dummy_core_torsions_missing_bonds():
    r"""
    Same intention as the above test, but with a non-trivial system:

        3 <- dummy
        |
    0---2
     \ /
      1

    Two torsions: [0,1,2,3], [1,0,2,3] are both allowed. If we remove a bond:

        3 <- dummy
        |
    0   2
     \ /
      1

    Then [1,0,2,3] should be pruned

    """
    # all interactions present
    core = [0, 1, 2]
    bond_idxs = [(0, 1), (0, 2), (1, 2), (2, 3)]
    bond_params = [(100, 0.1)] * len(bond_idxs)
    angle_idxs = [(0, 1, 2), (1, 0, 2), (0, 2, 1), (1, 2, 3), (0, 2, 3)]
    angle_params = [(100, 0.2)] * len(angle_idxs)
    torsion_idxs = [(0, 1, 2, 3), (1, 0, 2, 3)]
    torsion_params = [(50.0, 5.0, 1.0)] * len(torsion_idxs)

    keep_angle_flags, keep_torsion_flags = flag_stable_dummy_ixns(
        core,
        bond_idxs,
        bond_params,
        angle_idxs,
        angle_params,
        torsion_idxs,
        torsion_params,
    )

    assert keep_angle_flags == [1, 1, 1, 1, 1]
    assert keep_torsion_flags == [1, 1]

    # remove bond term but keep the angle terms

    core = [0, 1, 2]
    bond_idxs = [(0, 1), (1, 2), (2, 3)]
    bond_params = [(100, 0.1)] * len(bond_idxs)
    angle_idxs = [(0, 1, 2), (1, 0, 2), (0, 2, 1), (1, 2, 3), (0, 2, 3)]
    angle_params = [(100, 0.2)] * len(angle_idxs)
    torsion_idxs = [(0, 1, 2, 3), (1, 0, 2, 3)]
    torsion_params = [(50.0, 5.0, 1.0)] * len(torsion_idxs)

    keep_angle_flags, keep_torsion_flags = flag_stable_dummy_ixns(
        core,
        bond_idxs,
        bond_params,
        angle_idxs,
        angle_params,
        torsion_idxs,
        torsion_params,
    )

    # core-core ixns are untouched, even though they may be unstable, since we're
    # not allowed to modify them. only the last dummy-core ixn is turned off.
    assert keep_angle_flags == [1, 1, 1, 1, 0]

    # one of the torsion terms is now disabled
    assert keep_torsion_flags == [1, 0]


def test_flag_dummy_core_bad_parameters():
    r"""
    Test cases where the bonded terms are present, but are numerically unstable to define
    torsions over.

    dummy
    |
    v
    0   2
     \ / \       allow the torsion [0,1,2,3]
      1   3

    0
     \
      1=2=3      disallow the torsion [0,1,2,3]

    """

    core = [1, 2, 3]
    bond_idxs = [(0, 1), (1, 2), (2, 3)]
    bond_params = [(100, 0.1)] * len(bond_idxs)
    angle_idxs = [(0, 1, 2), (1, 2, 3)]
    angle_params = [(100, 0.2), (100, 0.2)]
    torsion_idxs = [(0, 1, 2, 3)]
    torsion_params = [(50.0, 5.0, 1.0)] * len(torsion_idxs)

    keep_angle_flags, keep_torsion_flags = flag_stable_dummy_ixns(
        core,
        bond_idxs,
        bond_params,
        angle_idxs,
        angle_params,
        torsion_idxs,
        torsion_params,
    )

    assert keep_angle_flags == [1, 1]
    assert keep_torsion_flags == [1]

    bond_params = [(100, 0.1), (100, 0.1), (100, 0.1)]  # keep bond lengths the same
    angle_params = [(100, 0.2), (100, np.pi)]  # modify angle params

    keep_angle_flags, keep_torsion_flags = flag_stable_dummy_ixns(
        core,
        bond_idxs,
        bond_params,
        angle_idxs,
        angle_params,
        torsion_idxs,
        torsion_params,
    )

    assert keep_angle_flags == [1, 1]
    assert keep_torsion_flags == [0]

    bond_params = [(100, 0.0), (100, 0.1), (100, 0.1)]  # modify the dummy-core bond length
    angle_params = [(100, 0.2), (100, 0.2)]  # keep angle terms the same

    keep_angle_flags, keep_torsion_flags = flag_stable_dummy_ixns(
        core,
        bond_idxs,
        bond_params,
        angle_idxs,
        angle_params,
        torsion_idxs,
        torsion_params,
    )

    assert keep_angle_flags == [0, 1]
    assert keep_torsion_flags == [0]

    bond_params = [(100, 0.1), (100, 0.0), (100, 0.1)]  # modify the core-core bond length
    angle_params = [(100, 0.2), (100, 0.2)]  # keep angle terms the same

    keep_angle_flags, keep_torsion_flags = flag_stable_dummy_ixns(
        core,
        bond_idxs,
        bond_params,
        angle_idxs,
        angle_params,
        torsion_idxs,
        torsion_params,
    )

    assert keep_angle_flags == [0, 1]  # angle spanning a dummy ixn should be disabled
    assert keep_torsion_flags == [0]

    bond_params = [(100, 0.1), (100, 0.1), (100, 0.0)]  # modify the core-core bond length
    angle_params = [(100, 0.2), (100, 0.2)]  # keep angle terms the same

    keep_angle_flags, keep_torsion_flags = flag_stable_dummy_ixns(
        core,
        bond_idxs,
        bond_params,
        angle_idxs,
        angle_params,
        torsion_idxs,
        torsion_params,
    )

    assert keep_angle_flags == [1, 1]  # we do not turn off core-core ixns
    assert keep_torsion_flags == [0]


def test_flag_missing_ixns():
    r"""
    Test that a dummy-dummy ixn is left unperturbed despite being unstable

       D3
        |
       D1        C5
      /  \      /
    D0    D2--C4
                \
                 C6

    Define a dummy-dummy angle term over [D0, D3, D1], which is missing the [D0, D3] bond.
    Define a dummy-dummy improper torsion term over [D0, D1, D2, D3], which is missing the [D2, D3] bond.
    The above two are allowed because they're only dummy-dummy terms.

    However, core-dummy [D2, C5, C4] angle term and [D2, C4, C6, C5] improper torsion must be turned off
    because they involve core atoms and dummy atoms.
    """

    core = [4, 5, 6]
    bond_idxs = [(0, 1), (1, 2), (3, 1), (2, 4), (5, 4), (6, 4)]
    bond_params = [(100, 0.1)] * len(bond_idxs)
    #                okay                  bad
    angle_idxs = [(1, 3, 0), (0, 1, 3), (2, 5, 4), (2, 1, 3), (0, 1, 2), (1, 2, 4), (2, 4, 5), (6, 4, 2), (5, 4, 6)]
    angle_params = [(100, 0.2)] * len(angle_idxs)
    #                                  bad
    torsion_idxs = [(0, 1, 2, 3), (2, 4, 6, 5), (5, 4, 2, 1), (1, 2, 4, 6)]
    torsion_params = [(50.0, 5.0, 1.0)] * len(torsion_idxs)

    keep_angle_flags, keep_torsion_flags = flag_stable_dummy_ixns(
        core,
        bond_idxs,
        bond_params,
        angle_idxs,
        angle_params,
        torsion_idxs,
        torsion_params,
    )

    assert keep_angle_flags == [1, 1, 0, 1, 1, 1, 1, 1, 1]  # we do not turn off core-core ixns
    assert keep_torsion_flags == [1, 0, 1, 1]<|MERGE_RESOLUTION|>--- conflicted
+++ resolved
@@ -624,13 +624,8 @@
     This isn't really tested, but is here to verify that drawing code at least runs.
     """
 
-<<<<<<< HEAD
-    ff_handlers = deserialize_handlers(open("timemachine/ff/params/smirnoff_1_1_0_sc.py").read())
-    ff = Forcefield.from_handlers(ff_handlers)
-=======
     ff_handlers, protein_ff, water_ff = deserialize_handlers(open("timemachine/ff/params/smirnoff_1_1_0_sc.py").read())
-    ff = Forcefield(ff_handlers, protein_ff=protein_ff, water_ff=water_ff)
->>>>>>> 874bc18f
+    ff = Forcefield.from_handlers(ff_handlers, protein_ff=protein_ff, water_ff=water_ff)
 
     mol = Chem.MolFromSmiles("CC(=O)OC1=CC=CC=C1C(=O)O")
     core = [3, 4, 5, 6, 7, 8, 9, 10]
