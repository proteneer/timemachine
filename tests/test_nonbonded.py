# (ytz): check test and run benchmark with pytest:
# pytest -xsv tests/test_nonbonded.py::TestNonbonded::test_dhfr && nvprof pytest -xsv tests/test_nonbonded.py::TestNonbonded::test_benchmark

import copy
import gzip

import pickle
import unittest
from jax.config import config

config.update("jax_enable_x64", True)

import numpy as np
import pytest

import functools
import itertools

from common import GradientTest
from common import prepare_water_system, prepare_reference_nonbonded

from timemachine.potentials import nonbonded
<<<<<<< HEAD
from timemachine.lib import potentials
from md import builders
=======
from timemachine.lib import custom_ops, potentials
from timemachine.md import builders
>>>>>>> 2508c3ff

from hilbertcurve.hilbertcurve import HilbertCurve
from timemachine.fe.utils import to_md_units

from timemachine.ff.handlers import openmm_deserializer
from simtk.openmm import app

np.set_printoptions(linewidth=500)


def hilbert_sort(conf, D):
    hc = HilbertCurve(64, D)
    int_confs = (conf * 1000).astype(np.int64)
    dists = []
    for xyz in int_confs.tolist():
        dist = hc.distance_from_coordinates(xyz)
        dists.append(dist)
    perm = np.argsort(dists)
    return perm


class TestNonbondedDHFR(GradientTest):
    def setUp(self):
        # This test checks hilbert curve re-ordering gives identical results
        pdb_path = "tests/data/5dfr_solv_equil.pdb"
        host_pdb = app.PDBFile(pdb_path)
        protein_ff = app.ForceField("amber99sbildn.xml", "tip3p.xml")

        host_system = protein_ff.createSystem(
            host_pdb.topology, nonbondedMethod=app.NoCutoff, constraints=None, rigidWater=False
        )

        host_coords = host_pdb.positions
        box = host_pdb.topology.getPeriodicBoxVectors()
        self.box = np.asarray(box / box.unit)

        host_fns, host_masses = openmm_deserializer.deserialize_system(host_system, cutoff=1.0)

        for f in host_fns:
            if isinstance(f, potentials.Nonbonded):
                self.nonbonded_fn = f

        host_conf = []
        for x, y, z in host_coords:
            host_conf.append([to_md_units(x), to_md_units(y), to_md_units(z)])
        self.host_conf = np.array(host_conf)

        self.beta = 2.0
        self.cutoff = 1.1
        self.lamb = 0.1

    def test_nblist_hilbert(self):
        """
        This test makes sure that hilbert ordering has no impact on numerical results. The
        computed forces, energies, etc. should be bitwise identical.
        """

        np.random.seed(2021)

        N = self.host_conf.shape[0]

        for precision in [np.float32, np.float64]:

            ref_nonbonded_impl = copy.copy(self.nonbonded_fn).unbound_impl(precision)
            ref_nonbonded_impl.disable_hilbert_sort()

            test_nonbonded_impl = copy.copy(self.nonbonded_fn).unbound_impl(precision)

            padding = 0.1
            deltas = np.random.rand(N, 3) - 0.5  # [-0.5, +0.5]
            divisor = 0.5 * (2 * np.sqrt(3)) / padding
            # if deltas are kept under +- p/(2*sqrt(3)) then no rebuild gets triggered
            deltas = deltas / divisor  # exactly within bounds, and should not trigger a rebuild

            for d in deltas:
                assert np.linalg.norm(d) < padding / 2

            xs = [self.host_conf, self.host_conf + deltas]

            np.set_printoptions(precision=16)
            # under pure fixed point accumulation the results should be identical.
            for x_idx, x in enumerate(xs):

                ref_du_dx, ref_du_dp, ref_du_dl, ref_u = ref_nonbonded_impl.execute(
                    x, self.nonbonded_fn.params, self.box, 0.0
                )
                test_du_dx, test_du_dp, test_du_dl, test_u = test_nonbonded_impl.execute(
                    x, self.nonbonded_fn.params, self.box, 0.0
                )

                np.testing.assert_array_equal(ref_du_dx, test_du_dx)
                np.testing.assert_array_equal(ref_du_dp, test_du_dp)
                np.testing.assert_array_equal(ref_du_dl, test_du_dl)
                np.testing.assert_array_equal(ref_u, test_u)

                ref_du_dx = ref_nonbonded_impl.execute_du_dx(x, self.nonbonded_fn.params, self.box, 0.0)
                test_du_dx = test_nonbonded_impl.execute_du_dx(x, self.nonbonded_fn.params, self.box, 0.0)

                for idx, (a, b) in enumerate(zip(ref_du_dx, test_du_dx)):
                    if np.linalg.norm(a - b) != 0:
                        print(idx, a, b)
                        assert 0
                    np.testing.assert_array_equal(a, b)

                np.testing.assert_array_equal(ref_du_dx, test_du_dx)

    def test_nblist_rebuild(self):
        """
        This test makes sure that periodically rebuilding the neighborlist no impact on numerical results. The
        computed forces, energies, etc. should be bitwise identical.
        """

        N = self.host_conf.shape[0]

        np.random.seed(2021)

        ref_nonbonded_impl = copy.copy(self.nonbonded_fn).unbound_impl(np.float64)
        ref_nonbonded_impl.set_nblist_padding(0.0)  # rebuild with every call

        padding = 0.1

        test_nonbonded_impl = copy.copy(self.nonbonded_fn).unbound_impl(np.float64)
        test_nonbonded_impl.set_nblist_padding(
            padding
        )  # rebuild only when deltas have moved more than padding/2 angstroms

        deltas = np.random.rand(N, 3) - 0.5  # [-0.5, +0.5]
        divisor = 0.5 * (2 * np.sqrt(3)) / padding
        # if deltas are kept under +- p/(2*sqrt(3)) then no rebuild gets triggered
        deltas = deltas / divisor  # exactly within bounds, and should not trigger a rebuild

        for d in deltas:
            assert np.linalg.norm(d) < padding / 2

        xs = [self.host_conf, self.host_conf + deltas]

        # under pure fixed point accumulation the results should be identical.
        for x_idx, x in enumerate(xs):
            ref_du_dx, ref_du_dp, ref_du_dl, ref_u = ref_nonbonded_impl.execute(
                x, self.nonbonded_fn.params, self.box, 0.0
            )
            test_du_dx, test_du_dp, test_du_dl, test_u = test_nonbonded_impl.execute(
                x, self.nonbonded_fn.params, self.box, 0.0
            )

            np.testing.assert_array_equal(ref_du_dx, test_du_dx)
            np.testing.assert_array_equal(ref_du_dp, test_du_dp)
            np.testing.assert_array_equal(ref_du_dl, test_du_dl)
            np.testing.assert_array_equal(ref_u, test_u)

            ref_du_dx = ref_nonbonded_impl.execute_du_dx(x, self.nonbonded_fn.params, self.box, 0.0)
            test_du_dx = test_nonbonded_impl.execute_du_dx(x, self.nonbonded_fn.params, self.box, 0.0)

            for idx, (a, b) in enumerate(zip(ref_du_dx, test_du_dx)):
                if np.linalg.norm(a - b) != 0:
                    print(idx, a, b)
                    print(a)
                    print(b)
                    assert 0
                np.testing.assert_array_equal(a, b)

            np.testing.assert_array_equal(ref_du_dx, test_du_dx)

    def test_correctness(self):
        """
        Test against the reference jax platform for correctness.
        """
        max_N = self.host_conf.shape[0]

        # we can't go bigger than this due to memory limitations in the the reference platform.
        for N in [33, 65, 231, 1050, 4080]:

            test_conf = self.host_conf[:N]

            # strip out parts of the system
            test_exclusions = []
            test_scales = []
            for (i, j), (sa, sb) in zip(self.nonbonded_fn.get_exclusion_idxs(), self.nonbonded_fn.get_scale_factors()):
                if i < N and j < N:
                    test_exclusions.append((i, j))
                    test_scales.append((sa, sb))
            test_exclusions = np.array(test_exclusions, dtype=np.int32)
            test_scales = np.array(test_scales, dtype=np.float64)
            test_params = self.nonbonded_fn.params[:N, :]

            test_lambda_plane_idxs = np.random.randint(low=-2, high=2, size=N, dtype=np.int32)
            test_lambda_offset_idxs = np.random.randint(low=-2, high=2, size=N, dtype=np.int32)

            test_nonbonded_fn = potentials.Nonbonded(
                test_exclusions, test_scales, test_lambda_plane_idxs, test_lambda_offset_idxs, self.beta, self.cutoff
            )

            ref_nonbonded_fn = prepare_reference_nonbonded(
                test_params,
                test_exclusions,
                test_scales,
                test_lambda_plane_idxs,
                test_lambda_offset_idxs,
                self.beta,
                self.cutoff,
            )

            for precision, rtol in [(np.float64, 1e-8), (np.float32, 1e-4)]:

                self.compare_forces(
                    test_conf,
                    test_params,
                    self.box,
                    self.lamb,
                    ref_nonbonded_fn,
                    test_nonbonded_fn,
                    rtol,
                    precision=precision,
                )

    @unittest.skip("benchmark-only")
    def test_benchmark(self):
        """
        This is mainly for benchmarking nonbonded computations on the initial state.
        """

        N = self.host_conf.shape[0]

        host_conf = self.host_conf[:N]

        precision = np.float32

        nb_fn = copy.deepcopy(self.nonbonded_fn)

        test_lambda_plane_idxs = np.random.randint(low=-2, high=2, size=N, dtype=np.int32)
        test_lambda_offset_idxs = np.random.randint(low=-2, high=2, size=N, dtype=np.int32)

        nb_fn.set_lambda_plane_idxs(test_lambda_plane_idxs)
        nb_fn.set_lambda_offset_idxs(test_lambda_offset_idxs)

        impl = nb_fn.unbound_impl(precision)

        for combo in itertools.product([False, True], repeat=4):

            (compute_du_dx, compute_du_dp, compute_du_dl, compute_u) = combo

            for trip in range(50):

                test_du_dx, test_du_dp, test_du_dl, test_u = impl.execute_selective(
                    self.host_conf,
                    self.nonbonded_fn.params,
                    self.box,
                    self.lamb,
                    compute_du_dx,
                    compute_du_dp,
                    compute_du_dl,
                    compute_u,
                )


class TestNonbondedWater(GradientTest):
    def test_nblist_box_resize(self):
        # test that running the coordinates under two different boxes produces correct results
        # since we should be rebuilding the nblist when the box sizes change.

        host_system, host_coords, box, _ = builders.build_water_system(3.0)

        host_fns, host_masses = openmm_deserializer.deserialize_system(host_system, cutoff=1.0)

        for f in host_fns:
            if isinstance(f, potentials.Nonbonded):
                test_nonbonded_fn = f

        host_conf = []
        for x, y, z in host_coords:
            host_conf.append([to_md_units(x), to_md_units(y), to_md_units(z)])
        host_conf = np.array(host_conf)

        lamb = 0.1

        N = host_conf.shape[0]

        ref_nonbonded_fn = prepare_reference_nonbonded(
            test_nonbonded_fn.params,
            test_nonbonded_fn.get_exclusion_idxs(),
            test_nonbonded_fn.get_scale_factors(),
            test_nonbonded_fn.get_lambda_plane_idxs(),
            test_nonbonded_fn.get_lambda_offset_idxs(),
            test_nonbonded_fn.get_beta(),
            test_nonbonded_fn.get_cutoff(),
        )

        big_box = box + np.eye(3) * 1000

        # print(big_box, small_box)
        # (ytz): note the ordering should be from large box to small box. though in the current code
        # the rebuild is triggered as long as the box *changes*.
        for test_box in [big_box, box]:

            for precision, rtol in [(np.float64, 1e-8), (np.float32, 1e-4)]:

                self.compare_forces(
                    host_conf,
                    test_nonbonded_fn.params,
                    test_box,
                    lamb,
                    ref_nonbonded_fn,
                    test_nonbonded_fn,
                    rtol,
                    precision=precision,
                )


class TestNonbonded(GradientTest):
    def test_non_zero_du_dl(self):
        # du_dl should be zero for this test case.
        fp = gzip.open("tests/data/bad_test_547.pkl.gz", "rb")
        x_t, box, lamb, nb_bp = pickle.load(fp)

        nb_bp.args = nb_bp.args[:-4]  # ignore any extra args from future PRs

        for i, j in nb_bp.get_exclusion_idxs():
            assert i < j

        for precision in [np.float64, np.float32]:

            impl = nb_bp.unbound_impl(precision)
            du_dx, du_dp, du_dl, u = impl.execute(x_t, nb_bp.params, box, lamb)

            print(du_dx, du_dp, du_dl, u)

            assert du_dl == 0.0

    def test_fma_compiler_bug(self):

        # this test case deals with a rather annoying fma compiler bug in CUDA.
        # see https://github.com/proteneer/timemachine/issues/386
        fp = gzip.open("tests/data/repro.pkl.gz", "rb")  # This assumes that primes.data is already packed with gzip
        x_t, box, lamb, nb_bp = pickle.load(fp)

        for precision in [np.float32, np.float64]:

            impl = nb_bp.unbound_impl(precision)
            du_dx, du_dp, du_dl, u = impl.execute(x_t, nb_bp.params, box, lamb)

            uimpl2 = nb_bp.unbound_impl(precision)

            uimpl2.disable_hilbert_sort()
            du_dx2, du_dp2, du_dl2, u2 = uimpl2.execute(x_t, nb_bp.params, box, lamb)

            np.testing.assert_array_equal(u2, u)
            np.testing.assert_array_equal(du_dx2, du_dx)
            np.testing.assert_array_equal(du_dp2, du_dp)
            np.testing.assert_array_equal(du_dl2, du_dl)  # this one fails without the patch.

    def test_exclusion(self):

        # This test verifies behavior when two particles are arbitrarily
        # close but are marked as excluded to ensure proper cancellation
        # of exclusions occur in the fixed point math.

        np.random.seed(2020)

        # water_coords = self.get_water_coords(3, sort=False)
        water_coords = self.get_water_coords(3, sort=False)
        test_system = water_coords[:126]  # multiple of 3
        padding = 0.2
        box = np.eye(3) * 3

        N = test_system.shape[0]

        EA = 10

        atom_idxs = np.arange(test_system.shape[0])

        # pick a set of atoms that will be mutually excluded from each other.
        # we will need to set their exclusions manually
        exclusion_atoms = np.random.choice(atom_idxs, size=(EA), replace=False)
        exclusion_idxs = []

        for idx, i in enumerate(exclusion_atoms):
            for jdx, j in enumerate(exclusion_atoms):
                if jdx > idx:
                    exclusion_idxs.append((i, j))

        E = len(exclusion_idxs)
        exclusion_idxs = np.array(exclusion_idxs, dtype=np.int32)
        scales = np.ones((E, 2), dtype=np.float64)
        # perturb the system
        for idx in exclusion_atoms:
            test_system[idx] = np.zeros(3) + np.random.rand() / 1000 + 2

        beta = 2.0

        lambda_plane_idxs = np.random.randint(low=0, high=2, size=N, dtype=np.int32)
        lambda_offset_idxs = np.random.randint(low=0, high=2, size=N, dtype=np.int32)

        cutoff = 1.0

        for precision, rtol in [(np.float64, 1e-8), (np.float32, 1e-4)]:

            test_u = potentials.Nonbonded(exclusion_idxs, scales, lambda_plane_idxs, lambda_offset_idxs, beta, cutoff)

            charge_rescale_mask = np.ones((N, N))
            for (i, j), exc in zip(exclusion_idxs, scales[:, 0]):
                charge_rescale_mask[i][j] = 1 - exc
                charge_rescale_mask[j][i] = 1 - exc

            lj_rescale_mask = np.ones((N, N))
            for (i, j), exc in zip(exclusion_idxs, scales[:, 1]):
                lj_rescale_mask[i][j] = 1 - exc
                lj_rescale_mask[j][i] = 1 - exc

            ref_u = functools.partial(
                nonbonded.nonbonded_v3,
                charge_rescale_mask=charge_rescale_mask,
                lj_rescale_mask=lj_rescale_mask,
                beta=beta,
                cutoff=cutoff,
                lambda_plane_idxs=lambda_plane_idxs,
                lambda_offset_idxs=lambda_offset_idxs,
            )

            lamb = 0.0

            params = np.stack(
                [
                    (np.random.rand(N).astype(np.float64) - 0.5) * np.sqrt(138.935456),  # q
                    np.random.rand(N).astype(np.float64) / 10.0,  # sig
                    np.random.rand(N).astype(np.float64),  # eps
                ],
                axis=1,
            )

            self.compare_forces(test_system, params, box, lamb, ref_u, test_u, rtol, precision=precision)

    def test_nonbonded(self):

        np.random.seed(4321)
        D = 3

        for size in [33, 231, 1050]:

            _, coords, box, _ = builders.build_water_system(6.2)
            coords = coords / coords.unit
            coords = coords[:size]

            N = coords.shape[0]

            lambda_plane_idxs = np.random.randint(low=-2, high=2, size=N, dtype=np.int32)
            lambda_offset_idxs = np.random.randint(low=-2, high=2, size=N, dtype=np.int32)

            for precision, rtol in [(np.float64, 1e-8), (np.float32, 1e-4)]:

                for cutoff in [1.0]:
                    # E = 0 # DEBUG!
                    charge_params, ref_potential, test_potential = prepare_water_system(
                        coords, lambda_plane_idxs, lambda_offset_idxs, p_scale=1.0, cutoff=cutoff
                    )

                    for lamb in [0.0, 0.1, 0.2]:

                        print("lambda", lamb, "cutoff", cutoff, "precision", precision, "xshape", coords.shape)

                        self.compare_forces(
                            coords, charge_params, box, lamb, ref_potential, test_potential, rtol, precision=precision
                        )

    def test_nonbonded_with_box_smaller_than_cutoff(self):

        np.random.seed(4321)
        D = 3

        precision = np.float32
        rtol = 1e-4
        cutoff = 1
        size = 33
        padding = 0.1

        _, coords, box, _ = builders.build_water_system(6.2)
        coords = coords / coords.unit
        coords = coords[:size]

        N = coords.shape[0]

        lambda_plane_idxs = np.random.randint(low=-2, high=2, size=N, dtype=np.int32)
        lambda_offset_idxs = np.random.randint(low=-2, high=2, size=N, dtype=np.int32)

        # Down shift box size to be only a portion of the cutoff
        charge_params, ref_potential, test_potential = prepare_water_system(
            coords, lambda_plane_idxs, lambda_offset_idxs, p_scale=1.0, cutoff=cutoff
        )

        def run_nonbonded(precision, potential, x, box, params, lamb, steps=100):
            test_impl = test_potential.unbound_impl(precision)

            x = (x.astype(np.float32)).astype(np.float64)
            params = (params.astype(np.float32)).astype(np.float64)

            N = x.shape[0]
            D = x.shape[1]

            assert x.dtype == np.float64
            assert params.dtype == np.float64
            for _ in range(steps):
                _ = test_impl.execute_selective(x, params, box, lamb, True, True, True, True)

        # With the default box, all is well
        run_nonbonded(precision, ref_potential, coords, box, charge_params, 0.0, steps=2)

        db_cutoff = (cutoff + padding) * 2

        # Make box with diagonals right at the limit
        box = np.eye(3) * db_cutoff
        run_nonbonded(precision, ref_potential, coords, box, charge_params, 0.0)

        # Non Orth Box, should fail
        box = np.ones_like(box) * (db_cutoff ** 2)
        with self.assertRaises(RuntimeError) as raised:
            run_nonbonded(precision, ref_potential, coords, box, charge_params, 0.0)
        assert "non-ortholinear box" in str(raised.exception)
        # Only populate the diag with values that are too low
        box = np.eye(3) * (db_cutoff * 0.3)
        with self.assertRaises(RuntimeError) as raised:
            run_nonbonded(precision, ref_potential, coords, box, charge_params, 0.0)
        assert "more than half" in str(raised.exception)


if __name__ == "__main__":
    unittest.main()<|MERGE_RESOLUTION|>--- conflicted
+++ resolved
@@ -11,7 +11,6 @@
 config.update("jax_enable_x64", True)
 
 import numpy as np
-import pytest
 
 import functools
 import itertools
@@ -20,13 +19,8 @@
 from common import prepare_water_system, prepare_reference_nonbonded
 
 from timemachine.potentials import nonbonded
-<<<<<<< HEAD
 from timemachine.lib import potentials
-from md import builders
-=======
-from timemachine.lib import custom_ops, potentials
 from timemachine.md import builders
->>>>>>> 2508c3ff
 
 from hilbertcurve.hilbertcurve import HilbertCurve
 from timemachine.fe.utils import to_md_units
