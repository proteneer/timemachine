--- conflicted
+++ resolved
@@ -13,19 +13,11 @@
 from ff.handlers import openmm_deserializer
 from ff.handlers.deserialize import deserialize_handlers
 
-<<<<<<< HEAD
-from fe import pdb_writer
-from fe.utils import get_romol_conf
-from fe import rbfe
+from timemachine.fe import pdb_writer
+from timemachine.fe.utils import get_romol_conf
+from timemachine.fe import rbfe
 from timemachine.md import Recipe
 from timemachine.md import builders
-=======
-from timemachine.fe import pdb_writer
-from timemachine.fe.utils import get_romol_conf
-from timemachine.fe import rbfe  # unresolved
-from md import Recipe  # unresolved
-from md import builders
->>>>>>> 1a721dd3
 
 from multiprocessing import Pool
 
