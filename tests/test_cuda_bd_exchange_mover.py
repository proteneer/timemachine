--- conflicted
+++ resolved
@@ -446,15 +446,9 @@
 @pytest.mark.parametrize(
     "num_proposals_per_move,total_num_proposals,batch_size,box_size",
     [
-<<<<<<< HEAD
-        pytest.param(1, 40000, 1, 3.0, marks=pytest.mark.nightly(reason="slow")),
-        (10000, 40000, 5, 3.0),
-        (10000, 250000, 200, 3.0),
-=======
         pytest.param(1, 40000, 4.0, marks=pytest.mark.nightly(reason="slow")),
         (5000, 40000, 4.0),
         (10000, 250000, 4.0),
->>>>>>> 55947e59
         # The 6.0nm box triggers a failure that would occur with systems of certain sizes, may be flaky in identifying issues
         pytest.param(1, 20000, 1, 6.0, marks=pytest.mark.nightly(reason="slow")),
     ],
@@ -671,7 +665,6 @@
     return complex_system, conf, box
 
 
-@pytest.mark.skip(reason="flaky")
 @pytest.mark.parametrize(
     "num_proposals_per_move,total_num_proposals,batch_size",
     [
