import os
from glob import glob
from pathlib import Path
from warnings import catch_warnings

import pytest
from common import temporary_working_dir

from timemachine import constants
from timemachine.ff import Forcefield
from timemachine.ff.handlers.deserialize import deserialize_handlers

pytestmark = [pytest.mark.nogpu]


def test_serialization_of_ffs():
    for path in glob("timemachine/ff/params/smirnoff_*.py"):
<<<<<<< HEAD
        ff = Forcefield.from_handlers(deserialize_handlers(open(path).read()))
=======
        handlers, protein_ff, water_ff = deserialize_handlers(open(path).read())
        ff = Forcefield(handlers, protein_ff=protein_ff, water_ff=water_ff)
        assert ff.protein_ff == constants.DEFAULT_PROTEIN_FF
        assert ff.water_ff == constants.DEFAULT_WATER_FF
>>>>>>> 874bc18f
        for handle in ff.get_ordered_handles():
            assert handle is not None, f"{path} failed to deserialize correctly"


def test_loading_forcefield_from_file():
    builtin_ffs = glob("timemachine/ff/params/smirnoff_*.py")
    for path in builtin_ffs:
        # Use the full path
        ff = Forcefield.load_from_file(path)
        assert ff is not None
        # Use full path as Path object
        ff = Forcefield.load_from_file(Path(path))
        assert ff is not None
        # Load using just file name of the built in
        ff = Forcefield.load_from_file(os.path.basename(path))
        assert ff is not None

    for prefix in ["", "timemachine/ff/params/"]:
        path = os.path.join(prefix, "nosuchfile.py")
        with pytest.raises(ValueError) as e:
            Forcefield.load_from_file(path)
        assert path in str(e.value)
        with pytest.raises(ValueError):
            Forcefield.load_from_file(Path(path))
        assert path in str(e.value)

    with temporary_working_dir():
        # Verify that if a local file shadows a builtin
        for path in builtin_ffs:
            basename = os.path.basename(path)
            with open(basename, "w") as ofs:
                ofs.write("junk")
            with catch_warnings(record=True) as w:
                Forcefield.load_from_file(basename)
            assert len(w) == 1
            assert basename in str(w[0].message)<|MERGE_RESOLUTION|>--- conflicted
+++ resolved
@@ -15,14 +15,10 @@
 
 def test_serialization_of_ffs():
     for path in glob("timemachine/ff/params/smirnoff_*.py"):
-<<<<<<< HEAD
-        ff = Forcefield.from_handlers(deserialize_handlers(open(path).read()))
-=======
         handlers, protein_ff, water_ff = deserialize_handlers(open(path).read())
-        ff = Forcefield(handlers, protein_ff=protein_ff, water_ff=water_ff)
+        ff = Forcefield.from_handlers(handlers, protein_ff=protein_ff, water_ff=water_ff)
         assert ff.protein_ff == constants.DEFAULT_PROTEIN_FF
         assert ff.water_ff == constants.DEFAULT_WATER_FF
->>>>>>> 874bc18f
         for handle in ff.get_ordered_handles():
             assert handle is not None, f"{path} failed to deserialize correctly"
 
