--- conflicted
+++ resolved
@@ -498,9 +498,6 @@
     all_cores_fzset = get_all_cores_fzset(all_cores)
     assert tuples_to_set(expected_core) in all_cores_fzset
 
-<<<<<<< HEAD
-    assert len(all_cores) == 1
-=======
     assert len(all_cores) == 1
 
 
@@ -529,5 +526,4 @@
 
     for (key, val) in chiral_aware_cores[0]:
         assert key == val, "expected first core to be identity map"
-    assert len(chiral_aware_cores[0]) == 5
->>>>>>> bb04f20a
+    assert len(chiral_aware_cores[0]) == 5