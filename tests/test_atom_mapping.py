--- conflicted
+++ resolved
@@ -10,13 +10,9 @@
 from timemachine.constants import DEFAULT_ATOM_MAPPING_KWARGS
 from timemachine.fe import atom_mapping
 from timemachine.fe.mcgregor import MaxVisitsWarning, NoMappingError
-<<<<<<< HEAD
 from timemachine.fe.single_topology import DummyGroupAssignmentError, verify_chiral_validity_of_core
-from timemachine.fe.utils import plot_atom_mapping_grid, read_sdf
+from timemachine.fe.utils import get_romol_conf, plot_atom_mapping_grid, read_sdf, set_romol_conf
 from timemachine.ff import Forcefield
-=======
-from timemachine.fe.utils import get_romol_conf, plot_atom_mapping_grid, read_sdf, set_romol_conf
->>>>>>> db56acb3
 
 pytestmark = [pytest.mark.nocuda]
 
@@ -973,7 +969,7 @@
     )
     # Warning is triggered by reaching the max visits, but not the max_cores
     with pytest.warns(MaxVisitsWarning, match="Inexhaustive search: reached max number of visits"):
-        all_cores = get_cores(mol_a, mol_b, max_cores=100, max_visits=20)
+        all_cores = get_cores(mol_a, mol_b, max_cores=100, max_visits=24)
         assert len(all_cores) == 1
 
 
