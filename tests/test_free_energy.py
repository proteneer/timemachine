from jax import config, grad, jacfwd, jacrev, value_and_grad

config.update("jax_enable_x64", True)

from importlib import resources

import numpy as np
from rdkit import Chem
from scipy.optimize import check_grad, minimize

<<<<<<< HEAD
from timemachine import constants
from timemachine.fe import estimator, free_energy, topology
=======
from timemachine.fe import estimator, free_energy, topology, utils
from timemachine.fe.free_energy import RABFEResult
>>>>>>> 99e8971a
from timemachine.fe.functional import construct_differentiable_interface, construct_differentiable_interface_fast
from timemachine.ff import Forcefield
from timemachine.lib import LangevinIntegrator, MonteCarloBarostat
from timemachine.md import builders, minimizer
from timemachine.md.barostat.utils import get_bond_list, get_group_indices
from timemachine.parallel.client import CUDAPoolClient
from timemachine.testsystems.relative import hif2a_ligand_pair


def test_absolute_free_energy():
    np.random.seed(2022)

    with resources.path("timemachine.testsystems.data", "ligands_40.sdf") as path_to_ligand:
        suppl = Chem.SDMolSupplier(str(path_to_ligand), removeHs=False)

    all_mols = [x for x in suppl]
    mol = all_mols[1]

    complex_system, complex_coords, _, _, complex_box, _ = builders.build_protein_system(
        "tests/data/hif2a_nowater_min.pdb"
    )

    # build the water system.
    solvent_system, solvent_coords, solvent_box, _ = builders.build_water_system(4.0)

    ff = Forcefield.load_from_file("smirnoff_1_1_0_ccc.py")

    ff_params = ff.get_ordered_params()

    seed = 2021

    lambda_schedule = np.linspace(0, 1.0, 4)
    equil_steps = 1000
    prod_steps = 4000

    bt = topology.BaseTopology(mol, ff)
    afe = free_energy.AbsoluteFreeEnergy(mol, bt)

    def absolute_model(ff_params):

        dGs = []

        for host_system, host_coords, host_box in [
            (complex_system, complex_coords, complex_box),
            (solvent_system, solvent_coords, solvent_box),
        ]:

            # minimize the host to avoid clashes
            host_coords = minimizer.minimize_host_4d([mol], host_system, host_coords, ff, host_box)

            unbound_potentials, sys_params, masses = afe.prepare_host_edge(ff_params, host_system)
            coords = afe.prepare_combined_coords(host_coords)
            harmonic_bond_potential = unbound_potentials[0]
            group_idxs = get_group_indices(get_bond_list(harmonic_bond_potential))

            x0 = coords
            v0 = np.zeros_like(coords)
            client = CUDAPoolClient(1)
            temperature = 300.0
            pressure = 1.0
            beta = 1 / (constants.BOLTZ * temperature)
            endpoint_correct = False

            integrator = LangevinIntegrator(temperature, 1.5e-3, 1.0, masses, seed)

            barostat = MonteCarloBarostat(x0.shape[0], pressure, temperature, group_idxs, 25, seed)

            model = estimator.FreeEnergyModel(
                unbound_potentials,
                endpoint_correct,
                client,
                host_box,
                x0,
                v0,
                integrator,
                barostat,
                lambda_schedule,
                equil_steps,
                prod_steps,
                beta,
                "prefix",
            )

            dG, _, _ = estimator.deltaG(model, sys_params)
            dGs.append(dG)

        return dGs[0] - dGs[1]

    dG = absolute_model(ff_params)
    assert np.abs(dG) < 1000.0


def test_relative_free_energy():
    # test that we can properly build a single topology host guest system and
    # that we can run a few steps in a stable way. This tests runs both the complex
    # and the solvent stages.

    with resources.path("timemachine.testsystems.data", "ligands_40.sdf") as path_to_ligand:
        suppl = Chem.SDMolSupplier(str(path_to_ligand), removeHs=False)

    all_mols = [x for x in suppl]
    mol_a = all_mols[1]
    mol_b = all_mols[4]

    core = np.array(
        [
            [0, 0],
            [2, 2],
            [1, 1],
            [6, 6],
            [5, 5],
            [4, 4],
            [3, 3],
            [15, 16],
            [16, 17],
            [17, 18],
            [18, 19],
            [19, 20],
            [20, 21],
            [32, 30],
            [26, 25],
            [27, 26],
            [7, 7],
            [8, 8],
            [9, 9],
            [10, 10],
            [29, 11],
            [11, 12],
            [12, 13],
            [14, 15],
            [31, 29],
            [13, 14],
            [23, 24],
            [30, 28],
            [28, 27],
            [21, 22],
        ]
    )

    complex_system, complex_coords, _, _, complex_box, _ = builders.build_protein_system(
        "tests/data/hif2a_nowater_min.pdb"
    )

    # build the water system.
    solvent_system, solvent_coords, solvent_box, _ = builders.build_water_system(4.0)

    ff = Forcefield.load_from_file("smirnoff_1_1_0_ccc.py")

    ff_params = ff.get_ordered_params()

    seed = 2021

    lambda_schedule = np.linspace(0, 1.0, 4)
    equil_steps = 1000
    prod_steps = 4000

    single_topology = topology.SingleTopology(mol_a, mol_b, core, ff)
    rfe = free_energy.RelativeFreeEnergy(single_topology)

    def vacuum_model(ff_params):

        unbound_potentials, sys_params, masses = rfe.prepare_vacuum_edge(ff_params)
        coords = rfe.prepare_combined_coords()

        x0 = coords
        v0 = np.zeros_like(coords)
        client = CUDAPoolClient(1)
        box = np.eye(3, dtype=np.float64) * 100

        harmonic_bond_potential = unbound_potentials[0]
        group_idxs = get_group_indices(get_bond_list(harmonic_bond_potential))

        x0 = coords
        v0 = np.zeros_like(coords)
        client = CUDAPoolClient(1)
        temperature = 300.0
        pressure = 1.0
        beta = 1 / (constants.BOLTZ * temperature)
        endpoint_correct = False

        integrator = LangevinIntegrator(temperature, 1.5e-3, 1.0, masses, seed)

        barostat = MonteCarloBarostat(x0.shape[0], pressure, temperature, group_idxs, 25, seed)

        model = estimator.FreeEnergyModel(
            unbound_potentials,
            endpoint_correct,
            client,
            box,
            x0,
            v0,
            integrator,
            barostat,
            lambda_schedule,
            equil_steps,
            prod_steps,
            beta,
            "prefix",
        )

        return estimator.deltaG(model, sys_params)[0]

    dG = vacuum_model(ff_params)
    assert np.abs(dG) < 1000.0

    def binding_model(ff_params):
        dGs = []

        for host_system, host_coords, host_box in [
            (complex_system, complex_coords, complex_box),
            (solvent_system, solvent_coords, solvent_box),
        ]:

            # minimize the host to avoid clashes
            host_coords = minimizer.minimize_host_4d([mol_a], host_system, host_coords, ff, host_box)

            unbound_potentials, sys_params, masses = rfe.prepare_host_edge(ff_params, host_system)
            coords = rfe.prepare_combined_coords(host_coords)

            x0 = coords
            v0 = np.zeros_like(coords)
            client = CUDAPoolClient(1)

            harmonic_bond_potential = unbound_potentials[0]
            group_idxs = get_group_indices(get_bond_list(harmonic_bond_potential))

            temperature = 300.0
            pressure = 1.0
            beta = 1 / (constants.BOLTZ * temperature)
            endpoint_correct = False

            integrator = LangevinIntegrator(temperature, 1.5e-3, 1.0, masses, seed)

            barostat = MonteCarloBarostat(x0.shape[0], pressure, temperature, group_idxs, 25, seed)

            model = estimator.FreeEnergyModel(
                unbound_potentials,
                endpoint_correct,
                client,
                host_box,
                x0,
                v0,
                integrator,
                barostat,
                lambda_schedule,
                equil_steps,
                prod_steps,
                beta,
                "prefix",
            )

            dG, _, _ = estimator.deltaG(model, sys_params)
            dGs.append(dG)

        return dGs[0] - dGs[1]

    dG = binding_model(ff_params)
    assert np.abs(dG) < 1000.0


def assert_shapes_consistent(U, coords, sys_params, box, lam):
    """assert U, grad(U) have the right shapes"""
    # can call U and get right shape
    energy = U(coords, sys_params, box, lam)
    assert energy.shape == ()

    # can call grad(U) and get right shape
    du_dx, du_dp, du_dl = grad(U, argnums=(0, 1, 3))(coords, sys_params, box, lam)
    assert du_dx.shape == coords.shape
    for (p, p_prime) in zip(sys_params, du_dp):
        assert p.shape == p_prime.shape
    assert du_dl.shape == ()


def assert_fwd_rev_consistent(f, x):
    """assert jacfwd(f)(x) == jacrev(f)(x)"""

    # forward-mode agrees with reverse-mode
    fwd_result = jacfwd(f)(x)
    rev_result = jacrev(f)(x)

    np.testing.assert_array_almost_equal(fwd_result, rev_result)


def assert_no_second_derivative(f, x):
    """assert an exception is raised if we try to access second derivatives of f"""

    # shouldn't be able to take second derivatives
    def div_f(x):
        return np.sum(grad(f)(x))

    problem = None
    try:
        # another grad should be a no-no
        grad(div_f)(x)
    except Exception as e:
        problem = e
    assert type(problem) == TypeError


def assert_ff_optimizable(U, coords, sys_params, box, lam, tol=1e-10):
    """define a differentiable loss function in terms of U, assert it can be minimized,
    and return initial params, optimized params, and the loss function"""

    nb_params = sys_params[-1]
    nb_params_shape = nb_params.shape

    def loss(nb_params):
        concat_params = sys_params[:-1] + [nb_params]
        return (U(coords, concat_params, box, lam) - 666) ** 2

    x_0 = nb_params.flatten()

    def flat_loss(flat_nb_params):
        return loss(flat_nb_params.reshape(nb_params_shape))

    def fun(flat_nb_params):
        v, g = value_and_grad(flat_loss)(flat_nb_params)
        return float(v), np.array(g)

    # minimization successful
    result = minimize(fun, x_0, jac=True, tol=0)
    x_opt = result.x
    assert flat_loss(x_opt) < tol

    return x_0, x_opt, flat_loss


def test_functional():
    """Assert that
    * derivatives of U w.r.t. x, params, and lam accessible by grad(U) are of the correct shape,
    * a differentiable loss function in terms of U can be minimized,
    * forward-mode and reverse-mode differentiation of loss agree,
    * an exception is raised if we try to do something that requires second derivatives,
    * grad(nonlinear_function_in_terms_of_U) agrees with finite-difference
    """

    rfe = hif2a_ligand_pair
    unbound_potentials, sys_params, _ = rfe.prepare_vacuum_edge(rfe.ff.get_ordered_params())
    coords = rfe.prepare_combined_coords()
    box = np.eye(3) * 100
    lam = 0.5

    tol_at_precision = {np.float32: 2.5e-10, np.float64: 1e-10}
    for precision, tol in tol_at_precision.items():
        U = construct_differentiable_interface(unbound_potentials, precision)

        # U, grad(U) have the right shapes
        assert_shapes_consistent(U, coords, sys_params, box, lam)

        # can scipy.optimize a differentiable Jax function that calls U
        x_0, x_opt, flat_loss = assert_ff_optimizable(U, coords, sys_params, box, lam, tol)

        # jacfwd agrees with jacrev
        assert_fwd_rev_consistent(flat_loss, x_0)

        # calling grad twice shouldn't be allowed
        assert_no_second_derivative(flat_loss, x_0)

        # check grad by comparison to forward finite-difference
        if precision == np.float64:

            def low_dim_f(perturb: float) -> float:
                """low-dimensional input so that finite-difference isn't too expensive"""

                # scaling perturbation down by 1e-4 so that f(1.0) isn't 10^30ish...
                return flat_loss(x_opt + 1e-4 * perturb) ** 2

            perturbations = np.linspace(-1, 1, 10)

            for perturb in perturbations:
                abs_err = check_grad(low_dim_f, grad(low_dim_f), perturb, epsilon=1e-4)
                assert abs_err < 1e-3


def test_construct_differentiable_interface_fast():
    """Assert that the computation of U and its derivatives using the
    C++ code path produces equivalent results to doing the
    summation in Python"""

    rfe = hif2a_ligand_pair
    unbound_potentials, sys_params, _ = rfe.prepare_vacuum_edge(rfe.ff.get_ordered_params())
    coords = rfe.prepare_combined_coords()
    box = np.eye(3) * 100
    lam = 0.5

    for precision in [np.float32, np.float64]:
        U_ref = construct_differentiable_interface(unbound_potentials, precision)
        U = construct_differentiable_interface_fast(unbound_potentials, sys_params, precision)
        args = (coords, sys_params, box, lam)
        np.testing.assert_array_equal(U(*args), U_ref(*args))

        argnums = (0, 1, 3)
        grad_U_ref = grad(U_ref, argnums=argnums)(*args)
        grad_U = grad(U, argnums=argnums)(*args)

        np.testing.assert_array_equal(grad_U[0], grad_U_ref[0])

        assert len(grad_U[1]) == len(grad_U_ref[1])
        for dU_dp, dU_dp_ref in zip(grad_U[1], grad_U_ref[1]):
            np.testing.assert_array_equal(dU_dp, dU_dp_ref)

        np.testing.assert_array_equal(grad_U[2], grad_U_ref[2])


def test_rabfe_result_to_from_mol():
    """assert equality after round-trip to/from Mol SDF format"""
    mol = Chem.MolFromSmiles("CCCONNN")

    result = RABFEResult(
        "my mol",
        1.0,
        float("nan"),
        2.0,
        2.1,
        3.0,
        3.1,
        4.0,
        4.1,
    )

    result.apply_to_mol(mol)

    reconstructed = RABFEResult.from_mol(mol)
    assert result == reconstructed


def test_absolute_vacuum():
    with resources.path("timemachine.testsystems.data", "ligands_40.sdf") as path_to_ligand:
        mol = next(Chem.SDMolSupplier(str(path_to_ligand), removeHs=False))

    ff = Forcefield.load_from_file("smirnoff_1_1_0_ccc.py")
    ff_params = ff.get_ordered_params()

    bt = topology.BaseTopology(mol, ff)
    afe = free_energy.AbsoluteFreeEnergy(mol, bt)

    unbound_potentials, sys_params, masses = afe.prepare_vacuum_edge(ff_params)
    assert masses == utils.get_mol_masses(mol)
    np.testing.assert_array_almost_equal(afe.prepare_combined_coords(), utils.get_romol_conf(mol))<|MERGE_RESOLUTION|>--- conflicted
+++ resolved
@@ -8,13 +8,9 @@
 from rdkit import Chem
 from scipy.optimize import check_grad, minimize
 
-<<<<<<< HEAD
 from timemachine import constants
-from timemachine.fe import estimator, free_energy, topology
-=======
 from timemachine.fe import estimator, free_energy, topology, utils
 from timemachine.fe.free_energy import RABFEResult
->>>>>>> 99e8971a
 from timemachine.fe.functional import construct_differentiable_interface, construct_differentiable_interface_fast
 from timemachine.ff import Forcefield
 from timemachine.lib import LangevinIntegrator, MonteCarloBarostat
@@ -48,7 +44,7 @@
 
     lambda_schedule = np.linspace(0, 1.0, 4)
     equil_steps = 1000
-    prod_steps = 4000
+    prod_steps = 5000
 
     bt = topology.BaseTopology(mol, ff)
     afe = free_energy.AbsoluteFreeEnergy(mol, bt)
