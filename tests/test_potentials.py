import itertools

import jax
import numpy as np
import pytest
from common import GradientTest

from timemachine.lib import custom_ops
from timemachine.potentials import BoundPotential, FanoutSummedPotential, HarmonicBond, SummedPotential

pytestmark = [pytest.mark.memcheck]


@pytest.fixture
def harmonic_bond():
    bond_idxs = np.array([[0, 1], [0, 2]], dtype=np.int32)
    params = np.ones(shape=(2, 2), dtype=np.float32)
    return HarmonicBond(bond_idxs).bind(params)


def execute_bound_impl(bp):
    coords = np.zeros(shape=(3, 3), dtype=np.float32)
    box = np.diag(np.ones(3))
    bp.execute(coords, box)


def test_bound_potential_keeps_referenced_potential_alive(harmonic_bond):
    bp = harmonic_bond.to_gpu(np.float32).bound_impl

    # segfaults if referenced potential has been deallocated prematurely
    execute_bound_impl(bp)


def test_bound_potential_get_potential(harmonic_bond):
    unbound_impl = harmonic_bond.potential.to_gpu(np.float32).unbound_impl
    bound_impl = custom_ops.BoundPotential(unbound_impl, harmonic_bond.params)
    assert unbound_impl is bound_impl.get_potential()


def test_bound_potential_empty_params():
    bond_idxs = np.empty((0, 2), dtype=np.int32)
    params = np.empty((0, 2))
    u_test = HarmonicBond(bond_idxs).bind(params).to_gpu(np.float32)
    x = np.empty((0, 3))
    box = np.eye(3)
    assert u_test(x, box) == 0.0

    u_test.bound_impl.set_params(np.empty((0, 2)))
    assert u_test(x, box) == 0.0


def test_bound_potential_set_params(harmonic_bond):
    x, box = np.ones((3, 3)), np.eye(3)

    new_params = np.random.default_rng(2023).random(size=(2, 2), dtype=np.float32)
    u_ref = harmonic_bond.potential.to_gpu(np.float32).bind(new_params)

    # before updating u_test with new parameters, should disagree with reference
    u_test = harmonic_bond.to_gpu(np.float32)
    assert not np.array_equal(u_test(x, box), u_ref(x, box))

    u_test.bound_impl.set_params(new_params)
    np.testing.assert_array_equal(u_test(x, box), u_ref(x, box))

    # should raise an exception if new parameters size != buffer size
    with pytest.raises(RuntimeError, match="2 != 4"):
        invalid_params = np.ones(shape=(1, 2), dtype=np.float32)
        u_test.bound_impl.set_params(invalid_params)


def verify_potential_validation(potential):
    with pytest.raises(RuntimeError, match="coords dimensions must be 2"):
        potential(np.zeros(1), np.ones((3, 3)))

    with pytest.raises(RuntimeError, match="coords must have a shape that is 3 dimensional"):
        potential(np.zeros((1, 4)), np.ones((3, 3)))

    with pytest.raises(RuntimeError, match="box must be 3x3"):
        potential(np.zeros((1, 3)), np.ones((3)))

    with pytest.raises(RuntimeError, match="box must be 3x3"):
        potential(np.zeros((1, 3)), np.ones((2, 2)))

    with pytest.raises(RuntimeError, match="box must be ortholinear"):
        potential(np.zeros((1, 3)), np.ones((3, 3)))

    with pytest.raises(RuntimeError, match="box must have positive values along diagonal"):
        potential(np.zeros((1, 3)), np.eye(3) * 0.0)


def test_bound_potential_execute_validation(harmonic_bond):
    bound_impl = harmonic_bond.to_gpu(np.float32).bound_impl
    verify_potential_validation(bound_impl.execute)

    execute_bound_impl(bound_impl)


def test_unbound_potential_execute_validation(harmonic_bond):
    unbound_impl = harmonic_bond.potential.to_gpu(np.float32).unbound_impl

    def func(coords, box):
        return unbound_impl.execute(coords, harmonic_bond.params, box)

    verify_potential_validation(func)

    unbound_impl.execute(np.zeros((3, 3)), harmonic_bond.params, np.eye(3))


def test_summed_potential_raises_on_inconsistent_lengths(harmonic_bond):
    with pytest.raises(ValueError) as excinfo:
        SummedPotential([harmonic_bond], [])

    assert str(excinfo.value) == "number of potentials != number of parameter arrays"


def test_summed_potential_keeps_referenced_potentials_alive(harmonic_bond):
    sp = SummedPotential([harmonic_bond.potential], [harmonic_bond.params]).bind(harmonic_bond.params)

    # segfaults if referenced potentials have been deallocated prematurely
    execute_bound_impl(sp.to_gpu(np.float32).bound_impl)


def test_summed_potential_get_potentials(harmonic_bond):
    impls = [harmonic_bond.potential.to_gpu(np.float32).unbound_impl for _ in range(2)]
    params_sizes = [harmonic_bond.params.size] * 2
    summed_impl = custom_ops.SummedPotential(impls, params_sizes)
    assert set(id(p) for p in summed_impl.get_potentials()) == set(id(p) for p in impls)


def test_summed_potential_invalid_parameters_size(harmonic_bond):
    sp = SummedPotential([harmonic_bond.potential], [harmonic_bond.params])

    with pytest.raises(RuntimeError) as e:
        execute_bound_impl(sp.bind(np.empty(0)).to_gpu(np.float32).bound_impl)
    assert f"SummedPotential::execute_device(): expected {harmonic_bond.params.size} parameters, got 0" in str(e)

    with pytest.raises(RuntimeError) as e:
        execute_bound_impl(sp.bind(np.ones(harmonic_bond.params.size + 1)).to_gpu(np.float32).bound_impl)
    assert (
        f"SummedPotential::execute_device(): expected {harmonic_bond.params.size} parameters, got {harmonic_bond.params.size + 1}"
        in str(e)
    )

    # test reference potential
    x, box = np.ones((3, 3)), np.eye(3)

    bp = sp.bind(np.empty(0))
    with pytest.raises(AssertionError):
        _ = bp(x, box)

    bp = sp.bind(np.ones(harmonic_bond.params.size + 1))
    with pytest.raises(AssertionError):
        _ = bp(x, box)

    # should assert flattened params
    bp = sp.bind(harmonic_bond.params)
    with pytest.raises(AssertionError):
        _ = bp(x, box)


def test_summed_potential_nested(harmonic_bond):
    nested_sp = SummedPotential([harmonic_bond.potential], [harmonic_bond.params])
    nested_sp_params = harmonic_bond.params.flatten()
    sp = SummedPotential([nested_sp, harmonic_bond.potential], [nested_sp_params, harmonic_bond.params])
    sp_params = np.concatenate([nested_sp_params, harmonic_bond.params.flatten()])
    bp = sp.bind(sp_params)
    execute_bound_impl(bp.to_gpu(np.float32).bound_impl)

    # test reference potential
    x, box = np.ones((3, 3)), np.eye(3)
    _ = bp(x, box)

    # another level of nesting is fine, too
    sp_prime = SummedPotential(
        [sp, nested_sp, harmonic_bond.potential], [sp_params, nested_sp_params, harmonic_bond.params]
    )
    sp_prime_params = np.concatenate([sp_params, nested_sp_params, harmonic_bond.params.flatten()])
    bp_prime = sp_prime.bind(sp_prime_params)
    _ = bp_prime(x, box)


def reference_execute_over_batch(unbound, coords, boxes, params):
    coord_batches = coords.shape[0]
    param_batches = params.shape[0]
    N = coords.shape[1]
    D = coords.shape[2]
    du_dx = np.empty((coord_batches, param_batches, N, D))
    du_dp = np.empty((coord_batches, param_batches, *params.shape[1:]))
    u = np.empty((coord_batches, param_batches))
    for i in range(coord_batches):
        for j in range(param_batches):
            ref_du_dx, ref_du_dp, ref_u = unbound.execute(coords[i], params[j], boxes[i])
            du_dx[i][j] = ref_du_dx
            du_dp[i][j] = ref_du_dp
            u[i][j] = ref_u
    return du_dx, du_dp, u


@pytest.mark.parametrize("precision", [np.float32, np.float64])
def test_unbound_impl_execute_batch(harmonic_bond, precision):
    np.random.seed(2022)

    N = 5

    coords = np.random.random((N, 3))
    perturbed_coords = coords + np.random.random(coords.shape)

    num_coord_batches = 5
    num_param_batches = 3

    box = np.diag(np.ones(3))
    coords_batch = np.stack([coords, perturbed_coords] * num_coord_batches)
    boxes_batch = np.stack([box] * 2 * num_coord_batches)

    params = harmonic_bond.params
    random_params = np.random.random(params.shape)

    params_batch = np.stack([params, random_params] * num_param_batches)

    unbound_impl = harmonic_bond.potential.to_gpu(precision).unbound_impl

    ref_du_dx, ref_du_dp, ref_u = reference_execute_over_batch(unbound_impl, coords_batch, boxes_batch, params_batch)

    # Verify that number of boxes and coords match
    with pytest.raises(RuntimeError) as e:
        _ = unbound_impl.execute_batch(
            coords_batch,
            params_batch,
            boxes_batch[:num_coord_batches],
            True,
            True,
            True,
        )
    assert str(e.value) == "number of batches of coords and boxes don't match"

    # Verify that coords have 3 dimensions
    with pytest.raises(RuntimeError) as e:
        _ = unbound_impl.execute_batch(
            coords,
            params_batch,
            box,
            True,
            True,
            True,
        )
    assert str(e.value) == "coords and boxes must have 3 dimensions"

    # Verify that params must have at least two dimensions
    with pytest.raises(RuntimeError) as e:
        _ = unbound_impl.execute_batch(
            coords_batch,
            np.ones(3),
            boxes_batch,
            True,
            True,
            True,
        )
    assert str(e.value) == "parameters must have at least 2 dimensions"

    shape_prefix = (len(coords_batch), len(params_batch))

    for combo in itertools.product([False, True], repeat=3):
        compute_du_dx, compute_du_dp, compute_u = combo
        batch_du_dx, batch_du_dp, batch_u = unbound_impl.execute_batch(
            coords_batch,
            params_batch,
            boxes_batch,
            compute_du_dx,
            compute_du_dp,
            compute_u,
        )
        if compute_du_dx:
            assert batch_du_dx.shape == (*shape_prefix, N, 3)
            np.testing.assert_array_equal(batch_du_dx, ref_du_dx)
        else:
            assert batch_du_dx is None

        if compute_du_dp:
            assert batch_du_dp.shape == (*shape_prefix, *harmonic_bond.params.shape)
            np.testing.assert_array_equal(batch_du_dp, ref_du_dp)
        else:
            assert batch_du_dp is None

        if compute_u:
            assert batch_u.shape == (*shape_prefix,)
            np.testing.assert_array_equal(batch_u, ref_u)
        else:
            assert batch_u is None


@pytest.mark.parametrize("precision", [np.float32, np.float64])
def test_bound_impl_execute_batch(harmonic_bond, precision):
    np.random.seed(2022)

    N = 5

    coords = np.random.random((N, 3))
    perturbed_coords = coords + np.random.random(coords.shape)

    num_coord_batches = 5

    box = np.diag(np.ones(3))
    coords_batch = np.stack([coords, perturbed_coords] * num_coord_batches)
    boxes_batch = np.stack([box] * 2 * num_coord_batches)

    params = harmonic_bond.params

    unbound_gpu = harmonic_bond.potential.to_gpu(precision)
    bound_impl = unbound_gpu.bind(params).bound_impl

    ref_du_dx, _, ref_u = reference_execute_over_batch(
        unbound_gpu.unbound_impl, coords_batch, boxes_batch, np.array([params])
    )
    # Remove the dimension for parameters that don't matter
    ref_du_dx = ref_du_dx.squeeze()
    ref_u = ref_u.squeeze()

    # Verify that number of boxes and coords match
    with pytest.raises(RuntimeError) as e:
        _ = bound_impl.execute_batch(
            coords_batch,
            boxes_batch[: num_coord_batches - 1],
            True,
            True,
        )
    assert str(e.value) == "number of batches of coords and boxes don't match"

    # Verify that coords have 3 dimensions
    with pytest.raises(RuntimeError) as e:
        _ = bound_impl.execute_batch(
            coords,
            box,
            True,
            True,
        )
    assert str(e.value) == "coords and boxes must have 3 dimensions"

    for combo in itertools.product([False, True], repeat=2):
        compute_du_dx, compute_u = combo
        batch_du_dx, batch_u = bound_impl.execute_batch(
            coords_batch,
            boxes_batch,
            compute_du_dx,
            compute_u,
        )
        if compute_du_dx:
            assert batch_du_dx.shape == (len(coords_batch), N, 3)
            np.testing.assert_array_equal(batch_du_dx, ref_du_dx)
        else:
            assert batch_du_dx is None

        if compute_u:
            assert batch_u.shape == (len(coords_batch),)
            np.testing.assert_array_equal(batch_u, ref_u)
        else:
            assert batch_u is None


@pytest.fixture
def harmonic_bond_test_system():
    np.random.seed(2022)

    num_atoms = 10
    num_bonds = 10

    coords = np.random.uniform(0, 1, size=(num_atoms, 3)).astype(np.float32)

    def random_bond_idxs():
        return np.array(
            [np.random.choice(num_atoms, size=(2,), replace=False) for _ in range(num_bonds)], dtype=np.int32
        )

    harmonic_bond_1 = HarmonicBond(random_bond_idxs())
    harmonic_bond_2 = HarmonicBond(random_bond_idxs())

    params_1 = np.random.uniform(0, 1, size=(num_bonds, 2))
    params_2 = np.random.uniform(0, 1, size=(num_bonds, 2))

    return harmonic_bond_1, harmonic_bond_2, params_1, params_2, coords


@pytest.mark.parametrize("num_potentials", [1, 2, 5])
@pytest.mark.parametrize("parallel", [False, True])
def test_summed_potential(parallel, num_potentials, harmonic_bond_test_system):
    """Assert SummedPotential is consistent on a set of harmonic bond potentials"""

    harmonic_bond, _, params, _, coords = harmonic_bond_test_system

    box = 3.0 * np.eye(3)
    params_list = [params] * num_potentials
    potential = SummedPotential([harmonic_bond] * num_potentials, params_list, parallel)

    flat_params = np.concatenate([p.reshape(-1) for p in params_list])

    for rtol, precision in [(1e-6, np.float32), (1e-10, np.float64)]:
        GradientTest().compare_forces(coords, flat_params, box, potential, potential.to_gpu(precision), rtol)


@pytest.mark.parametrize("parallel", [False, True])
def test_fanout_summed_potential_consistency(parallel, harmonic_bond_test_system):
    """Assert FanoutSummedPotential consistent with SummedPotential on
    a harmonic bond instance"""

    harmonic_bond_1, harmonic_bond_2, params, _, coords = harmonic_bond_test_system

    summed_potential = SummedPotential([harmonic_bond_1, harmonic_bond_2], [params, params])

    fanout_summed_potential = FanoutSummedPotential([harmonic_bond_1, harmonic_bond_2], parallel)

    box = 3.0 * np.eye(3)

    du_dx_ref, du_dps_ref, u_ref = summed_potential.to_gpu(np.float32).unbound_impl.execute(
        coords, [params, params], box
    )

    du_dx_test, du_dp_test, u_test = fanout_summed_potential.to_gpu(np.float32).unbound_impl.execute(
        coords, params, box
    )

    np.testing.assert_array_equal(du_dx_ref, du_dx_test)
    np.testing.assert_allclose(np.sum(du_dps_ref, axis=0), du_dp_test, rtol=1e-8, atol=1e-8)
    assert u_ref == u_test


def test_potential_jax_differentiable(harmonic_bond):
    potential = harmonic_bond.potential
    params = harmonic_bond.params
    coords = np.zeros(shape=(3, 3), dtype=np.float32)
    box = np.diag(np.ones(3))
    du_dx, du_dp = jax.grad(potential, argnums=(0, 1))(coords, params, box)


@pytest.mark.parametrize("precision", [np.float32, np.float64])
def test_bound_and_unbound_execute_match(harmonic_bond_test_system, precision):
    """Verify that whether using the bound or unbound implementation of a potential the forces and energies computed are bitwise identical."""
    harmonic_bond_1, _, params, _, coords = harmonic_bond_test_system

    gpu_bond = harmonic_bond_1.to_gpu(precision)

    gpu_bound_bond = gpu_bond.bind(params)

    box = 3.0 * np.eye(3)

    unbound_impl = gpu_bond.unbound_impl
    bound_impl = gpu_bound_bond.bound_impl
    for combo in itertools.product([False, True], repeat=2):
        compute_du_dx, compute_u = combo

        bound_du_dx, bound_u = bound_impl.execute(coords, box, compute_u=compute_u, compute_du_dx=compute_du_dx)

        unbound_du_dx, _, unbound_u = unbound_impl.execute(
            coords, params, box, compute_u=compute_u, compute_du_dp=False, compute_du_dx=compute_du_dx
        )
        np.testing.assert_array_equal(bound_du_dx, unbound_du_dx)
        np.testing.assert_array_equal(bound_u, unbound_u)


def test_execute_batch_sparse_validation(harmonic_bond: BoundPotential[HarmonicBond]):
    unbound_impl = harmonic_bond.potential.to_gpu(np.float32).unbound_impl

    # Should verify that number of boxes and coords match
    with pytest.raises(RuntimeError) as e:
        _ = unbound_impl.execute_batch_sparse(
            np.zeros((5, 4, 3)),
            np.zeros((4, 3, 2)),
            np.zeros((6, 3, 3)),  # inconsistent length
            np.zeros(3).astype(np.uint32),
            np.zeros(3).astype(np.uint32),
            True,
            True,
            True,
        )
    assert str(e.value) == "number of coord arrays and boxes don't match"

    # Should verify that coords and boxes have 3 dimensions
    with pytest.raises(RuntimeError) as e:
        _ = unbound_impl.execute_batch_sparse(
            np.zeros((5, 4, 3)),
            np.zeros((4, 3, 2)),
            np.zeros((5, 3)),  # missing dimension
            np.zeros(3).astype(np.uint32),
            np.zeros(3).astype(np.uint32),
            True,
            True,
            True,
        )
    assert str(e.value) == "coords and boxes must have 3 dimensions"

    with pytest.raises(RuntimeError) as e:
        _ = unbound_impl.execute_batch_sparse(
            np.zeros((5, 4)),  # missing dimension
            np.zeros((4, 3, 2)),
            np.zeros((5, 3, 3)),
            np.zeros(3).astype(np.uint32),
            np.zeros(3).astype(np.uint32),
            True,
            True,
            True,
        )
    assert str(e.value) == "coords and boxes must have 3 dimensions"

    # Should verify that params have at least two dimensions
    with pytest.raises(RuntimeError) as e:
        _ = unbound_impl.execute_batch_sparse(
            np.zeros((5, 4, 3)),
            np.zeros(4),  # 1-d
            np.zeros((5, 3, 3)),
            np.zeros(3).astype(np.uint32),
            np.zeros(3).astype(np.uint32),
            True,
            True,
            True,
        )
    assert str(e.value) == "parameters must have at least 2 dimensions"

    # Should verify that coords_batch_idxs and params_batch_idxs are 1-d
    with pytest.raises(RuntimeError) as e:
        _ = unbound_impl.execute_batch_sparse(
            np.zeros((5, 4, 3)),
            np.zeros((4, 3, 2)),
            np.zeros((5, 3, 3)),
            np.zeros((3, 1)).astype(np.uint32),  # 2-d
            np.zeros(3).astype(np.uint32),
            True,
            True,
            True,
        )
    assert str(e.value) == "coords_batch_idxs and params_batch_idxs must be one-dimensional arrays"

    with pytest.raises(RuntimeError) as e:
        _ = unbound_impl.execute_batch_sparse(
            np.zeros((5, 4, 3)),
            np.zeros((4, 3, 2)),
            np.zeros((5, 3, 3)),
            np.zeros(3).astype(np.uint32),
            np.array(0).astype(np.uint32),  # 0-d
            True,
            True,
            True,
        )
    assert str(e.value) == "coords_batch_idxs and params_batch_idxs must be one-dimensional arrays"

    # Should verify that coords_batch_idxs and params_batch_idxs have the same length
    with pytest.raises(RuntimeError) as e:
        _ = unbound_impl.execute_batch_sparse(
            np.zeros((5, 4, 3)),
            np.zeros((4, 3, 2)),
            np.zeros((5, 3, 3)),
            np.zeros(3).astype(np.uint32),
            np.zeros(4).astype(np.uint32),  # inconsistent length
            True,
            True,
            True,
        )
    assert str(e.value) == "coords_batch_idxs and params_batch_idxs must have the same length"

<<<<<<< HEAD
=======
    # Should verify that coords_batch_idxs and params_batch_idxs are in bounds
    with pytest.raises(RuntimeError) as e:
        _ = unbound_impl.execute_batch_sparse(
            np.zeros((5, 4, 3)),
            np.zeros((4, 3, 2)),
            np.zeros((5, 3, 3)),
            np.array([5]).astype(np.uint32),  # out of bounds
            np.array([0]).astype(np.uint32),
            True,
            True,
            True,
        )
    assert str(e.value) == "coords_batch_idxs contains an index that is out of bounds"

    with pytest.raises(RuntimeError) as e:
        _ = unbound_impl.execute_batch_sparse(
            np.zeros((5, 4, 3)),
            np.zeros((4, 3, 2)),
            np.zeros((5, 3, 3)),
            np.array([0]).astype(np.uint32),
            np.array([4]).astype(np.uint32),  # out of bounds
            True,
            True,
            True,
        )
    assert str(e.value) == "params_batch_idxs contains an index that is out of bounds"

>>>>>>> e16ab226

@pytest.mark.parametrize("precision", [np.float32, np.float64])
@pytest.mark.parametrize("coords_size", [1, 5])
@pytest.mark.parametrize("params_size", [1, 5])
@pytest.mark.parametrize("batch_size", [1, 5, 10])
@pytest.mark.parametrize("seed", [2024, 2025])
def test_execute_batch_sparse(
    harmonic_bond: BoundPotential[HarmonicBond], precision, coords_size, params_size, batch_size, seed
):
    rng = np.random.default_rng(seed)

    n_atoms = 5
    coords = rng.normal(0, 1, (coords_size, n_atoms, 3))

    params = rng.uniform(size=(params_size, *harmonic_bond.params.shape))
    boxes = np.eye(3) * rng.uniform(size=(len(coords), 3))[:, :, np.newaxis]

    coords_batch_idxs = rng.choice(coords_size, batch_size).astype(np.uint32)
    params_batch_idxs = rng.choice(params_size, batch_size).astype(np.uint32)

    unbound_impl = harmonic_bond.potential.to_gpu(precision).unbound_impl

    def run_reference(flags):
        results = [
            unbound_impl.execute(coords[coords_idx], params[params_idx], boxes[coords_idx], *flags)
            for coords_idx, params_idx in zip(coords_batch_idxs, params_batch_idxs)
        ]
        du_dx, du_dp, u = zip(*results)
        return np.array(du_dx), np.array(du_dp), np.array(u)

    for flags in itertools.product([False, True], repeat=3):
        compute_du_dx, compute_du_dp, compute_u = flags
        ref_du_dx, ref_du_dp, ref_u = run_reference(flags)
        du_dx, du_dp, u = unbound_impl.execute_batch_sparse(
            coords,
            params,
            boxes,
            coords_batch_idxs,
            params_batch_idxs,
            *flags,
        )
        if compute_du_dx:
            assert du_dx.shape == (batch_size, n_atoms, 3)
            np.testing.assert_array_equal(du_dx, ref_du_dx)
        else:
            assert du_dx is None

        if compute_du_dp:
            assert du_dp.shape == (batch_size, *harmonic_bond.params.shape)
            np.testing.assert_array_equal(du_dp, ref_du_dp)
        else:
            assert du_dp is None

        if compute_u:
            assert u.shape == (batch_size,)
            np.testing.assert_array_equal(u, ref_u)
        else:
            assert u is None<|MERGE_RESOLUTION|>--- conflicted
+++ resolved
@@ -554,8 +554,6 @@
         )
     assert str(e.value) == "coords_batch_idxs and params_batch_idxs must have the same length"
 
-<<<<<<< HEAD
-=======
     # Should verify that coords_batch_idxs and params_batch_idxs are in bounds
     with pytest.raises(RuntimeError) as e:
         _ = unbound_impl.execute_batch_sparse(
@@ -583,7 +581,6 @@
         )
     assert str(e.value) == "params_batch_idxs contains an index that is out of bounds"
 
->>>>>>> e16ab226
 
 @pytest.mark.parametrize("precision", [np.float32, np.float64])
 @pytest.mark.parametrize("coords_size", [1, 5])
