import pytest
import numpy as np

<<<<<<< HEAD
from timemachine.lib import custom_ops, potentials
=======
from timemachine.lib import potentials
>>>>>>> fc788083


@pytest.fixture
def harmonic_bond():
    bond_idxs = np.array([[0, 1], [0, 2]], dtype=np.int32)
<<<<<<< HEAD
    params = np.array([[1, 0], [1, 0]], dtype=np.float32)
=======
    params = np.ones(shape=(2, 2), dtype=np.float32)
>>>>>>> fc788083
    return potentials.HarmonicBond(bond_idxs).bind(params)


@pytest.fixture
<<<<<<< HEAD
def harmonic_bond_bound_impl(harmonic_bond):
    return custom_ops.BoundPotential(harmonic_bond.unbound_impl(np.float32), harmonic_bond.params)
=======
def summed_potential(harmonic_bond):
    return potentials.SummedPotential([harmonic_bond], [harmonic_bond.params]).bind([harmonic_bond.params])
>>>>>>> fc788083


def test_summed_potential_raises_on_inconsistent_lengths(harmonic_bond):

    with pytest.raises(ValueError) as excinfo:
        potentials.SummedPotential([harmonic_bond], [])

    assert str(excinfo.value) == "number of potentials != number of parameter arrays"


<<<<<<< HEAD
def test_bound_potential_get_potential(harmonic_bond):
    unbound_impl = harmonic_bond.unbound_impl(np.float32)
    bound_impl = custom_ops.BoundPotential(unbound_impl, harmonic_bond.params)

    assert unbound_impl is bound_impl.get_potential()


def test_bound_potential_preserves_reference_to_underlying_potential(harmonic_bond_bound_impl):
    assert isinstance(harmonic_bond_bound_impl.get_potential(), custom_ops.Potential)
=======
def test_summed_potential_keeps_referenced_potentials_alive(summed_potential):
    coords = np.zeros(shape=(3, 3), dtype=np.float32)
    box = np.diag(np.ones(3))
    lam = 1

    # segfaults if Potentials referenced by summed_potential have been
    # deallocated prematurely
    summed_potential.bound_impl(np.float32).execute(coords, box, lam)
>>>>>>> fc788083
<|MERGE_RESOLUTION|>--- conflicted
+++ resolved
@@ -1,32 +1,19 @@
 import pytest
 import numpy as np
 
-<<<<<<< HEAD
 from timemachine.lib import custom_ops, potentials
-=======
-from timemachine.lib import potentials
->>>>>>> fc788083
 
 
 @pytest.fixture
 def harmonic_bond():
     bond_idxs = np.array([[0, 1], [0, 2]], dtype=np.int32)
-<<<<<<< HEAD
-    params = np.array([[1, 0], [1, 0]], dtype=np.float32)
-=======
     params = np.ones(shape=(2, 2), dtype=np.float32)
->>>>>>> fc788083
     return potentials.HarmonicBond(bond_idxs).bind(params)
 
 
 @pytest.fixture
-<<<<<<< HEAD
-def harmonic_bond_bound_impl(harmonic_bond):
-    return custom_ops.BoundPotential(harmonic_bond.unbound_impl(np.float32), harmonic_bond.params)
-=======
 def summed_potential(harmonic_bond):
     return potentials.SummedPotential([harmonic_bond], [harmonic_bond.params]).bind([harmonic_bond.params])
->>>>>>> fc788083
 
 
 def test_summed_potential_raises_on_inconsistent_lengths(harmonic_bond):
@@ -37,17 +24,6 @@
     assert str(excinfo.value) == "number of potentials != number of parameter arrays"
 
 
-<<<<<<< HEAD
-def test_bound_potential_get_potential(harmonic_bond):
-    unbound_impl = harmonic_bond.unbound_impl(np.float32)
-    bound_impl = custom_ops.BoundPotential(unbound_impl, harmonic_bond.params)
-
-    assert unbound_impl is bound_impl.get_potential()
-
-
-def test_bound_potential_preserves_reference_to_underlying_potential(harmonic_bond_bound_impl):
-    assert isinstance(harmonic_bond_bound_impl.get_potential(), custom_ops.Potential)
-=======
 def test_summed_potential_keeps_referenced_potentials_alive(summed_potential):
     coords = np.zeros(shape=(3, 3), dtype=np.float32)
     box = np.diag(np.ones(3))
@@ -56,4 +32,10 @@
     # segfaults if Potentials referenced by summed_potential have been
     # deallocated prematurely
     summed_potential.bound_impl(np.float32).execute(coords, box, lam)
->>>>>>> fc788083
+
+
+def test_bound_potential_get_potential(harmonic_bond):
+    unbound_impl = harmonic_bond.unbound_impl(np.float32)
+    bound_impl = custom_ops.BoundPotential(unbound_impl, harmonic_bond.params)
+
+    assert unbound_impl is bound_impl.get_potential()