--- conflicted
+++ resolved
@@ -13,10 +13,6 @@
 from jax import jit
 from jax import numpy as np
 from jax import value_and_grad, vmap
-<<<<<<< HEAD
-from jax.ops import index
-=======
->>>>>>> 0fefa545
 from scipy.optimize import minimize
 from simtk import unit
 
@@ -247,11 +243,7 @@
     if box is not None:
         if box.shape[-1] == 3:
             box_4d = np.eye(4) * 1000
-<<<<<<< HEAD
-            box_4d.at[index[:3, :3]].set(box)
-=======
             box_4d = box_4d.at[:3, :3].set(box)
->>>>>>> 0fefa545
         else:
             box_4d = box
     else:
