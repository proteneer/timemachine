import numpy as np

from timemachine.fe import topology, model_utils

from timemachine.lib import LangevinIntegrator, MonteCarloBarostat, custom_ops

<<<<<<< HEAD
from timemachine.ff.handlers import openmm_deserializer
from timemachine.ff import Forcefield
from fe import model_utils
from fe.utils import get_romol_conf
=======
from ff.handlers import openmm_deserializer
from ff import Forcefield
from timemachine.fe.utils import get_romol_conf
>>>>>>> 277cc746
from md.barostat.utils import get_group_indices, get_bond_list

from rdkit import Chem
from simtk import openmm

from md.fire import fire_descent


def bind_potentials(topo, ff):
    # setup the parameter handlers for the ligand
    tuples = [
        [topo.parameterize_harmonic_bond, [ff.hb_handle]],
        [topo.parameterize_harmonic_angle, [ff.ha_handle]],
        [topo.parameterize_periodic_torsion, [ff.pt_handle, ff.it_handle]],
        [topo.parameterize_nonbonded, [ff.q_handle, ff.lj_handle]],
    ]

    u_impls = []

    for fn, handles in tuples:
        params, potential = fn(*[h.params for h in handles])
        bp = potential.bind(params)
        u_impls.append(bp.bound_impl(precision=np.float32))
    return u_impls


def fire_minimize(x0: np.ndarray, u_impls, box: np.ndarray, lamb_sched: np.array) -> np.ndarray:
    """
    Minimize coordinates using the FIRE algorithm

    Parameters
    ----------
    coords: np.ndarray
        N x 3 coordinates. units of nanometers.

    u_impls: list of bound impls of potentials

    box: np.ndarray [3,3]
        Box matrix for periodic boundary conditions. units of nanometers.

    lamb_sched: np.array [N]
        Array of lambda for each step of the optimization.

    Returns
    -------
    np.ndarray
        Minimized coords.

    """

    def force(coords, lamb: float = 1.0, **kwargs):
        forces = np.zeros_like(coords)
        for impl in u_impls:
            du_dx, _, _ = impl.execute(coords, box, lamb)
            forces -= du_dx
        return forces

    def shift(d, dr, **kwargs):
        return d + dr

    init, f = fire_descent(force, shift)
    opt_state = init(x0, lamb=lamb_sched[0])
    for lamb in lamb_sched[1:]:
        opt_state = f(opt_state, lamb=lamb)
    return np.asarray(opt_state.position)


def minimize_host_4d(mols, host_system, host_coords, ff, box, mol_coords=None) -> np.ndarray:
    """
    Insert mols into a host system via 4D decoupling using Fire minimizer at lambda=1.0,
    0 Kelvin Langevin integration at a sequence of lambda from 1.0 to 0.0, and Fire minimizer again at lambda=0.0

    The ligand coordinates are fixed during this, and only host_coords are minimized.

    Parameters
    ----------
    mols: list of Chem.Mol
        Ligands to be inserted. This must be of length 1 or 2 for now.

    host_system: openmm.System
        OpenMM System representing the host

    host_coords: np.ndarray
        N x 3 coordinates of the host. units of nanometers.

    ff: ff.Forcefield
        Wrapper class around a list of handlers

    box: np.ndarray [3,3]
        Box matrix for periodic boundary conditions. units of nanometers.

    mol_coords: list of np.ndarray
        Pre-specify a list of mol coords. Else use the mol.GetConformer(0)

    Returns
    -------
    np.ndarray
        This returns minimized host_coords.

    """

    assert box.shape == (3, 3)

    host_bps, host_masses = openmm_deserializer.deserialize_system(host_system, cutoff=1.2)

    num_host_atoms = host_coords.shape[0]

    if len(mols) == 1:
        top = topology.BaseTopology(mols[0], ff)
    elif len(mols) == 2:
        top = topology.DualTopologyMinimization(mols[0], mols[1], ff)
    else:
        raise ValueError("mols must be length 1 or 2")

    mass_list = [np.array(host_masses)]
    conf_list = [np.array(host_coords)]
    for mol in mols:
        # mass increase is to keep the ligand fixed
        mass_list.append(np.array([a.GetMass() * 100000 for a in mol.GetAtoms()]))

    if mol_coords is not None:
        for mc in mol_coords:
            conf_list.append(mc)
    else:
        for mol in mols:
            conf_list.append(get_romol_conf(mol))

    combined_masses = np.concatenate(mass_list)
    combined_coords = np.concatenate(conf_list)

    hgt = topology.HostGuestTopology(host_bps, top)

    u_impls = bind_potentials(hgt, ff)

    # this value doesn't matter since we will turn off the noise.
    seed = 0

    intg = LangevinIntegrator(0.0, 1.5e-3, 1.0, combined_masses, seed).impl()

    x0 = combined_coords
    v0 = np.zeros_like(x0)

    x0 = fire_minimize(x0, u_impls, box, np.ones(50))
    # context components: positions, velocities, box, integrator, energy fxns
    ctxt = custom_ops.Context(x0, v0, box, intg, u_impls)
    ctxt.multiple_steps(np.linspace(1.0, 0, 1000))

    final_coords = fire_minimize(ctxt.get_x_t(), u_impls, box, np.zeros(50))
    for impl in u_impls:
        du_dx, _, _ = impl.execute(final_coords, box, 0.0)
        norm = np.linalg.norm(du_dx, axis=-1)
        assert np.all(norm < 25000)

    return final_coords[:num_host_atoms]


def equilibrate_host(
    mol: Chem.Mol,
    host_system: openmm.System,
    host_coords: np.array,
    temperature: float,
    pressure: float,
    ff: Forcefield,
    box: np.array,
    n_steps,
):

    # insert mol into the binding pocket.
    host_bps, host_masses = openmm_deserializer.deserialize_system(host_system, cutoff=1.2)

    min_host_coords = minimize_host_4d([mol], host_system, host_coords, ff, box)

    ligand_masses = [a.GetMass() for a in mol.GetAtoms()]
    ligand_coords = get_romol_conf(mol)

    combined_masses = np.concatenate([host_masses, ligand_masses])
    combined_coords = np.concatenate([min_host_coords, ligand_coords])

    top = topology.BaseTopology(mol, ff)
    hgt = topology.HostGuestTopology(host_bps, top)

    # setup the parameter handlers for the ligand
    tuples = [
        [hgt.parameterize_harmonic_bond, [ff.hb_handle]],
        [hgt.parameterize_harmonic_angle, [ff.ha_handle]],
        [hgt.parameterize_periodic_torsion, [ff.pt_handle, ff.it_handle]],
        [hgt.parameterize_nonbonded, [ff.q_handle, ff.lj_handle]],
    ]

    u_impls = []
    bound_potentials = []

    for fn, handles in tuples:
        params, potential = fn(*[h.params for h in handles])
        bp = potential.bind(params)
        bound_potentials.append(bp)
        u_impls.append(bp.bound_impl(precision=np.float32))

    bond_list = get_bond_list(bound_potentials[0])
    combined_masses = model_utils.apply_hmr(combined_masses, bond_list)

    dt = 2.5e-3
    friction = 1.0

    seed = 0

    integrator = LangevinIntegrator(temperature, dt, friction, combined_masses, seed).impl()

    x0 = combined_coords
    v0 = np.zeros_like(x0)

    group_indices = get_group_indices(bond_list)
    barostat_interval = 5
    barostat = MonteCarloBarostat(x0.shape[0], pressure, temperature, group_indices, barostat_interval, seed).impl(
        u_impls
    )

    x0 = fire_minimize(x0, u_impls, box, np.ones(50))
    # context components: positions, velocities, box, integrator, energy fxns
    ctxt = custom_ops.Context(x0, v0, box, integrator, u_impls, barostat)

    ctxt.multiple_steps(np.linspace(0.0, 0.0, n_steps))

    return ctxt.get_x_t(), ctxt.get_box()<|MERGE_RESOLUTION|>--- conflicted
+++ resolved
@@ -4,16 +4,9 @@
 
 from timemachine.lib import LangevinIntegrator, MonteCarloBarostat, custom_ops
 
-<<<<<<< HEAD
 from timemachine.ff.handlers import openmm_deserializer
 from timemachine.ff import Forcefield
-from fe import model_utils
-from fe.utils import get_romol_conf
-=======
-from ff.handlers import openmm_deserializer
-from ff import Forcefield
 from timemachine.fe.utils import get_romol_conf
->>>>>>> 277cc746
 from md.barostat.utils import get_group_indices, get_bond_list
 
 from rdkit import Chem
