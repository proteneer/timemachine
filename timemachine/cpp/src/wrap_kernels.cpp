#include <cmath>
#include <numeric>
#include <pybind11/numpy.h>
#include <pybind11/pybind11.h>
#include <pybind11/stl.h>
#include <set>

#include "all_atom_energies.hpp"
#include "barostat.hpp"
#include "bd_exchange_move.hpp"
#include "bound_potential.hpp"
#include "centroid_restraint.hpp"
#include "chiral_atom_restraint.hpp"
#include "chiral_bond_restraint.hpp"
#include "context.hpp"
#include "energy_accumulation.hpp"
#include "exceptions.hpp"
#include "exchange.hpp"
#include "fanout_summed_potential.hpp"
#include "fixed_point.hpp"
#include "flat_bottom_bond.hpp"
#include "harmonic_angle.hpp"
#include "harmonic_angle_stable.hpp"
#include "harmonic_bond.hpp"
#include "langevin_integrator.hpp"
#include "local_md_utils.hpp"
#include "log_flat_bottom_bond.hpp"
#include "mover.hpp"
#include "neighborlist.hpp"
#include "nonbonded_all_pairs.hpp"
#include "nonbonded_common.hpp"
#include "nonbonded_interaction_group.hpp"
#include "nonbonded_mol_energy.hpp"
#include "nonbonded_pair_list.hpp"
#include "nonbonded_precomputed.hpp"
#include "periodic_torsion.hpp"
#include "potential.hpp"
#include "rmsd_align.hpp"
#include "rotations.hpp"
#include "segmented_sumexp.hpp"
#include "segmented_weighted_random_sampler.hpp"
#include "set_utils.hpp"
#include "summed_potential.hpp"
#include "tibd_exchange_move.hpp"
#include "translations.hpp"
#include "verlet_integrator.hpp"

#include <iostream>

namespace py = pybind11;
using namespace timemachine;

void verify_coords(const py::array_t<double, py::array::c_style> &coords) {
    size_t coord_dimensions = coords.ndim();
    if (coord_dimensions != 2) {
        throw std::runtime_error("coords dimensions must be 2");
    }
    if (coords.shape(coord_dimensions - 1) != 3) {
        throw std::runtime_error("coords must have a shape that is 3 dimensional");
    }
}

// A utility to make sure that the coords and box shapes are correct
void verify_coords_and_box(
    const py::array_t<double, py::array::c_style> &coords, const py::array_t<double, py::array::c_style> &box) {
    verify_coords(coords);
    if (box.ndim() != 2 || box.shape(0) != 3 || box.shape(1) != 3) {
        throw std::runtime_error("box must be 3x3");
    }
    auto box_data = box.data();
    for (int i = 0; i < box.size(); i++) {
        if (i == 0 || i == 4 || i == 8) {
            if (box_data[i] <= 0.0) {
                throw std::runtime_error("box must have positive values along diagonal");
            }
        } else if (box_data[i] != 0.0) {
            throw std::runtime_error("box must be ortholinear");
        }
    }
}

// convert_energy_to_fp handles the combining of energies, summing them up deterministically
// and returning nan if there are overflows.
// The energies are collected in int128
double convert_energy_to_fp(__int128 fixed_u) {
    double res = std::numeric_limits<double>::quiet_NaN();
    if (!fixed_point_overflow(fixed_u)) {
        res = FIXED_ENERGY_TO_FLOAT<double>(fixed_u);
    }
    return res;
}

template <typename T> std::vector<T> py_array_to_vector(const py::array_t<T, py::array::c_style> &arr) {
    std::vector<T> v(arr.data(), arr.data() + arr.size());
    return v;
}

template <typename T1, typename T2>
std::vector<T2> py_array_to_vector_with_cast(const py::array_t<T1, py::array::c_style> &arr) {
    std::vector<T2> v(arr.size());
    for (int i = 0; i < arr.size(); i++) {
        v[i] = static_cast<T2>(arr.data()[i]);
    }
    return v;
}

template <typename T1, typename T2> std::vector<T2> py_vector_to_vector_with_cast(const std::vector<T1> &arr) {
    std::vector<T2> v(arr.size());
    for (unsigned long i = 0; i < arr.size(); i++) {
        v[i] = static_cast<T2>(arr[i]);
    }
    return v;
}

template <typename RealType> void declare_neighborlist(py::module &m, const char *typestr) {

    using Class = Neighborlist<RealType>;
    std::string pyclass_name = std::string("Neighborlist_") + typestr;
    py::class_<Class>(m, pyclass_name.c_str(), py::buffer_protocol(), py::dynamic_attr())
        .def(py::init([](int N) { return new Neighborlist<RealType>(N); }), py::arg("N"))
        .def(
            "compute_block_bounds",
            [](Neighborlist<RealType> &nblist,
               const py::array_t<double, py::array::c_style> &coords,
               const py::array_t<double, py::array::c_style> &box,
               const int block_size) -> py::tuple {
                if (block_size != 32) {
                    // The neighborlist kernel implementation assumes that block size is fixed to the CUDA warpSize
                    throw std::runtime_error("Block size must be 32.");
                }
                verify_coords_and_box(coords, box);
                int N = coords.shape()[0];
                int D = coords.shape()[1];
                int B = (N + block_size - 1) / block_size;

                py::array_t<double, py::array::c_style> py_bb_ctrs({B, D});
                py::array_t<double, py::array::c_style> py_bb_exts({B, D});

                nblist.compute_block_bounds_host(
                    N, coords.data(), box.data(), py_bb_ctrs.mutable_data(), py_bb_exts.mutable_data());

                return py::make_tuple(py_bb_ctrs, py_bb_exts);
            },
            py::arg("coords"),
            py::arg("box"),
            py::arg("block_size"))
        .def(
            "get_nblist",
            [](Neighborlist<RealType> &nblist,
               const py::array_t<double, py::array::c_style> &coords,
               const py::array_t<double, py::array::c_style> &box,
               const double cutoff) -> std::vector<std::vector<int>> {
                int N = coords.shape()[0];
                verify_coords_and_box(coords, box);
                std::vector<std::vector<int>> ixn_list = nblist.get_nblist_host(N, coords.data(), box.data(), cutoff);

                return ixn_list;
            },
            py::arg("coords"),
            py::arg("box"),
            py::arg("cutoff"))
        .def(
            "set_row_idxs",
            [](Neighborlist<RealType> &nblist, const py::array_t<unsigned int, py::array::c_style> &idxs_i) {
                std::vector<unsigned int> idxs = py_array_to_vector(idxs_i);
                nblist.set_row_idxs(idxs);
            },
            py::arg("idxs"))
        .def("reset_row_idxs", &Neighborlist<RealType>::reset_row_idxs)
        .def("get_tile_ixn_count", &Neighborlist<RealType>::num_tile_ixns)
        .def("get_max_ixn_count", &Neighborlist<RealType>::max_ixn_count)
        .def("resize", &Neighborlist<RealType>::resize, py::arg("size"));
}

void declare_hilbert_sort(py::module &m) {

    using Class = HilbertSort;
    std::string pyclass_name = std::string("HilbertSort");
    py::class_<Class, std::shared_ptr<Class>>(m, pyclass_name.c_str(), py::buffer_protocol(), py::dynamic_attr())
        .def(py::init([](const int N) { return new HilbertSort(N); }), py::arg("size"))
        .def(
            "sort",
            [](HilbertSort &sorter,
               const py::array_t<double, py::array::c_style> &coords,
               const py::array_t<double, py::array::c_style> &box) -> const py::array_t<uint32_t, py::array::c_style> {
                const int N = coords.shape()[0];
                verify_coords_and_box(coords, box);

                std::vector<unsigned int> sort_perm = sorter.sort_host(N, coords.data(), box.data());
                py::array_t<uint32_t, py::array::c_style> output_perm(sort_perm.size(), sort_perm.data());
                return output_perm;
            },
            py::arg("coords"),
            py::arg("box"));
}

template <typename RealType> void declare_segmented_weighted_random_sampler(py::module &m, const char *typestr) {

    using Class = SegmentedWeightedRandomSampler<RealType>;
    std::string pyclass_name = std::string("SegmentedWeightedRandomSampler_") + typestr;
    py::class_<Class, std::shared_ptr<Class>>(m, pyclass_name.c_str(), py::buffer_protocol(), py::dynamic_attr())
        .def(
            py::init([](const int N, const int segments, const int seed) { return new Class(N, segments, seed); }),
            py::arg("max_vals_per_segment"),
            py::arg("segments"),
            py::arg("seed"))
        .def(
            "sample",
            [](Class &sampler, const std::vector<std::vector<double>> &weights) -> std::vector<int> {
                std::vector<std::vector<RealType>> real_batches(weights.size());
                for (unsigned long i = 0; i < weights.size(); i++) {
                    real_batches[i] = py_vector_to_vector_with_cast<double, RealType>(weights[i]);
                }

                std::vector<int> samples = sampler.sample_host(real_batches);
                return samples;
            },
            py::arg("weights"),
            R"pbdoc(
        Randomly select a value from batches of weights.

        Parameters
        ----------

        weights: vector of vectors containing doubles
            Weights to sample from. Do not need to be normalized.

        Returns
        -------
        Array of sample indices
            Shape (num_batches, )
        )pbdoc");
}

template <typename RealType> void declare_nonbonded_mol_energy(py::module &m, const char *typestr) {

    using Class = NonbondedMolEnergyPotential<RealType>;
    std::string pyclass_name = std::string("NonbondedMolEnergyPotential_") + typestr;
    py::class_<Class, std::shared_ptr<Class>>(m, pyclass_name.c_str(), py::buffer_protocol(), py::dynamic_attr())
        .def(
            py::init([](const int N,
                        const std::vector<std::vector<int>> &target_mols,
                        const double beta,
                        const double cutoff) { return new Class(N, target_mols, beta, cutoff); }),
            py::arg("N"),
            py::arg("target_mols"),
            py::arg("beta"),
            py::arg("cutoff"))
        .def(
            "execute",
            [](Class &potential,
               const py::array_t<double, py::array::c_style> &coords,
               const py::array_t<double, py::array::c_style> &params,
               const py::array_t<double, py::array::c_style> &box) -> py::array_t<double, py::array::c_style> {
                verify_coords_and_box(coords, box);
                int N = coords.shape()[0];
                if (N != params.shape()[0]) {
                    throw std::runtime_error("params N != coords N");
                }

                int P = params.size();

                std::vector<__int128> fixed_energies =
                    potential.mol_energies_host(N, P, coords.data(), params.data(), box.data());

                py::array_t<double, py::array::c_style> py_u(fixed_energies.size());

                for (unsigned int i = 0; i < fixed_energies.size(); i++) {
                    py_u.mutable_data()[i] = convert_energy_to_fp(fixed_energies[i]);
                }
                return py_u;
            },
            py::arg("coords"),
            py::arg("params"),
            py::arg("box"),
            R"pbdoc(
        Compute the energies of the target molecules

        Parameters
        ----------
        coords: NDArray
            A set of coordinates.

        params: NDArray
            A set of nonbonded parameters for all atoms.

        box: NDArray
            A box.

        Returns
        -------
        Array of energies
            Shape (num_mols, )
        )pbdoc");
}

void declare_context(py::module &m) {

    using Class = Context;
    std::string pyclass_name = std::string("Context");
    py::class_<Class>(m, pyclass_name.c_str(), py::buffer_protocol(), py::dynamic_attr())
        .def(
            py::init([](const py::array_t<double, py::array::c_style> &x0,
                        const py::array_t<double, py::array::c_style> &v0,
                        const py::array_t<double, py::array::c_style> &box0,
                        std::shared_ptr<Integrator> intg,
                        std::vector<std::shared_ptr<BoundPotential>> &bps,
                        std::optional<std::vector<std::shared_ptr<Mover>>> movers) {
                int N = x0.shape()[0];
                int D = x0.shape()[1];
                verify_coords_and_box(x0, box0);
                if (N != v0.shape()[0]) {
                    throw std::runtime_error("v0 N != x0 N");
                }

                if (D != v0.shape()[1]) {
                    throw std::runtime_error("v0 D != x0 D");
                }

                std::vector<std::shared_ptr<Mover>> v_movers(0);
                if (movers.has_value()) {
                    v_movers = movers.value();
                }
                for (auto mover : v_movers) {
                    if (mover == nullptr) {
                        throw std::runtime_error("got nullptr instead of mover");
                    }
                }

                return new Context(N, x0.data(), v0.data(), box0.data(), intg, bps, v_movers);
            }),
            py::arg("x0"),
            py::arg("v0"),
            py::arg("box"),
            py::arg("integrator"),
            py::arg("bps"),
            py::arg("movers") = py::none())
        .def(
            "step",
            &Context::step,
            R"pbdoc(
        Take a single step.

        Note: Must call `initialize` before stepping and `finalize` after stepping to ensure the correct velocities and positions to be returned by `get_x_t()` and `get_v_t()`.
        )pbdoc")
        .def("finalize", &Context::finalize)
        .def("initialize", &Context::initialize)
        .def(
            "multiple_steps",
            [](Context &ctxt, const int n_steps, int store_x_interval) -> py::tuple {
                py::gil_scoped_release release;
                // (ytz): I hate C++
                int N = ctxt.num_atoms();
                int D = 3;
<<<<<<< HEAD
                int F = result[0].size() / (N * D);
                py::gil_scoped_acquire acquire;
                py::array_t<double, py::array::c_style> out_x_buffer({F, N, D}, result[0].data());

                py::array_t<double, py::array::c_style> box_buffer({F, D, D}, result[1].data());
                return py::make_tuple(out_x_buffer, box_buffer);
=======
                int x_interval = (store_x_interval <= 0) ? n_steps : store_x_interval;
                int n_samples = store_x_interval > n_steps ? 0 : n_steps / x_interval;
                py::array_t<double, py::array::c_style> out_x_buffer({n_samples, N, D});
                py::array_t<double, py::array::c_style> box_buffer({n_samples, D, D});
                auto res = py::make_tuple(out_x_buffer, box_buffer);
                ctxt.multiple_steps(n_steps, n_samples, out_x_buffer.mutable_data(), box_buffer.mutable_data());
                return res;
>>>>>>> 1a3452ff
            },
            py::arg("n_steps"),
            py::arg("store_x_interval") = 0,
            R"pbdoc(
        Take multiple steps.

        Frames are stored after having taken the number of steps specified by store_x_interval. E.g. if
        store_x_interval is 5, then on the 5th step the frame will be stored.

        Parameters
        ----------
        n_steps: int
            Number of steps

        store_x_interval: int
            How often we store the frames, store after every store_x_interval iterations. Setting to zero collects frames
            at the last step. Setting store_x_interval > n_steps will return no frames and skip runtime validation of box
            size.

        Returns
        -------
        2-tuple of coordinates, boxes
            F = floor(n_steps/store_x_interval).
            Coordinates have shape (F, N, 3)
            Boxes have shape (F, 3, 3)

        Raises
        ------
            RuntimeError:
                Box dimensions are invalid when a frame is collected

    )pbdoc")
        .def(
            "multiple_steps_local",
            [](Context &ctxt,
               const int n_steps,
               const py::array_t<int, py::array::c_style> &local_idxs,
               const int store_x_interval,
               const double radius,
               const double k,
               const int seed) -> py::tuple {
                if (n_steps <= 0) {
                    throw std::runtime_error("local steps must be at least one");
                }
                verify_local_md_parameters(radius, k);

                const int N = ctxt.num_atoms();
                const int x_interval = (store_x_interval <= 0) ? n_steps : store_x_interval;

                std::vector<int> vec_local_idxs = py_array_to_vector(local_idxs);
                verify_atom_idxs(N, vec_local_idxs);

                py::gil_scoped_release release; // Release the GIL
                std::array<std::vector<double>, 2> result =
                    ctxt.multiple_steps_local(n_steps, vec_local_idxs, x_interval, radius, k, seed);
                const int D = 3;
                const int F = result[0].size() / (N * D);

                py::gil_scoped_acquire acquire;
                py::array_t<double, py::array::c_style> out_x_buffer({F, N, D}, result[0].data());

                py::array_t<double, py::array::c_style> box_buffer({F, D, D}, result[1].data());
                return py::make_tuple(out_x_buffer, box_buffer);
            },
            py::arg("n_steps"),
            py::arg("local_idxs"),
            py::arg("store_x_interval") = 0,
            py::arg("radius") = 1.2,
            py::arg("k") = 10000.0,
            py::arg("seed") = 2022,
            R"pbdoc(
        Take multiple steps using particles selected based on the log probability using a random particle from the local_idxs,
        the random particle is frozen for all steps.

        Running a barostat and local MD at the same time are not currently supported. If a barostat is
        assigned to the context, the barostat won't run.

        Note: Running this multiple times with small number of steps (< 100) may result in a vacuum around the local idxs due to
        discretization error caused by switching on the restraint after a particle has moved beyond the radius.

        F = iterations / store_x_interval

        The first call to `multiple_steps_local` takes longer than subsequent calls, if setup_local_md has not been called previously,
        initializes potentials needed for local MD. The default local MD parameters are to freeze the reference and to
        use the temperature of the integrator, which must be a LangevinIntegrator.

        Parameters
        ----------
        n_steps: int
            Number of steps to run.

        local_idxs: np.array of int32
            The idxs that defines the atoms to use as the region(s) to run local MD. A random idx will be
            selected to be frozen and used as the center of the shell of particles to be simulated. The selected
            idx is constant across all steps.

        store_x_interval: int
            How often we store the frames, store after every store_x_interval iterations. Setting to zero collects frames
            at the last step. Setting store_x_interval > n_steps will return no frames and skip runtime validation of box
            size.

        radius: float
            The radius in nanometers from the selected idx to simulate for local MD.

        k: float
            The flat bottom restraint K value to use for selection and restraint of atoms within the inner shell.

        seed: int
            The seed that is used to randomly select a particle to freeze and for the probabilistic selection of
            free particles. It is recommended to provide a new seed each time this function is called.

        Returns
        -------
        2-tuple of coordinates, boxes
            Coordinates have shape (F, N, 3)
            Boxes have shape (F, 3, 3)

        Raises
        ------
            RuntimeError:
                Box dimensions are invalid when a frame is collected

        Note: All boxes returned will be identical as local MD only runs under constant volume.
    )pbdoc")
        .def(
            "multiple_steps_local_selection",
            [](Context &ctxt,
               const int n_steps,
               const int reference_idx,
               const py::array_t<int, py::array::c_style> &selection_idxs,
               const int store_x_interval,
               const double radius,
               const double k) -> py::tuple {
                if (n_steps <= 0) {
                    throw std::runtime_error("local steps must be at least one");
                }
                verify_local_md_parameters(radius, k);

                const int N = ctxt.num_atoms();
                const int x_interval = (store_x_interval <= 0) ? n_steps : store_x_interval;

                if (reference_idx < 0 || reference_idx >= N) {
                    throw std::runtime_error("reference idx must be at least 0 and less than " + std::to_string(N));
                }
                std::vector<int> vec_selection_idxs = py_array_to_vector(selection_idxs);
                verify_atom_idxs(N, vec_selection_idxs);
                std::set<int> selection_set(vec_selection_idxs.begin(), vec_selection_idxs.end());
                if (selection_set.find(reference_idx) != selection_set.end()) {
                    throw std::runtime_error("reference idx must not be in selection idxs");
                }
                py::gil_scoped_release release; // Release the GIL

                std::array<std::vector<double>, 2> result = ctxt.multiple_steps_local_selection(
                    n_steps, reference_idx, vec_selection_idxs, x_interval, radius, k);
                const int D = 3;
                const int F = result[0].size() / (N * D);
                py::gil_scoped_acquire acquire; // Re-acquire the GIL to construct python objects
                py::array_t<double, py::array::c_style> out_x_buffer({F, N, D}, result[0].data());

                py::array_t<double, py::array::c_style> box_buffer({F, D, D}, result[1].data());
                return py::make_tuple(out_x_buffer, box_buffer);
            },
            py::arg("n_steps"),
            py::arg("reference_idx"),
            py::arg("selection_idxs"),
            py::arg("store_x_interval") = 0,
            py::arg("radius") = 1.2,
            py::arg("k") = 10000.0,
            R"pbdoc(
        Take multiple steps using a selection of free particles restrained to a reference particle. Useful for avoiding the bias
        introduced by switching on and off the restraint on different particles as is done with multiple_steps_local.

        Running a barostat and local MD at the same time are not currently supported. If a barostat is
        assigned to the context, the barostat won't run.

        Note: Running this multiple times with small number of steps (< 100) may result in a vacuum around the local idxs due to
        discretization error caused by switching on the restraint after a particle has moved beyond the radius.

        F = iterations / store_x_interval

        The first call to `multiple_steps_local_selection` takes longer than subsequent calls, if setup_local_md has not been called previously,
        initializes potentials needed for local MD. The default local MD parameters are to freeze the reference and to
        use the temperature of the integrator, which must be a LangevinIntegrator.

        Parameters
        ----------
        n_steps: int
            Number of steps to run.

        reference_idx: int
            Idx of particle to use as reference, will be frozen during steps.

        selection_idxs: np.array of int32
            The idxs of particles that should be free during local MD. Will be restrained to the particle specified by reference_idx particle using a
            flat bottom restraint which is defined by the radius and k values. Can be up to N - 1 particles, IE all particles except the reference_idx.

        store_x_interval: int
            How often we store the frames, store after every store_x_interval iterations. Setting to zero collects frames
            at the last step. Setting store_x_interval > n_steps will return no frames and skip runtime validation of box
            size.

        radius: float
            The radius in nanometers from the reference idx to allow particles to be unrestrained in, afterwards apply a restraint to the reference particle.

        k: float
            The flat bottom restraint K value to use for restraint of atoms to the reference particle.

        Returns
        -------
        2-tuple of coordinates, boxes
            Coordinates have shape (F, N, 3)
            Boxes have shape (F, 3, 3)

        Raises
        ------
            RuntimeError:
                Box dimensions are invalid when a frame is collected

        Note: All boxes returned will be identical as local MD only runs under constant volume.
    )pbdoc")
        .def(
            "setup_local_md",
            &Context::setup_local_md,
            py::arg("temperature"),
            py::arg("freeze_reference"),
            R"pbdoc(
        Configures the potential for local MD. This is automatically done when calling local MD methods,
        but can be done explicitly and with different parameters.

        Parameters
        ----------
        temperature: float
            Temperature in kelvin

        freeze_reference: bool
            Whether or not to freeze reference, otherwise applies restraint between frozen
            particles and the reference.

        Raises
        ------
            RuntimeError:
                Called a second time, can only be called once.
    )pbdoc")
        .def(
            "set_x_t",
            [](Context &ctxt, const py::array_t<double, py::array::c_style> &new_x_t) {
                if (new_x_t.shape()[0] != ctxt.num_atoms()) {
                    throw std::runtime_error("number of new coords disagree with current coords");
                }
                ctxt.set_x_t(new_x_t.data());
            },
            py::arg("coords"))
        .def(
            "set_v_t",
            [](Context &ctxt, const py::array_t<double, py::array::c_style> &new_v_t) {
                if (new_v_t.shape()[0] != ctxt.num_atoms()) {
                    throw std::runtime_error("number of new velocities disagree with current coords");
                }
                ctxt.set_v_t(new_v_t.data());
            },
            py::arg("velocities"))
        .def(
            "set_box",
            [](Context &ctxt, const py::array_t<double, py::array::c_style> &new_box_t) {
                if (new_box_t.size() != 9 || new_box_t.shape()[0] != 3) {
                    throw std::runtime_error("box must be 3x3");
                }
                ctxt.set_box(new_box_t.data());
            },
            py::arg("box"))
        .def(
            "get_x_t",
            [](Context &ctxt) -> py::array_t<double, py::array::c_style> {
                unsigned int N = ctxt.num_atoms();
                unsigned int D = 3;
                py::array_t<double, py::array::c_style> buffer({N, D});
                ctxt.get_x_t(buffer.mutable_data());
                return buffer;
            })
        .def(
            "get_v_t",
            [](Context &ctxt) -> py::array_t<double, py::array::c_style> {
                unsigned int N = ctxt.num_atoms();
                unsigned int D = 3;
                py::array_t<double, py::array::c_style> buffer({N, D});
                ctxt.get_v_t(buffer.mutable_data());
                return buffer;
            })
        .def(
            "get_box",
            [](Context &ctxt) -> py::array_t<double, py::array::c_style> {
                unsigned int D = 3;
                py::array_t<double, py::array::c_style> buffer({D, D});
                ctxt.get_box(buffer.mutable_data());
                return buffer;
            })
        .def("get_integrator", &Context::get_integrator)
        .def("get_potentials", &Context::get_potentials)
        .def("get_barostat", &Context::get_barostat)
        .def("get_movers", &Context::get_movers);
}

void declare_integrator(py::module &m) {

    using Class = Integrator;
    std::string pyclass_name = std::string("Integrator");
    py::class_<Class, std::shared_ptr<Class>>(m, pyclass_name.c_str(), py::buffer_protocol(), py::dynamic_attr());
}

void declare_langevin_integrator(py::module &m) {

    using Class = LangevinIntegrator<float>;
    std::string pyclass_name = std::string("LangevinIntegrator");
    py::class_<Class, std::shared_ptr<Class>, Integrator>(
        m, pyclass_name.c_str(), py::buffer_protocol(), py::dynamic_attr())
        .def(
            py::init([](const py::array_t<double, py::array::c_style> &masses,
                        double temperature,
                        double dt,
                        double friction,
                        int seed) { return new Class(masses.size(), masses.data(), temperature, dt, friction, seed); }),
            py::arg("masses"),
            py::arg("temperature"),
            py::arg("dt"),
            py::arg("friction"),
            py::arg("seed"));
}

void declare_velocity_verlet_integrator(py::module &m) {

    using Class = VelocityVerletIntegrator;
    std::string pyclass_name = std::string("VelocityVerletIntegrator");
    py::class_<Class, std::shared_ptr<Class>, Integrator>(
        m, pyclass_name.c_str(), py::buffer_protocol(), py::dynamic_attr())
        .def(
            py::init([](double dt, const py::array_t<double, py::array::c_style> &cbs) {
                return new VelocityVerletIntegrator(cbs.size(), dt, cbs.data());
            }),
            py::arg("dt"),
            py::arg("cbs"));
}

void declare_potential(py::module &m) {

    using Class = Potential;
    std::string pyclass_name = std::string("Potential");
    py::class_<Class, std::shared_ptr<Class>>(m, pyclass_name.c_str(), py::buffer_protocol(), py::dynamic_attr())
        .def(
            "execute_batch",
            [](Potential &pot,
               const py::array_t<double, py::array::c_style> &coords,
               const py::array_t<double, py::array::c_style> &params,
               const py::array_t<double, py::array::c_style> &boxes,
               const bool compute_du_dx,
               const bool compute_du_dp,
               const bool compute_u) -> py::tuple {
                if (coords.ndim() != 3 || boxes.ndim() != 3) {
                    throw std::runtime_error("coords and boxes must have 3 dimensions");
                }
                if (coords.shape()[0] != boxes.shape()[0]) {
                    throw std::runtime_error("number of batches of coords and boxes don't match");
                }
                if (params.ndim() < 2) {
                    throw std::runtime_error("parameters must have at least 2 dimensions");
                }

                const long unsigned int coord_batches = coords.shape()[0];
                const long unsigned int N = coords.shape()[1];
                const long unsigned int D = coords.shape()[2];

                const long unsigned int param_batches = params.shape()[0];
                const long unsigned int P = params.size() / param_batches;

                const long unsigned int total_executions = coord_batches * param_batches;

                // initialize with fixed garbage values for debugging convenience (these should be overwritten by `execute_batch_host`)
                // Only initialize memory when needed, as buffers can be quite large
                std::vector<unsigned long long> du_dx;
                if (compute_du_dx) {
                    du_dx.assign(total_executions * N * D, 9999);
                }
                std::vector<unsigned long long> du_dp;
                if (compute_du_dp) {
                    du_dp.assign(total_executions * P, 9999);
                }
                std::vector<__int128> u;
                if (compute_u) {
                    u.assign(total_executions, 9999);
                }

                pot.execute_batch_host(
                    coord_batches,
                    N,
                    param_batches,
                    P,
                    coords.data(),
                    params.data(),
                    boxes.data(),
                    compute_du_dx ? du_dx.data() : nullptr,
                    compute_du_dp ? du_dp.data() : nullptr,
                    compute_u ? u.data() : nullptr);

                auto result = py::make_tuple(py::none(), py::none(), py::none());
                if (compute_du_dx) {
                    py::array_t<double, py::array::c_style> py_du_dx({coord_batches, param_batches, N, D});
                    for (unsigned int i = 0; i < du_dx.size(); i++) {
                        py_du_dx.mutable_data()[i] = FIXED_TO_FLOAT<double>(du_dx[i]);
                    }
                    result[0] = py_du_dx;
                }

                if (compute_du_dp) {
                    std::vector<ssize_t> pshape(params.shape(), params.shape() + params.ndim());
                    // Remove the first dimension of the parameters shape to be consistent in ordering of return values
                    pshape.erase(pshape.begin());
                    // Append the new dimensions for the du_dps
                    unsigned long int shape[] = {coord_batches, param_batches};
                    pshape.insert(pshape.begin(), shape, shape + 2);

                    py::array_t<double, py::array::c_style> py_du_dp(pshape);
                    for (unsigned int i = 0; i < total_executions; i++) {
                        pot.du_dp_fixed_to_float(N, P, &du_dp[0] + (i * P), py_du_dp.mutable_data() + (i * P));
                    }
                    result[1] = py_du_dp;
                }

                if (compute_u) {
                    py::array_t<double, py::array::c_style> py_u({coord_batches, param_batches});

                    for (unsigned int i = 0; i < py_u.size(); i++) {
                        py_u.mutable_data()[i] = convert_energy_to_fp(u[i]);
                    }
                    result[2] = py_u;
                }

                return result;
            },
            py::arg("coords"),
            py::arg("params"),
            py::arg("boxes"),
            py::arg("compute_du_dx"),
            py::arg("compute_du_dp"),
            py::arg("compute_u"),
            R"pbdoc(
        Execute the potential over a batch of coords and parameters. The total number of executions of the potential is
        num_coord_batches * num_param_batches.

        Note: This function allocates memory for all of the inputs on the GPU. This may lead to OOMs.

        Parameters
        ----------
        coords: NDArray
            A three dimensional array containing a batch of coordinates.

        params: NDArray
            A multi dimensional array containing a batch of parameters. First dimension
            determines the batch size, the rest of the array is passed to the potential as the
            parameters.

        boxes: NDArray
            A three dimensional array containing a batch of boxes.

        compute_du_dx: bool
            Indicates to compute du_dx, else returns None for du_dx.

        compute_du_dp: bool
            Indicates to compute du_dp, else returns None for du_dp.

        compute_u: bool
            Indicates to compute u, else returns None for u.


        Returns
        -------
        3-tuple of du_dx, du_dp, u
            coord_batch_size = coords.shape[0]
            param_batch_size = params.shape[0]
            du_dx has shape (coords_batch_size, param_batch_size, N, 3)
            du_dp has shape (coords_batch_size, param_batch_size, P)
            u has shape (coords_batch_size, param_batch_size)

    )pbdoc")
        .def(
            "execute_batch_sparse",
            [](Potential &pot,
               const py::array_t<double, py::array::c_style> &coords,
               const py::array_t<double, py::array::c_style> &params,
               const py::array_t<double, py::array::c_style> &boxes,
               const py::array_t<unsigned int, py::array::c_style> &coords_batch_idxs,
               const py::array_t<unsigned int, py::array::c_style> &params_batch_idxs,
               const bool compute_du_dx,
               const bool compute_du_dp,
               const bool compute_u) -> py::tuple {
                if (coords.ndim() != 3 || boxes.ndim() != 3) {
                    throw std::runtime_error("coords and boxes must have 3 dimensions");
                }
                if (coords.shape()[0] != boxes.shape()[0]) {
                    throw std::runtime_error("number of coord arrays and boxes don't match");
                }
                if (params.ndim() < 2) {
                    throw std::runtime_error("parameters must have at least 2 dimensions");
                }
                if (coords_batch_idxs.ndim() != 1 || params_batch_idxs.ndim() != 1) {
                    throw std::runtime_error("coords_batch_idxs and params_batch_idxs must be one-dimensional arrays");
                }
                if (coords_batch_idxs.size() != params_batch_idxs.size()) {
                    throw std::runtime_error("coords_batch_idxs and params_batch_idxs must have the same length");
                }

                const long unsigned int batch_size = coords_batch_idxs.size();
                const unsigned int *coords_batch_idxs_data = coords_batch_idxs.data();
                const unsigned int *params_batch_idxs_data = params_batch_idxs.data();

                for (long unsigned int i = 0; i < batch_size; i++) {
                    if (coords_batch_idxs_data[i] >= coords.shape()[0]) {
                        throw std::runtime_error("coords_batch_idxs contains an index that is out of bounds");
                    }
                    if (params_batch_idxs_data[i] >= params.shape()[0]) {
                        throw std::runtime_error("params_batch_idxs contains an index that is out of bounds");
                    }
                }

                const long unsigned int coords_size = coords.shape()[0];
                const long unsigned int N = coords.shape()[1];
                const long unsigned int D = coords.shape()[2];

                const long unsigned int params_size = params.shape()[0];
                const long unsigned int P = params.size() / params_size;

                // initialize with fixed garbage values for debugging convenience (these should be overwritten by `execute_batch_host`)
                // Only initialize memory when needed, as buffers can be quite large
                std::vector<unsigned long long> du_dx;
                if (compute_du_dx) {
                    du_dx.assign(batch_size * N * D, 9999);
                }
                std::vector<unsigned long long> du_dp;
                if (compute_du_dp) {
                    du_dp.assign(batch_size * P, 9999);
                }
                std::vector<__int128> u;
                if (compute_u) {
                    u.assign(batch_size, 9999);
                }

                pot.execute_batch_sparse_host(
                    coords_size,
                    N,
                    params_size,
                    P,
                    batch_size,
                    coords_batch_idxs_data,
                    params_batch_idxs_data,
                    coords.data(),
                    params.data(),
                    boxes.data(),
                    compute_du_dx ? du_dx.data() : nullptr,
                    compute_du_dp ? du_dp.data() : nullptr,
                    compute_u ? u.data() : nullptr);

                auto result = py::make_tuple(py::none(), py::none(), py::none());
                if (compute_du_dx) {
                    py::array_t<double, py::array::c_style> py_du_dx({batch_size, N, D});
                    for (unsigned int i = 0; i < du_dx.size(); i++) {
                        py_du_dx.mutable_data()[i] = FIXED_TO_FLOAT<double>(du_dx[i]);
                    }
                    result[0] = py_du_dx;
                }

                if (compute_du_dp) {
                    std::vector<ssize_t> pshape(params.shape(), params.shape() + params.ndim());
                    pshape[0] = batch_size;

                    py::array_t<double, py::array::c_style> py_du_dp(pshape);
                    for (unsigned int i = 0; i < batch_size; i++) {
                        pot.du_dp_fixed_to_float(N, P, &du_dp[0] + (i * P), py_du_dp.mutable_data() + (i * P));
                    }
                    result[1] = py_du_dp;
                }

                if (compute_u) {
                    py::array_t<double, py::array::c_style> py_u(batch_size);

                    for (unsigned int i = 0; i < py_u.size(); i++) {
                        py_u.mutable_data()[i] = convert_energy_to_fp(u[i]);
                    }
                    result[2] = py_u;
                }

                return result;
            },
            py::arg("coords"),
            py::arg("params"),
            py::arg("boxes"),
            py::arg("coords_batch_idxs"),
            py::arg("params_batch_idxs"),
            py::arg("compute_du_dx"),
            py::arg("compute_du_dp"),
            py::arg("compute_u"),
            R"pbdoc(
        Execute the potential over a batch of coordinates and parameters. Similar to execute_batch, except that instead
        of evaluating the potential on the dense matrix of pairs of coordinates and parameters, this accepts arrays
        specifying the indices of the coordinates and parameters to use for each evaluation, allowing evaluation of
        arbitrary elements of the matrix. The total number of evaluations is len(coords_batch_idxs)
        [= len(params_batch_idxs)].

        Notes
        -----
        * This function allocates memory for all of the inputs on the GPU. This may lead to OOMs.
        * When using with stateful potentials, care should be taken in the ordering of the evaluations (as specified by
          coords_batch_idxs and params_batch_idxs) to maintain efficiency. For example, batch evaluation of a nonbonded
          all-pairs potential may be most efficient in the order [(coords_1, params_1), (coords_1, params_2), ... ,
          (coords_2, params_1), ..., (coords_n, params_n)], i.e. with an "outer loop" over the coordinates and "inner
          loop" over parameters, to avoid unnecessary rebuilds of the neighborlist.

        Parameters
        ----------
        coords: NDArray
            (coords_size, n_atoms, 3) array containing multiple coordinate arrays

        params: NDArray
            (params_size, P) array containing multiple parameter arrays

        boxes: NDArray
            (coords_size, 3, 3) array containing a batch of boxes

        coords_batch_idxs: NDArray
            (batch_size,) indices of the coordinates to use for each evaluation

        params_batch_idxs: NDArray
            (batch_size,) indices of the parameters to use for each evaluation

        compute_du_dx: bool
            Indicates to compute du_dx, else returns None for du_dx

        compute_du_dp: bool
            Indicates to compute du_dp, else returns None for du_dp

        compute_u: bool
            Indicates to compute u, else returns None for u


        Returns
        -------
        3-tuple of du_dx, du_dp, u
            batch_size = coords_batch_idxs.shape[0]
            du_dx has shape (batch_size, N, 3)
            du_dp has shape (batch_size, P)
            u has shape (batch_size,)

    )pbdoc")
        .def(
            "execute",
            [](Potential &pot,
               const py::array_t<double, py::array::c_style> &coords,
               const py::array_t<double, py::array::c_style> &params,
               const py::array_t<double, py::array::c_style> &box,
               bool compute_du_dx,
               bool compute_du_dp,
               bool compute_u) -> py::tuple {
                const long unsigned int N = coords.shape()[0];
                const long unsigned int D = coords.shape()[1];
                const long unsigned int P = params.size();
                verify_coords_and_box(coords, box);

                // initialize with fixed garbage values for debugging convenience (these should be overwritten by `execute_host`)
                std::vector<unsigned long long> du_dx;
                if (compute_du_dx) {
                    du_dx.assign(N * D, 9999);
                }
                std::vector<unsigned long long> du_dp;
                if (compute_du_dp) {
                    du_dp.assign(P, 9999);
                }
                std::vector<__int128> u;
                if (compute_u) {
                    u.assign(1, 9999);
                }

                pot.execute_host(
                    N,
                    P,
                    coords.data(),
                    params.data(),
                    box.data(),
                    compute_du_dx ? &du_dx[0] : nullptr,
                    compute_du_dp ? &du_dp[0] : nullptr,
                    compute_u ? &u[0] : nullptr);

                auto result = py::make_tuple(py::none(), py::none(), py::none());

                if (compute_du_dx) {
                    py::array_t<double, py::array::c_style> py_du_dx({N, D});
                    for (unsigned int i = 0; i < du_dx.size(); i++) {
                        py_du_dx.mutable_data()[i] = FIXED_TO_FLOAT<double>(du_dx[i]);
                    }
                    result[0] = py_du_dx;
                }
                if (compute_du_dp) {
                    std::vector<ssize_t> pshape(params.shape(), params.shape() + params.ndim());

                    py::array_t<double, py::array::c_style> py_du_dp(pshape);
                    pot.du_dp_fixed_to_float(N, P, &du_dp[0], py_du_dp.mutable_data());
                    result[1] = py_du_dp;
                }
                if (compute_u) {
                    double u_sum = convert_energy_to_fp(u[0]);
                    result[2] = u_sum;
                }

                return result;
            },
            py::arg("coords"),
            py::arg("params"),
            py::arg("box"),
            py::arg("compute_du_dx") = true,
            py::arg("compute_du_dp") = true,
            py::arg("compute_u") = true)
        .def(
            "execute_du_dx",
            [](Potential &pot,
               const py::array_t<double, py::array::c_style> &coords,
               const py::array_t<double, py::array::c_style> &params,
               const py::array_t<double, py::array::c_style> &box) -> py::array_t<double, py::array::c_style> {
                const long unsigned int N = coords.shape()[0];
                const long unsigned int D = coords.shape()[1];
                const long unsigned int P = params.size();
                verify_coords_and_box(coords, box);

                std::vector<unsigned long long> du_dx(N * D);

                pot.execute_host_du_dx(N, P, coords.data(), params.data(), box.data(), &du_dx[0]);

                py::array_t<double, py::array::c_style> py_du_dx({N, D});
                for (unsigned int i = 0; i < du_dx.size(); i++) {
                    py_du_dx.mutable_data()[i] = FIXED_TO_FLOAT<double>(du_dx[i]);
                }

                return py_du_dx;
            },
            py::arg("coords"),
            py::arg("params"),
            py::arg("box"));
}

void declare_bound_potential(py::module &m) {

    using Class = BoundPotential;
    std::string pyclass_name = std::string("BoundPotential");
    py::class_<Class, std::shared_ptr<Class>>(m, pyclass_name.c_str(), py::buffer_protocol(), py::dynamic_attr())
        .def(
            py::init([](std::shared_ptr<Potential> potential, const py::array_t<double, py::array::c_style> &params) {
                return new BoundPotential(potential, py_array_to_vector(params));
            }),
            py::arg("potential"),
            py::arg("params"))
        .def("get_potential", [](const BoundPotential &bp) { return bp.potential; })
        .def(
            "set_params",
            [](BoundPotential &bp, const py::array_t<double, py::array::c_style> &params) {
                bp.set_params(py_array_to_vector(params));
            },
            py::arg("params"))
        .def("size", [](const BoundPotential &bp) { return bp.size; })
        .def(
            "execute",
            [](BoundPotential &bp,
               const py::array_t<double, py::array::c_style> &coords,
               const py::array_t<double, py::array::c_style> &box,
               bool compute_du_dx,
               bool compute_u) -> py::tuple {
                const long unsigned int N = coords.shape()[0];
                const long unsigned int D = coords.shape()[1];
                verify_coords_and_box(coords, box);

                // initialize with fixed garbage values for debugging convenience (these should be overwritten by `execute_host`)
                std::vector<unsigned long long> du_dx;
                if (compute_du_dx) {
                    du_dx.assign(N * D, 9999);
                }
                std::vector<__int128> u;
                if (compute_u) {
                    u.assign(1, 9999);
                }

                bp.execute_host(
                    N, coords.data(), box.data(), compute_du_dx ? &du_dx[0] : nullptr, compute_u ? &u[0] : nullptr);

                auto result = py::make_tuple(py::none(), py::none());

                if (compute_du_dx) {
                    py::array_t<double, py::array::c_style> py_du_dx({N, D});
                    if (compute_du_dx) {
                        for (unsigned int i = 0; i < du_dx.size(); i++) {
                            py_du_dx.mutable_data()[i] = FIXED_TO_FLOAT<double>(du_dx[i]);
                        }
                    }
                    result[0] = py_du_dx;
                }
                if (compute_u) {
                    double u_sum = convert_energy_to_fp(u[0]);
                    result[1] = u_sum;
                }

                return result;
            },
            py::arg("coords"),
            py::arg("box"),
            py::arg("compute_du_dx") = true,
            py::arg("compute_u") = true)
        .def(
            "execute_batch",
            [](BoundPotential &bp,
               const py::array_t<double, py::array::c_style> &coords,
               const py::array_t<double, py::array::c_style> &boxes,
               const bool compute_du_dx,
               const bool compute_u) -> py::tuple {
                if (coords.ndim() != 3 && boxes.ndim() != 3) {
                    throw std::runtime_error("coords and boxes must have 3 dimensions");
                }
                if (coords.shape()[0] != boxes.shape()[0]) {
                    throw std::runtime_error("number of batches of coords and boxes don't match");
                }

                const long unsigned int coord_batches = coords.shape()[0];
                const long unsigned int N = coords.shape()[1];
                const long unsigned int D = coords.shape()[2];

                // initialize with fixed garbage values for debugging convenience (these should be overwritten by `execute_batch_host`)
                // Only initialize memory when needed, as buffers can be quite large
                std::vector<unsigned long long> du_dx;
                if (compute_du_dx) {
                    du_dx.assign(coord_batches * N * D, 9999);
                }
                std::vector<__int128> u;
                if (compute_u) {
                    u.assign(coord_batches, 9999);
                }

                bp.execute_batch_host(
                    coord_batches,
                    N,
                    coords.data(),
                    boxes.data(),
                    compute_du_dx ? du_dx.data() : nullptr,
                    compute_u ? u.data() : nullptr);

                auto result = py::make_tuple(py::none(), py::none());
                if (compute_du_dx) {
                    py::array_t<double, py::array::c_style> py_du_dx({coord_batches, N, D});
                    for (unsigned int i = 0; i < du_dx.size(); i++) {
                        py_du_dx.mutable_data()[i] = FIXED_TO_FLOAT<double>(du_dx[i]);
                    }
                    result[0] = py_du_dx;
                }

                if (compute_u) {
                    py::array_t<double, py::array::c_style> py_u(coord_batches);

                    for (unsigned int i = 0; i < py_u.size(); i++) {
                        py_u.mutable_data()[i] = convert_energy_to_fp(u[i]);
                    }
                    result[1] = py_u;
                }

                return result;
            },
            py::arg("coords"),
            py::arg("boxes"),
            py::arg("compute_du_dx"),
            py::arg("compute_u"),
            R"pbdoc(
        Execute the potential over a batch of coordinates and boxes.

        Note: This function allocates memory for all of the inputs on the GPU. This may lead to OOMs.

        Parameters
        ----------
        coords: NDArray
            A three dimensional array containing a batch of coordinates.

        boxes: NDArray
            A three dimensional array containing a batch of boxes.

        compute_du_dx: bool
            Indicates to compute du_dx, else returns None for du_dx.

        compute_u: bool
            Indicates to compute u, else returns None for u.


        Returns
        -------
        2-tuple of du_dx, u
            coord_batch_size = coords.shape[0]
            du_dx has shape (coords_batch_size, N, 3)
            u has shape (coords_batch_size)

    )pbdoc")
        .def(
            "execute_fixed",
            [](BoundPotential &bp,
               const py::array_t<double, py::array::c_style> &coords,
               const py::array_t<double, py::array::c_style> &box) -> const py::array_t<uint64_t, py::array::c_style> {
                const long unsigned int N = coords.shape()[0];
                verify_coords_and_box(coords, box);
                std::vector<__int128> u(1, 9999);

                bp.execute_host(N, coords.data(), box.data(), nullptr, &u[0]);

                py::array_t<uint64_t, py::array::c_style> py_u(1);
                if (fixed_point_overflow(u[0])) {
                    // Force it to a specific value, else conversion borks
                    py_u.mutable_data()[0] = LLONG_MAX;
                } else {
                    py_u.mutable_data()[0] = u[0];
                }
                return py_u;
            },
            py::arg("coords"),
            py::arg("box"));
}

template <typename RealType> void declare_harmonic_bond(py::module &m, const char *typestr) {

    using Class = HarmonicBond<RealType>;
    std::string pyclass_name = std::string("HarmonicBond_") + typestr;
    py::class_<Class, std::shared_ptr<Class>, Potential>(
        m, pyclass_name.c_str(), py::buffer_protocol(), py::dynamic_attr())
        .def(
            py::init([](const py::array_t<int, py::array::c_style> &bond_idxs) {
                return new HarmonicBond<RealType>(py_array_to_vector(bond_idxs));
            }),
            py::arg("bond_idxs"));
}

template <typename RealType> void declare_flat_bottom_bond(py::module &m, const char *typestr) {

    using Class = FlatBottomBond<RealType>;
    std::string pyclass_name = std::string("FlatBottomBond_") + typestr;
    py::class_<Class, std::shared_ptr<Class>, Potential>(
        m, pyclass_name.c_str(), py::buffer_protocol(), py::dynamic_attr())
        .def(
            py::init([](const py::array_t<int, py::array::c_style> &bond_idxs) {
                return new FlatBottomBond<RealType>(py_array_to_vector(bond_idxs));
            }),
            py::arg("bond_idxs"));
}

template <typename RealType> void declare_log_flat_bottom_bond(py::module &m, const char *typestr) {

    using Class = LogFlatBottomBond<RealType>;
    std::string pyclass_name = std::string("LogFlatBottomBond_") + typestr;
    py::class_<Class, std::shared_ptr<Class>, Potential>(
        m, pyclass_name.c_str(), py::buffer_protocol(), py::dynamic_attr())
        .def(
            py::init([](const py::array_t<int, py::array::c_style> &bond_idxs, double beta) {
                return new LogFlatBottomBond<RealType>(py_array_to_vector(bond_idxs), beta);
            }),
            py::arg("bond_idxs"),
            py::arg("beta"));
}

template <typename RealType> void declare_nonbonded_precomputed(py::module &m, const char *typestr) {

    using Class = NonbondedPairListPrecomputed<RealType>;
    std::string pyclass_name = std::string("NonbondedPairListPrecomputed_") + typestr;
    py::class_<Class, std::shared_ptr<Class>, Potential>(
        m, pyclass_name.c_str(), py::buffer_protocol(), py::dynamic_attr())
        .def(
            py::init([](const py::array_t<int, py::array::c_style> &pair_idxs, double beta, double cutoff) {
                return new NonbondedPairListPrecomputed<RealType>(py_array_to_vector(pair_idxs), beta, cutoff);
            }),
            py::arg("pair_idxs"),
            py::arg("beta"),
            py::arg("cutoff"));
}

template <typename RealType> void declare_chiral_atom_restraint(py::module &m, const char *typestr) {

    using Class = ChiralAtomRestraint<RealType>;
    std::string pyclass_name = std::string("ChiralAtomRestraint_") + typestr;
    py::class_<Class, std::shared_ptr<Class>, Potential>(
        m, pyclass_name.c_str(), py::buffer_protocol(), py::dynamic_attr())
        .def(
            py::init([](const py::array_t<int, py::array::c_style> &idxs) {
                return new ChiralAtomRestraint<RealType>(py_array_to_vector(idxs));
            }),
            py::arg("idxs"),
            R"pbdoc(Please refer to timemachine.potentials.chiral_restraints for documentation on arguments)pbdoc");
}

template <typename RealType> void declare_chiral_bond_restraint(py::module &m, const char *typestr) {

    using Class = ChiralBondRestraint<RealType>;
    std::string pyclass_name = std::string("ChiralBondRestraint_") + typestr;
    py::class_<Class, std::shared_ptr<Class>, Potential>(
        m, pyclass_name.c_str(), py::buffer_protocol(), py::dynamic_attr())
        .def(
            py::init([](const py::array_t<int, py::array::c_style> &idxs,
                        const py::array_t<int, py::array::c_style> &signs) {
                return new ChiralBondRestraint<RealType>(py_array_to_vector(idxs), py_array_to_vector(signs));
            }),
            py::arg("idxs"),
            py::arg("signs"),
            R"pbdoc(Please refer to timemachine.potentials.chiral_restraints for documentation on arguments)pbdoc");
}

template <typename RealType> void declare_harmonic_angle(py::module &m, const char *typestr) {

    using Class = HarmonicAngle<RealType>;
    std::string pyclass_name = std::string("HarmonicAngle_") + typestr;
    py::class_<Class, std::shared_ptr<Class>, Potential>(
        m, pyclass_name.c_str(), py::buffer_protocol(), py::dynamic_attr())
        .def(
            py::init([](const py::array_t<int, py::array::c_style> &angle_idxs) {
                std::vector<int> vec_angle_idxs = py_array_to_vector(angle_idxs);
                return new HarmonicAngle<RealType>(vec_angle_idxs);
            }),
            py::arg("angle_idxs"));
}

template <typename RealType> void declare_harmonic_angle_stable(py::module &m, const char *typestr) {

    using Class = HarmonicAngleStable<RealType>;
    std::string pyclass_name = std::string("HarmonicAngleStable_") + typestr;
    py::class_<Class, std::shared_ptr<Class>, Potential>(
        m, pyclass_name.c_str(), py::buffer_protocol(), py::dynamic_attr())
        .def(
            py::init([](const py::array_t<int, py::array::c_style> &angle_idxs) {
                std::vector<int> vec_angle_idxs = py_array_to_vector(angle_idxs);
                return new HarmonicAngleStable<RealType>(vec_angle_idxs);
            }),
            py::arg("angle_idxs"));
}

template <typename RealType> void declare_centroid_restraint(py::module &m, const char *typestr) {

    using Class = CentroidRestraint<RealType>;
    std::string pyclass_name = std::string("CentroidRestraint_") + typestr;
    py::class_<Class, std::shared_ptr<Class>, Potential>(
        m, pyclass_name.c_str(), py::buffer_protocol(), py::dynamic_attr())
        .def(
            py::init([](const py::array_t<int, py::array::c_style> &group_a_idxs,
                        const py::array_t<int, py::array::c_style> &group_b_idxs,
                        double kb,
                        double b0) {
                std::vector<int> vec_group_a_idxs = py_array_to_vector(group_a_idxs);
                std::vector<int> vec_group_b_idxs = py_array_to_vector(group_b_idxs);

                return new CentroidRestraint<RealType>(vec_group_a_idxs, vec_group_b_idxs, kb, b0);
            }),
            py::arg("group_a_idxs"),
            py::arg("group_b_idxs"),
            py::arg("kb"),
            py::arg("b0"));
}

template <typename RealType> void declare_periodic_torsion(py::module &m, const char *typestr) {

    using Class = PeriodicTorsion<RealType>;
    std::string pyclass_name = std::string("PeriodicTorsion_") + typestr;
    py::class_<Class, std::shared_ptr<Class>, Potential>(
        m, pyclass_name.c_str(), py::buffer_protocol(), py::dynamic_attr())
        .def(
            py::init([](const py::array_t<int, py::array::c_style> &torsion_idxs) {
                std::vector<int> vec_torsion_idxs = py_array_to_vector(torsion_idxs);
                return new PeriodicTorsion<RealType>(vec_torsion_idxs);
            }),
            py::arg("angle_idxs"));
}

template <typename RealType> void declare_nonbonded_all_pairs(py::module &m, const char *typestr) {

    using Class = NonbondedAllPairs<RealType>;
    std::string pyclass_name = std::string("NonbondedAllPairs_") + typestr;
    py::class_<Class, std::shared_ptr<Class>, Potential>(
        m, pyclass_name.c_str(), py::buffer_protocol(), py::dynamic_attr())
        .def("set_atom_idxs", &NonbondedAllPairs<RealType>::set_atom_idxs, py::arg("atom_idxs"))
        .def("get_atom_idxs", &NonbondedAllPairs<RealType>::get_atom_idxs)
        .def("get_num_atom_idxs", &NonbondedAllPairs<RealType>::get_num_atom_idxs)
        .def(
            py::init([](const int N,
                        const double beta,
                        const double cutoff,
                        const std::optional<py::array_t<int, py::array::c_style>> &atom_idxs_i,
                        const bool disable_hilbert_sort,
                        const double nblist_padding) {
                std::optional<std::set<int>> unique_atom_idxs(std::nullopt);
                if (atom_idxs_i) {
                    std::vector<int> atom_idxs(atom_idxs_i->size());
                    std::memcpy(atom_idxs.data(), atom_idxs_i->data(), atom_idxs_i->size() * sizeof(int));
                    unique_atom_idxs.emplace(unique_idxs<int>(atom_idxs));
                }

                return new NonbondedAllPairs<RealType>(
                    N, beta, cutoff, unique_atom_idxs, disable_hilbert_sort, nblist_padding);
            }),
            py::arg("num_atoms"),
            py::arg("beta"),
            py::arg("cutoff"),
            py::arg("atom_idxs_i") = py::none(),
            py::arg("disable_hilbert_sort") = false,
            py::arg("nblist_padding") = 0.1);
}

template <typename RealType> void declare_nonbonded_interaction_group(py::module &m, const char *typestr) {
    using Class = NonbondedInteractionGroup<RealType>;
    std::string pyclass_name = std::string("NonbondedInteractionGroup_") + typestr;
    py::class_<Class, std::shared_ptr<Class>, Potential>(
        m, pyclass_name.c_str(), py::buffer_protocol(), py::dynamic_attr())
        .def(
            "set_atom_idxs",
            &NonbondedInteractionGroup<RealType>::set_atom_idxs,
            py::arg("row_atom_idxs"),
            py::arg("col_atom_idxs"),
            R"pbdoc(
                    Set up the atom idxs for the NonbondedInteractionGroup.
                    The interaction is defined between two groups of atom idxs,
                    `row_atom_idxs` and `col_atom_idxs`. These should be a disjoint
                    list of idxs.

                    Parameters
                    ----------
                    row_atom_idxs: NDArray
                        First group of atoms in the interaction.

                    col_atom_idxs: NDArray
                        Second group of atoms in the interaction.

            )pbdoc")
        .def(
            py::init([](const int N,
                        const py::array_t<int, py::array::c_style> &row_atom_idxs_i,
                        const double beta,
                        const double cutoff,
                        std::optional<py::array_t<int, py::array::c_style>> &col_atom_idxs_i,
                        const bool disable_hilbert_sort,
                        const double nblist_padding) {
                std::vector<int> row_atom_idxs = py_array_to_vector(row_atom_idxs_i);

                std::vector<int> col_atom_idxs;
                if (col_atom_idxs_i) {
                    col_atom_idxs.resize(col_atom_idxs_i->size());
                    std::memcpy(col_atom_idxs.data(), col_atom_idxs_i->data(), col_atom_idxs_i->size() * sizeof(int));
                } else {
                    std::set<int> unique_row_atom_idxs(unique_idxs(row_atom_idxs));
                    col_atom_idxs = get_indices_difference(N, unique_row_atom_idxs);
                }

                return new NonbondedInteractionGroup<RealType>(
                    N, row_atom_idxs, col_atom_idxs, beta, cutoff, disable_hilbert_sort, nblist_padding);
            }),
            py::arg("num_atoms"),
            py::arg("row_atom_idxs_i"),
            py::arg("beta"),
            py::arg("cutoff"),
            py::arg("col_atom_idxs_i") = py::none(),
            py::arg("disable_hilbert_sort") = false,
            py::arg("nblist_padding") = 0.1,
            R"pbdoc(
                    Set up the NonbondedInteractionGroup.

                    Parameters
                    ----------
                    num_atoms: int
                        Number of atoms.

                    row_atom_idxs: NDArray
                        First group of atoms in the interaction.

                    beta: float

                    cutoff: float
                        Ignore all interactions beyond this distance in nm.

                    col_atom_idxs: Optional[NDArray]
                        Second group of atoms in the interaction. If not specified,
                        use all of the atoms not in the `row_atom_idxs`.

                    disable_hilbert_sort: bool
                        Set to True to disable the Hilbert sort.

                    nblist_padding: float
                        Margin for the neighborlist.

            )pbdoc");
}

template <typename RealType, bool Negated> void declare_nonbonded_pair_list(py::module &m, const char *typestr) {
    using Class = NonbondedPairList<RealType, Negated>;
    std::string pyclass_name;
    // If the pair list is negated, it is intended to be used for exclusions
    if (Negated) {
        pyclass_name = std::string("NonbondedExclusions_") + typestr;
    } else {
        pyclass_name = std::string("NonbondedPairList_") + typestr;
    }
    py::class_<Class, std::shared_ptr<Class>, Potential>(
        m, pyclass_name.c_str(), py::buffer_protocol(), py::dynamic_attr())
        .def(
            py::init([](const py::array_t<int, py::array::c_style> &pair_idxs_i,
                        const py::array_t<double, py::array::c_style> &scales_i,
                        const double beta,
                        const double cutoff) {
                std::vector<int> pair_idxs = py_array_to_vector(pair_idxs_i);

                std::vector<double> scales = py_array_to_vector(scales_i);

                return new NonbondedPairList<RealType, Negated>(pair_idxs, scales, beta, cutoff);
            }),
            py::arg("pair_idxs_i"),
            py::arg("scales_i"),
            py::arg("beta"),
            py::arg("cutoff"));
}

void declare_mover(py::module &m) {

    using Class = Mover;
    std::string pyclass_name = std::string("Mover");
    py::class_<Class, std::shared_ptr<Class>>(m, pyclass_name.c_str(), py::buffer_protocol(), py::dynamic_attr())
        .def("set_interval", &Class::set_interval, py::arg("interval"))
        .def("get_interval", &Class::get_interval)
        .def("set_step", &Class::set_step, py::arg("step"))
        .def(
            "move",
            [](Class &mover,
               const py::array_t<double, py::array::c_style> &coords,
               const py::array_t<double, py::array::c_style> &box) -> py::tuple {
                verify_coords_and_box(coords, box);
                const int N = coords.shape()[0];
                const int D = box.shape()[0];

                std::array<std::vector<double>, 2> result = mover.move_host(N, coords.data(), box.data());

                py::array_t<double, py::array::c_style> out_x_buffer({N, D}, result[0].data());

                py::array_t<double, py::array::c_style> box_buffer({D, D}, result[1].data());
                return py::make_tuple(out_x_buffer, box_buffer);
            },
            py::arg("coords"),
            py::arg("box"));
}

void declare_barostat(py::module &m) {

    using Class = MonteCarloBarostat<float>;
    std::string pyclass_name = std::string("MonteCarloBarostat");
    py::class_<Class, std::shared_ptr<Class>, Mover>(m, pyclass_name.c_str(), py::buffer_protocol(), py::dynamic_attr())
        .def(
            py::init([](const int N,
                        const double pressure,
                        const double temperature,
                        std::vector<std::vector<int>> &group_idxs,
                        const int interval,
                        std::vector<std::shared_ptr<BoundPotential>> &bps,
                        const int seed,
                        const bool adaptive_scaling_enabled,
                        const double initial_volume_scale_factor) {
                return new Class(
                    N,
                    pressure,
                    temperature,
                    group_idxs,
                    interval,
                    bps,
                    seed,
                    adaptive_scaling_enabled,
                    initial_volume_scale_factor);
            }),
            py::arg("N"),
            py::arg("pressure"),
            py::arg("temperature"),
            py::arg("group_idxs"),
            py::arg("interval"),
            py::arg("bps"),
            py::arg("seed"),
            py::arg("adaptive_scaling_enabled"),
            py::arg("initial_volume_scale_factor"))
        .def("set_volume_scale_factor", &Class::set_volume_scale_factor, py::arg("volume_scale_factor"))
        .def("get_volume_scale_factor", &Class::get_volume_scale_factor)
        .def("set_adaptive_scaling", &Class::set_adaptive_scaling, py::arg("adaptive_scaling_enabled"))
        .def("get_adaptive_scaling", &Class::get_adaptive_scaling)
        .def("set_pressure", &Class::set_pressure, py::arg("pressure"));
}

void declare_summed_potential(py::module &m) {

    using Class = SummedPotential;
    std::string pyclass_name = std::string("SummedPotential");
    py::class_<Class, std::shared_ptr<Class>, Potential>(
        m, pyclass_name.c_str(), py::buffer_protocol(), py::dynamic_attr())
        .def(
            py::init([](std::vector<std::shared_ptr<Potential>> &potentials,
                        std::vector<int> &params_sizes,
                        bool parallel) { return new SummedPotential(potentials, params_sizes, parallel); }),

            py::arg("potentials"),
            py::arg("params_sizes"),
            py::arg("parallel") = true)
        .def("get_potentials", &SummedPotential::get_potentials);
}

void declare_fanout_summed_potential(py::module &m) {

    using Class = FanoutSummedPotential;
    std::string pyclass_name = std::string("FanoutSummedPotential");
    py::class_<Class, std::shared_ptr<Class>, Potential>(
        m, pyclass_name.c_str(), py::buffer_protocol(), py::dynamic_attr())
        .def(
            py::init([](std::vector<std::shared_ptr<Potential>> &potentials, bool parallel) {
                return new FanoutSummedPotential(potentials, parallel);
            }),
            py::arg("potentials"),
            py::arg("parallel") = true)
        .def("get_potentials", &FanoutSummedPotential::get_potentials);
}

template <typename RealType> void declare_segmented_sum_exp(py::module &m, const char *typestr) {

    using Class = SegmentedSumExp<RealType>;
    std::string pyclass_name = std::string("SegmentedSumExp_") + typestr;
    py::class_<Class, std::shared_ptr<Class>>(m, pyclass_name.c_str(), py::buffer_protocol(), py::dynamic_attr())
        .def(
            py::init([](const int max_vals_per_segment, const int segments) {
                return new Class(max_vals_per_segment, segments);
            }),
            py::arg("max_vals_per_segment"),
            py::arg("num_segments"))
        .def(
            "logsumexp",
            [](Class &summer, const std::vector<std::vector<double>> &vals) -> std::vector<RealType> {
                std::vector<std::vector<RealType>> real_batches(vals.size());
                for (unsigned long i = 0; i < vals.size(); i++) {
                    real_batches[i] = py_vector_to_vector_with_cast<double, RealType>(vals[i]);
                }
                std::vector<RealType> results = summer.logsumexp_host(real_batches);

                return results;
            },
            py::arg("values"),
            R"pbdoc(
        Compute the logsumexp of a batch of vectors

        Parameters
        ----------

        vals: vector of vectors containing doubles
            A vector of vectors to compute the logsumexp

        Returns
        -------
        Array of sample indices
            Shape (vals.size(), )
        )pbdoc");
}

template <typename RealType> void declare_biased_deletion_exchange_move(py::module &m, const char *typestr) {

    using Class = BDExchangeMove<RealType>;
    std::string pyclass_name = std::string("BDExchangeMove_") + typestr;
    py::class_<Class, std::shared_ptr<Class>, Mover>(m, pyclass_name.c_str(), py::buffer_protocol(), py::dynamic_attr())
        .def(
            py::init([](const int N,
                        const std::vector<std::vector<int>> &target_mols,
                        const py::array_t<double, py::array::c_style> &params,
                        const double temperature,
                        const double nb_beta,
                        const double cutoff,
                        const int seed,
                        const int num_proposals_per_move,
                        const int interval,
                        const int batch_size) {
                size_t params_dim = params.ndim();
                if (num_proposals_per_move <= 0) {
                    throw std::runtime_error("proposals per move must be greater than 0");
                }
                if (params_dim != 2) {
                    throw std::runtime_error("parameters dimensions must be 2");
                }
                if (params.shape(0) != N) {
                    throw std::runtime_error("Number of parameters must match N");
                }
                if (target_mols.size() == 0) {
                    throw std::runtime_error("must provide at least one molecule");
                }
                if (interval <= 0) {
                    throw std::runtime_error("must provide interval greater than 0");
                }
                if (batch_size <= 0) {
                    throw std::runtime_error("must provide batch size greater than 0");
                }
                if (batch_size > num_proposals_per_move) {
                    throw std::runtime_error("number of proposals per move must be greater than batch size");
                }
                std::vector<double> v_params = py_array_to_vector(params);
                return new Class(
                    N,
                    target_mols,
                    v_params,
                    temperature,
                    nb_beta,
                    cutoff,
                    seed,
                    num_proposals_per_move,
                    interval,
                    batch_size);
            }),
            py::arg("N"),
            py::arg("target_mols"),
            py::arg("params"),
            py::arg("temperature"),
            py::arg("nb_beta"),
            py::arg("cutoff"),
            py::arg("seed"),
            py::arg("num_proposals_per_move"),
            py::arg("interval"),
            py::arg("batch_size") = 1)
        .def(
            "move",
            [](Class &mover,
               const py::array_t<double, py::array::c_style> &coords,
               const py::array_t<double, py::array::c_style> &box) -> py::tuple {
                verify_coords_and_box(coords, box);
                const int N = coords.shape()[0];
                const int D = coords.shape()[1];

                std::array<std::vector<double>, 2> result = mover.move_host(N, coords.data(), box.data());

                py::array_t<double, py::array::c_style> out_x_buffer({N, D}, result[0].data());

                py::array_t<double, py::array::c_style> box_buffer({D, D}, result[1].data());

                return py::make_tuple(out_x_buffer, box_buffer);
            },
            py::arg("coords"),
            py::arg("box"))
        .def(
            "compute_incremental_log_weights",
            [](Class &mover,
               const py::array_t<double, py::array::c_style> &coords,
               const py::array_t<double, py::array::c_style> &box,
               const py::array_t<int, py::array::c_style> &mol_idxs,
               const py::array_t<double, py::array::c_style> &quaternions,
               const py::array_t<double, py::array::c_style> &translations) -> std::vector<std::vector<RealType>> {
                verify_coords_and_box(coords, box);
                const int N = coords.shape()[0];

                if (mol_idxs.size() != static_cast<ssize_t>(mover.batch_size())) {
                    throw std::runtime_error("number of mol idxs must match batch size");
                }

                if (quaternions.shape()[0] != static_cast<ssize_t>(mover.batch_size())) {
                    throw std::runtime_error("number of quaternions must match batch size");
                }
                if (quaternions.shape()[1] != 4) {
                    throw std::runtime_error("each quaternion must be of length 4");
                }

                if (translations.shape()[0] != static_cast<ssize_t>(mover.batch_size())) {
                    throw std::runtime_error("number of translations must match batch size");
                }
                if (translations.shape()[1] != 3) {
                    throw std::runtime_error("each translation must be of length 3");
                }

                std::vector<RealType> h_quats = py_array_to_vector_with_cast<double, RealType>(quaternions);
                std::vector<RealType> h_translations = py_array_to_vector_with_cast<double, RealType>(translations);

                std::vector<std::vector<RealType>> weights = mover.compute_incremental_log_weights_host(
                    N, coords.data(), box.data(), mol_idxs.data(), &h_quats[0], &h_translations[0]);
                return weights;
            },
            py::arg("coords"),
            py::arg("box"),
            py::arg("mol_idxs"),
            py::arg("quaternions"),
            py::arg("translation"))
        .def(
            "compute_initial_log_weights",
            [](Class &mover,
               const py::array_t<double, py::array::c_style> &coords,
               const py::array_t<double, py::array::c_style> &box) -> std::vector<RealType> {
                verify_coords_and_box(coords, box);
                const int N = coords.shape()[0];

                std::vector<RealType> weights = mover.compute_initial_log_weights_host(N, coords.data(), box.data());
                return weights;
            },
            py::arg("coords"),
            py::arg("box"))
        .def(
            "get_params",
            [](Class &mover) -> py::array_t<double, py::array::c_style> {
                std::vector<double> flat_params = mover.get_params();
                const int D = PARAMS_PER_ATOM;
                const int N = flat_params.size() / D;
                py::array_t<double, py::array::c_style> out_params({N, D}, flat_params.data());
                return out_params;
            })
        .def(
            "set_params",
            [](Class &mover, const py::array_t<double, py::array::c_style> &params) {
                mover.set_params(py_array_to_vector(params));
            },
            py::arg("params"))
        .def(
            "last_log_probability",
            &Class::log_probability_host,
            R"pbdoc(
        Returns the last log probability.

        Only meaningful/valid when batch_size == 1 and num_proposals_per_move == 1 else
        the value is simply the first value in the buffer which in the case of a batch size greater than
        1 is the first proposal in the batch and in the case of num_proposals_per_move greater than 1
        the probability of the last move, which may or may not have been accepted.
        )pbdoc")
        .def("last_raw_log_probability", &Class::raw_log_probability_host)
        .def("n_accepted", &Class::n_accepted)
        .def("n_proposed", &Class::n_proposed)
        .def("acceptance_fraction", &Class::acceptance_fraction)
        .def("get_before_log_weights", &Class::get_before_log_weights)
        .def("get_after_log_weights", &Class::get_after_log_weights)
        .def("batch_size", &Class::batch_size);
}

template <typename RealType>
void declare_targeted_insertion_biased_deletion_exchange_move(py::module &m, const char *typestr) {

    using Class = TIBDExchangeMove<RealType>;
    std::string pyclass_name = std::string("TIBDExchangeMove_") + typestr;
    py::class_<Class, std::shared_ptr<Class>, BDExchangeMove<RealType>, Mover>(
        m, pyclass_name.c_str(), py::buffer_protocol(), py::dynamic_attr())
        .def(
            py::init([](const int N,
                        const std::vector<int> &ligand_idxs,
                        const std::vector<std::vector<int>> &target_mols,
                        const py::array_t<double, py::array::c_style> &params,
                        const double temperature,
                        const double nb_beta,
                        const double cutoff,
                        const double radius,
                        const int seed,
                        const int num_proposals_per_move,
                        const int interval,
                        const int batch_size) {
                size_t params_dim = params.ndim();
                if (num_proposals_per_move <= 0) {
                    throw std::runtime_error("proposals per move must be greater than 0");
                }
                if (params_dim != 2) {
                    throw std::runtime_error("parameters dimensions must be 2");
                }
                if (params.shape(0) != N) {
                    throw std::runtime_error("Number of parameters must match N");
                }
                if (ligand_idxs.size() == 0) {
                    throw std::runtime_error("must provide at least one atom for the ligand indices");
                }
                if (target_mols.size() == 0) {
                    throw std::runtime_error("must provide at least one molecule");
                }
                if (interval <= 0) {
                    throw std::runtime_error("must provide interval greater than 0");
                }
                if (batch_size <= 0) {
                    throw std::runtime_error("must provide batch size greater than 0");
                }
                if (batch_size > num_proposals_per_move) {
                    throw std::runtime_error("number of proposals per move must be greater than batch size");
                }
                std::vector<double> v_params = py_array_to_vector(params);
                return new Class(
                    N,
                    ligand_idxs,
                    target_mols,
                    v_params,
                    temperature,
                    nb_beta,
                    cutoff,
                    radius,
                    seed,
                    num_proposals_per_move,
                    interval,
                    batch_size);
            }),
            py::arg("N"),
            py::arg("ligand_idxs"),
            py::arg("target_mols"),
            py::arg("params"),
            py::arg("temperature"),
            py::arg("nb_beta"),
            py::arg("cutoff"),
            py::arg("radius"),
            py::arg("seed"),
            py::arg("num_proposals_per_move"),
            py::arg("interval"),
            py::arg("batch_size") = 1);
}

const py::array_t<double, py::array::c_style>
py_rmsd_align(const py::array_t<double, py::array::c_style> &x1, const py::array_t<double, py::array::c_style> &x2) {

    int N1 = x1.shape()[0];
    int N2 = x2.shape()[0];

    int D1 = x1.shape()[1];
    int D2 = x2.shape()[1];

    if (N1 != N2) {
        throw std::runtime_error("N1 != N2");
    }

    if (D1 != 3) {
        throw std::runtime_error("D1 != 3");
    }

    if (D2 != 3) {
        throw std::runtime_error("D2 != 3");
    }

    py::array_t<double, py::array::c_style> py_x2_aligned({N1, D1});

    rmsd_align_cpu(N1, x1.data(), x2.data(), py_x2_aligned.mutable_data());

    return py_x2_aligned;
}

double py_accumulate_energy(const py::array_t<long long, py::array::c_style> &input_data) {

    int N = input_data.size();

    std::vector<__int128> h_buffer = py_array_to_vector_with_cast<long long, __int128>(input_data);

    DeviceBuffer<__int128> d_input_buffer(h_buffer);

    DeviceBuffer<__int128> d_output_buffer(1);

    // Use default stream which will sync with the output_buffer copy_to
    accumulate_energy(N, d_input_buffer.data, d_output_buffer.data, static_cast<cudaStream_t>(0));
    std::vector<__int128> res(1);
    d_output_buffer.copy_to(&res[0]);

    return static_cast<long long>(res[0]);
}

template <typename RealType>
py::array_t<RealType, py::array::c_style> py_atom_by_atom_energies(
    const py::array_t<int, py::array::c_style> &target_atoms,
    const py::array_t<double, py::array::c_style> &coords,
    const py::array_t<double, py::array::c_style> &params,
    const py::array_t<double, py::array::c_style> &box,
    const double nb_beta,
    const double cutoff) {

    const int N = coords.shape()[0];
    verify_coords_and_box(coords, box);

    std::vector<int> v_target_atoms = py_array_to_vector(target_atoms);
    std::vector<double> v_coords = py_array_to_vector(coords);
    std::vector<double> v_params = py_array_to_vector(params);
    std::vector<double> v_box = py_array_to_vector(box);

    std::vector<RealType> output_energies = compute_atom_by_atom_energies<RealType>(
        N, v_target_atoms, v_coords, v_params, v_box, static_cast<RealType>(nb_beta), static_cast<RealType>(cutoff));

    py::array_t<RealType, py::array::c_style> py_energy({static_cast<int>(target_atoms.size()), N});
    for (unsigned int i = 0; i < output_energies.size(); i++) {
        py_energy.mutable_data()[i] = output_energies[i];
    }
    return py_energy;
}

template <typename RealType>
py::tuple py_inner_outer_mols(
    const py::array_t<int, py::array::c_style> &center_atoms,
    const py::array_t<double, py::array::c_style> &coords,
    const py::array_t<double, py::array::c_style> &box,
    const std::vector<std::vector<int>> &group_idxs,
    const double radius) {

    verify_coords_and_box(coords, box);

    std::vector<int> v_center_atoms = py_array_to_vector(center_atoms);
    std::vector<double> v_coords = py_array_to_vector(coords);
    std::vector<double> v_box = py_array_to_vector(box);

    std::array<std::vector<int>, 2> inner_and_outer =
        get_inner_and_outer_mols<RealType>(v_center_atoms, v_coords, v_box, group_idxs, radius);

    return py::make_tuple(inner_and_outer[0], inner_and_outer[1]);
}

template <typename RealType>
py::array_t<double, py::array::c_style> py_rotate_coords(
    const py::array_t<double, py::array::c_style> &coords, const py::array_t<double, py::array::c_style> &quaternions) {
    verify_coords(coords);

    size_t quaternions_ndims = quaternions.ndim();
    if (quaternions_ndims != 2) {
        throw std::runtime_error("quaternions dimensions must be 2");
    }
    if (quaternions.shape(quaternions_ndims - 1) != 4) {
        throw std::runtime_error("quaternions must have a shape that is 4 dimensional");
    }

    std::vector<RealType> v_quaternions = py_array_to_vector_with_cast<double, RealType>(quaternions);

    const int N = coords.shape(0);
    const int num_rotations = quaternions.shape(0);
    py::array_t<double, py::array::c_style> py_rotated_coords({N, num_rotations, 3});
    rotate_coordinates_host<RealType>(
        N, num_rotations, coords.data(), &v_quaternions[0], py_rotated_coords.mutable_data());
    return py_rotated_coords;
}

template <typename RealType>
py::array_t<double, py::array::c_style> py_rotate_and_translate_mol(
    const py::array_t<double, py::array::c_style> &coords,
    const py::array_t<double, py::array::c_style> &box,
    const py::array_t<double, py::array::c_style> &quaternions,
    const py::array_t<double, py::array::c_style> &translations) {
    verify_coords_and_box(coords, box);

    if (quaternions.ndim() != 2) {
        throw std::runtime_error("quaternions dimensions must be 2");
    }
    if (quaternions.shape(1) != 4) {
        throw std::runtime_error("quaternions must be of length 4");
    }

    if (translations.ndim() != 2) {
        throw std::runtime_error("translations dimensions must be 2");
    }
    if (translations.shape(1) != 3) {
        throw std::runtime_error("translations must be of size 3");
    }

    if (quaternions.shape(0) != translations.shape(0)) {
        throw std::runtime_error("Number of quaternions and translations must match");
    }

    std::vector<RealType> v_quaternions = py_array_to_vector_with_cast<double, RealType>(quaternions);
    std::vector<RealType> v_translations = py_array_to_vector_with_cast<double, RealType>(translations);

    const int batch_size = quaternions.shape(0);

    const int N = coords.shape(0);
    py::array_t<double, py::array::c_style> py_rotated_coords({batch_size, N, 3});
    rotate_coordinates_and_translate_mol_host<RealType>(
        N,
        batch_size,
        coords.data(),
        box.data(),
        &v_quaternions[0],
        &v_translations[0],
        py_rotated_coords.mutable_data());
    return py_rotated_coords;
}

template <typename RealType>
py::array_t<RealType, py::array::c_style> py_translations_inside_and_outside_sphere_host(
    const int num_translations,
    const py::array_t<double, py::array::c_style> &box,
    const py::array_t<double, py::array::c_style> &center,
    const double radius,
    const int seed) {

    if (center.size() != 3) {
        throw std::runtime_error("Center must be of length 3");
    }

    std::vector<RealType> v_center = py_array_to_vector_with_cast<double, RealType>(center);
    std::vector<double> v_box = py_array_to_vector(box);

    std::vector<RealType> translations = translations_inside_and_outside_sphere_host<RealType>(
        num_translations, v_box, v_center, static_cast<RealType>(radius), seed);
    py::array_t<RealType, py::array::c_style> py_translations({num_translations, 2, 3});
    for (unsigned int i = 0; i < translations.size(); i++) {
        py_translations.mutable_data()[i] = translations[i];
    }
    return py_translations;
}

void py_cuda_device_reset() { cudaDeviceReset(); }

PYBIND11_MODULE(custom_ops, m) {
    py::register_exception<InvalidHardware>(m, "InvalidHardware");

    m.def("rmsd_align", &py_rmsd_align, "RMSD align two molecules", py::arg("x1"), py::arg("x2"));

    declare_mover(m);
    declare_barostat(m);

    declare_integrator(m);
    declare_langevin_integrator(m);
    declare_velocity_verlet_integrator(m);

    declare_potential(m);
    declare_bound_potential(m);
    declare_summed_potential(m);
    declare_fanout_summed_potential(m);

    declare_neighborlist<double>(m, "f64");
    declare_neighborlist<float>(m, "f32");

    declare_hilbert_sort(m);

    declare_centroid_restraint<double>(m, "f64");
    declare_centroid_restraint<float>(m, "f32");

    declare_harmonic_bond<double>(m, "f64");
    declare_harmonic_bond<float>(m, "f32");

    declare_flat_bottom_bond<double>(m, "f64");
    declare_flat_bottom_bond<float>(m, "f32");

    declare_log_flat_bottom_bond<double>(m, "f64");
    declare_log_flat_bottom_bond<float>(m, "f32");

    declare_chiral_atom_restraint<double>(m, "f64");
    declare_chiral_atom_restraint<float>(m, "f32");

    declare_chiral_bond_restraint<double>(m, "f64");
    declare_chiral_bond_restraint<float>(m, "f32");

    declare_harmonic_angle<double>(m, "f64");
    declare_harmonic_angle<float>(m, "f32");

    declare_harmonic_angle_stable<double>(m, "f64");
    declare_harmonic_angle_stable<float>(m, "f32");

    declare_periodic_torsion<double>(m, "f64");
    declare_periodic_torsion<float>(m, "f32");

    declare_nonbonded_all_pairs<double>(m, "f64");
    declare_nonbonded_all_pairs<float>(m, "f32");

    declare_nonbonded_interaction_group<double>(m, "f64");
    declare_nonbonded_interaction_group<float>(m, "f32");

    declare_nonbonded_precomputed<double>(m, "f64");
    declare_nonbonded_precomputed<float>(m, "f32");

    declare_nonbonded_pair_list<double, false>(m, "f64");
    declare_nonbonded_pair_list<float, false>(m, "f32");

    declare_nonbonded_pair_list<double, true>(m, "f64");
    declare_nonbonded_pair_list<float, true>(m, "f32");

    declare_segmented_weighted_random_sampler<double>(m, "f64");
    declare_segmented_weighted_random_sampler<float>(m, "f32");

    declare_segmented_sum_exp<double>(m, "f64");
    declare_segmented_sum_exp<float>(m, "f32");

    declare_nonbonded_mol_energy<double>(m, "f64");
    declare_nonbonded_mol_energy<float>(m, "f32");

    declare_biased_deletion_exchange_move<double>(m, "f64");
    declare_biased_deletion_exchange_move<float>(m, "f32");

    declare_targeted_insertion_biased_deletion_exchange_move<double>(m, "f64");
    declare_targeted_insertion_biased_deletion_exchange_move<float>(m, "f32");

    declare_context(m);

    // TESTING DEFINITIONS
    m.def(
        "cuda_device_reset",
        &py_cuda_device_reset,
        "Destroy all allocations and reset all state on the current device in the current process.");
    m.def(
        "_accumulate_energy",
        &py_accumulate_energy,
        "Function for testing accumulating energy in a block reduce",
        py::arg("x"));
    m.def(
        "rotate_coords_f32",
        &py_rotate_coords<float>,
        "Function for testing rotation of coordinates in CUDA",
        py::arg("coords"),
        py::arg("quaternions"));
    m.def(
        "rotate_coords_f64",
        &py_rotate_coords<double>,
        "Function for testing rotation of coordinates in CUDA",
        py::arg("coords"),
        py::arg("quaternions"));
    m.def(
        "rotate_and_translate_mol_f32",
        &py_rotate_and_translate_mol<float>,
        "Function for testing kernel for rotating and translating a mol in CUDA",
        py::arg("coords"),
        py::arg("box"),
        py::arg("quaternion"),
        py::arg("translation"));
    m.def(
        "rotate_and_translate_mol_f64",
        &py_rotate_and_translate_mol<double>,
        "Function for testing kernel for rotating and translating a mol in CUDA",
        py::arg("coords"),
        py::arg("box"),
        py::arg("quaternion"),
        py::arg("translation"));
    m.def(
        "atom_by_atom_energies_f32",
        &py_atom_by_atom_energies<float>,
        "Function for testing atom by atom energies",
        py::arg("target_atoms"),
        py::arg("coords"),
        py::arg("params"),
        py::arg("box"),
        py::arg("nb_beta"),
        py::arg("nb_cutoff"));
    m.def(
        "atom_by_atom_energies_f64",
        &py_atom_by_atom_energies<double>,
        "Function for testing atom by atom energies",
        py::arg("target_atoms"),
        py::arg("coords"),
        py::arg("params"),
        py::arg("box"),
        py::arg("nb_beta"),
        py::arg("nb_cutoff"));
    m.def(
        "inner_and_outer_mols_f32",
        &py_inner_outer_mols<float>,
        "Function to test computation of inner and outer mols",
        py::arg("center_atoms"),
        py::arg("coords"),
        py::arg("box"),
        py::arg("group_idxs"),
        py::arg("radius"));
    m.def(
        "inner_and_outer_mols_f64",
        &py_inner_outer_mols<double>,
        "Function to test computation of inner and outer mols",
        py::arg("center_atoms"),
        py::arg("coords"),
        py::arg("box"),
        py::arg("group_idxs"),
        py::arg("radius"));
    m.def(
        "translations_inside_and_outside_sphere_host_f32",
        &py_translations_inside_and_outside_sphere_host<float>,
        "Function to test translations within sphere",
        py::arg("num_translations"),
        py::arg("box"),
        py::arg("center"),
        py::arg("radius"),
        py::arg("seed"));
    m.def(
        "translations_inside_and_outside_sphere_host_f64",
        &py_translations_inside_and_outside_sphere_host<double>,
        "Function to test translations within sphere",
        py::arg("num_translations"),
        py::arg("box"),
        py::arg("center"),
        py::arg("radius"),
        py::arg("seed"));

    m.attr("FIXED_EXPONENT") = py::int_(FIXED_EXPONENT);
}<|MERGE_RESOLUTION|>--- conflicted
+++ resolved
@@ -348,26 +348,18 @@
         .def(
             "multiple_steps",
             [](Context &ctxt, const int n_steps, int store_x_interval) -> py::tuple {
-                py::gil_scoped_release release;
                 // (ytz): I hate C++
                 int N = ctxt.num_atoms();
                 int D = 3;
-<<<<<<< HEAD
-                int F = result[0].size() / (N * D);
-                py::gil_scoped_acquire acquire;
-                py::array_t<double, py::array::c_style> out_x_buffer({F, N, D}, result[0].data());
-
-                py::array_t<double, py::array::c_style> box_buffer({F, D, D}, result[1].data());
-                return py::make_tuple(out_x_buffer, box_buffer);
-=======
+
                 int x_interval = (store_x_interval <= 0) ? n_steps : store_x_interval;
                 int n_samples = store_x_interval > n_steps ? 0 : n_steps / x_interval;
                 py::array_t<double, py::array::c_style> out_x_buffer({n_samples, N, D});
                 py::array_t<double, py::array::c_style> box_buffer({n_samples, D, D});
                 auto res = py::make_tuple(out_x_buffer, box_buffer);
+                py::gil_scoped_release release;
                 ctxt.multiple_steps(n_steps, n_samples, out_x_buffer.mutable_data(), box_buffer.mutable_data());
                 return res;
->>>>>>> 1a3452ff
             },
             py::arg("n_steps"),
             py::arg("store_x_interval") = 0,
@@ -415,22 +407,28 @@
                 verify_local_md_parameters(radius, k);
 
                 const int N = ctxt.num_atoms();
-                const int x_interval = (store_x_interval <= 0) ? n_steps : store_x_interval;
+                const int D = 3;
 
                 std::vector<int> vec_local_idxs = py_array_to_vector(local_idxs);
                 verify_atom_idxs(N, vec_local_idxs);
 
-                py::gil_scoped_release release; // Release the GIL
-                std::array<std::vector<double>, 2> result =
-                    ctxt.multiple_steps_local(n_steps, vec_local_idxs, x_interval, radius, k, seed);
-                const int D = 3;
-                const int F = result[0].size() / (N * D);
-
-                py::gil_scoped_acquire acquire;
-                py::array_t<double, py::array::c_style> out_x_buffer({F, N, D}, result[0].data());
-
-                py::array_t<double, py::array::c_style> box_buffer({F, D, D}, result[1].data());
-                return py::make_tuple(out_x_buffer, box_buffer);
+                int x_interval = (store_x_interval <= 0) ? n_steps : store_x_interval;
+                int n_samples = store_x_interval > n_steps ? 0 : n_steps / x_interval;
+                py::array_t<double, py::array::c_style> out_x_buffer({n_samples, N, D});
+                py::array_t<double, py::array::c_style> box_buffer({n_samples, D, D});
+                auto res = py::make_tuple(out_x_buffer, box_buffer);
+
+                py::gil_scoped_release release;
+                ctxt.multiple_steps_local(
+                    n_steps,
+                    vec_local_idxs,
+                    n_samples,
+                    radius,
+                    k,
+                    seed,
+                    out_x_buffer.mutable_data(),
+                    box_buffer.mutable_data());
+                return res;
             },
             py::arg("n_steps"),
             py::arg("local_idxs"),
@@ -507,7 +505,7 @@
                 verify_local_md_parameters(radius, k);
 
                 const int N = ctxt.num_atoms();
-                const int x_interval = (store_x_interval <= 0) ? n_steps : store_x_interval;
+                const int D = 3;
 
                 if (reference_idx < 0 || reference_idx >= N) {
                     throw std::runtime_error("reference idx must be at least 0 and less than " + std::to_string(N));
@@ -518,17 +516,23 @@
                 if (selection_set.find(reference_idx) != selection_set.end()) {
                     throw std::runtime_error("reference idx must not be in selection idxs");
                 }
+                int x_interval = (store_x_interval <= 0) ? n_steps : store_x_interval;
+                int n_samples = store_x_interval > n_steps ? 0 : n_steps / x_interval;
+                py::array_t<double, py::array::c_style> out_x_buffer({n_samples, N, D});
+                py::array_t<double, py::array::c_style> box_buffer({n_samples, D, D});
+                auto res = py::make_tuple(out_x_buffer, box_buffer);
                 py::gil_scoped_release release; // Release the GIL
 
-                std::array<std::vector<double>, 2> result = ctxt.multiple_steps_local_selection(
-                    n_steps, reference_idx, vec_selection_idxs, x_interval, radius, k);
-                const int D = 3;
-                const int F = result[0].size() / (N * D);
-                py::gil_scoped_acquire acquire; // Re-acquire the GIL to construct python objects
-                py::array_t<double, py::array::c_style> out_x_buffer({F, N, D}, result[0].data());
-
-                py::array_t<double, py::array::c_style> box_buffer({F, D, D}, result[1].data());
-                return py::make_tuple(out_x_buffer, box_buffer);
+                ctxt.multiple_steps_local_selection(
+                    n_steps,
+                    reference_idx,
+                    vec_selection_idxs,
+                    n_samples,
+                    radius,
+                    k,
+                    out_x_buffer.mutable_data(),
+                    box_buffer.mutable_data());
+                return res;
             },
             py::arg("n_steps"),
             py::arg("reference_idx"),
@@ -644,6 +648,7 @@
                 unsigned int N = ctxt.num_atoms();
                 unsigned int D = 3;
                 py::array_t<double, py::array::c_style> buffer({N, D});
+                py::gil_scoped_release release;
                 ctxt.get_x_t(buffer.mutable_data());
                 return buffer;
             })
@@ -653,6 +658,7 @@
                 unsigned int N = ctxt.num_atoms();
                 unsigned int D = 3;
                 py::array_t<double, py::array::c_style> buffer({N, D});
+                py::gil_scoped_release release;
                 ctxt.get_v_t(buffer.mutable_data());
                 return buffer;
             })
@@ -661,6 +667,7 @@
             [](Context &ctxt) -> py::array_t<double, py::array::c_style> {
                 unsigned int D = 3;
                 py::array_t<double, py::array::c_style> buffer({D, D});
+                py::gil_scoped_release release;
                 ctxt.get_box(buffer.mutable_data());
                 return buffer;
             })
