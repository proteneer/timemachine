#include <cmath>
#include <numeric>
#include <pybind11/numpy.h>
#include <pybind11/pybind11.h>
#include <pybind11/stl.h>
#include <set>

#include "all_atom_energies.hpp"
#include "barostat.hpp"
#include "bd_exchange_move.hpp"
#include "bound_potential.hpp"
#include "centroid_restraint.hpp"
#include "chiral_atom_restraint.hpp"
#include "chiral_bond_restraint.hpp"
#include "context.hpp"
#include "energy_accumulation.hpp"
#include "exceptions.hpp"
#include "exchange.hpp"
#include "fanout_summed_potential.hpp"
#include "fixed_point.hpp"
#include "flat_bottom_bond.hpp"
#include "harmonic_angle.hpp"
#include "harmonic_angle_stable.hpp"
#include "harmonic_bond.hpp"
#include "langevin_integrator.hpp"
#include "local_md_utils.hpp"
#include "log_flat_bottom_bond.hpp"
#include "mover.hpp"
#include "neighborlist.hpp"
#include "nonbonded_all_pairs.hpp"
#include "nonbonded_common.hpp"
#include "nonbonded_interaction_group.hpp"
#include "nonbonded_mol_energy.hpp"
#include "nonbonded_pair_list.hpp"
#include "nonbonded_precomputed.hpp"
#include "periodic_torsion.hpp"
#include "potential.hpp"
#include "rmsd_align.hpp"
#include "rotations.hpp"
#include "segmented_sumexp.hpp"
#include "segmented_weighted_random_sampler.hpp"
#include "set_utils.hpp"
#include "summed_potential.hpp"
#include "tibd_exchange_move.hpp"
#include "translations.hpp"
#include "verlet_integrator.hpp"

#include <iostream>

namespace py = pybind11;
using namespace timemachine;

void verify_coords(const py::array_t<double, py::array::c_style> &coords) {
    size_t coord_dimensions = coords.ndim();
    if (coord_dimensions != 2) {
        throw std::runtime_error("coords dimensions must be 2");
    }
    if (coords.shape(coord_dimensions - 1) != 3) {
        throw std::runtime_error("coords must have a shape that is 3 dimensional");
    }
}

// A utility to make sure that the coords and box shapes are correct
void verify_coords_and_box(
    const py::array_t<double, py::array::c_style> &coords, const py::array_t<double, py::array::c_style> &box) {
    verify_coords(coords);
    if (box.ndim() != 2 || box.shape(0) != 3 || box.shape(1) != 3) {
        throw std::runtime_error("box must be 3x3");
    }
    auto box_data = box.data();
    for (int i = 0; i < box.size(); i++) {
        if (i == 0 || i == 4 || i == 8) {
            if (box_data[i] <= 0.0) {
                throw std::runtime_error("box must have positive values along diagonal");
            }
        } else if (box_data[i] != 0.0) {
            throw std::runtime_error("box must be ortholinear");
        }
    }
}

// convert_energy_to_fp handles the combining of energies, summing them up deterministically
// and returning nan if there are overflows.
// The energies are collected in int128
double convert_energy_to_fp(__int128 fixed_u) {
    double res = std::numeric_limits<double>::quiet_NaN();
    if (!fixed_point_overflow(fixed_u)) {
        res = FIXED_ENERGY_TO_FLOAT<double>(fixed_u);
    }
    return res;
}

template <typename T> std::vector<T> py_array_to_vector(const py::array_t<T, py::array::c_style> &arr) {
    std::vector<T> v(arr.data(), arr.data() + arr.size());
    return v;
}

template <typename T1, typename T2>
std::vector<T2> py_array_to_vector_with_cast(const py::array_t<T1, py::array::c_style> &arr) {
    std::vector<T2> v(arr.size());
    for (int i = 0; i < arr.size(); i++) {
        v[i] = static_cast<T2>(arr.data()[i]);
    }
    return v;
}

template <typename T1, typename T2> std::vector<T2> py_vector_to_vector_with_cast(const std::vector<T1> &arr) {
    std::vector<T2> v(arr.size());
    for (unsigned long i = 0; i < arr.size(); i++) {
        v[i] = static_cast<T2>(arr[i]);
    }
    return v;
}

template <typename RealType> void declare_neighborlist(py::module &m, const char *typestr) {

    using Class = Neighborlist<RealType>;
    std::string pyclass_name = std::string("Neighborlist_") + typestr;
    py::class_<Class>(m, pyclass_name.c_str(), py::buffer_protocol(), py::dynamic_attr())
        .def(py::init([](int N) { return new Neighborlist<RealType>(N); }), py::arg("N"))
        .def(
            "compute_block_bounds",
            [](Neighborlist<RealType> &nblist,
               const py::array_t<double, py::array::c_style> &coords,
               const py::array_t<double, py::array::c_style> &box,
               const int block_size) -> py::tuple {
                if (block_size != 32) {
                    // The neighborlist kernel implementation assumes that block size is fixed to the CUDA warpSize
                    throw std::runtime_error("Block size must be 32.");
                }
                verify_coords_and_box(coords, box);
                int N = coords.shape()[0];
                int D = coords.shape()[1];
                int B = (N + block_size - 1) / block_size;

                py::array_t<double, py::array::c_style> py_bb_ctrs({B, D});
                py::array_t<double, py::array::c_style> py_bb_exts({B, D});

                nblist.compute_block_bounds_host(
                    N, coords.data(), box.data(), py_bb_ctrs.mutable_data(), py_bb_exts.mutable_data());

                return py::make_tuple(py_bb_ctrs, py_bb_exts);
            },
            py::arg("coords"),
            py::arg("box"),
            py::arg("block_size"))
        .def(
            "get_nblist",
            [](Neighborlist<RealType> &nblist,
               const py::array_t<double, py::array::c_style> &coords,
               const py::array_t<double, py::array::c_style> &box,
               const double cutoff) -> std::vector<std::vector<int>> {
                int N = coords.shape()[0];
                verify_coords_and_box(coords, box);
                std::vector<std::vector<int>> ixn_list = nblist.get_nblist_host(N, coords.data(), box.data(), cutoff);

                return ixn_list;
            },
            py::arg("coords"),
            py::arg("box"),
            py::arg("cutoff"))
        .def(
            "set_row_idxs",
            [](Neighborlist<RealType> &nblist, const py::array_t<unsigned int, py::array::c_style> &idxs_i) {
                std::vector<unsigned int> idxs = py_array_to_vector(idxs_i);
                nblist.set_row_idxs(idxs);
            },
            py::arg("idxs"))
        .def("reset_row_idxs", &Neighborlist<RealType>::reset_row_idxs)
        .def("get_tile_ixn_count", &Neighborlist<RealType>::num_tile_ixns)
        .def("get_max_ixn_count", &Neighborlist<RealType>::max_ixn_count)
        .def("resize", &Neighborlist<RealType>::resize, py::arg("size"));
}

void declare_hilbert_sort(py::module &m) {

    using Class = HilbertSort;
    std::string pyclass_name = std::string("HilbertSort");
    py::class_<Class, std::shared_ptr<Class>>(m, pyclass_name.c_str(), py::buffer_protocol(), py::dynamic_attr())
        .def(py::init([](const int N) { return new HilbertSort(N); }), py::arg("size"))
        .def(
            "sort",
            [](HilbertSort &sorter,
               const py::array_t<double, py::array::c_style> &coords,
               const py::array_t<double, py::array::c_style> &box) -> const py::array_t<uint32_t, py::array::c_style> {
                const int N = coords.shape()[0];
                verify_coords_and_box(coords, box);

                std::vector<unsigned int> sort_perm = sorter.sort_host(N, coords.data(), box.data());
                py::array_t<uint32_t, py::array::c_style> output_perm(sort_perm.size(), sort_perm.data());
                return output_perm;
            },
            py::arg("coords"),
            py::arg("box"));
}

template <typename RealType> void declare_segmented_weighted_random_sampler(py::module &m, const char *typestr) {

    using Class = SegmentedWeightedRandomSampler<RealType>;
    std::string pyclass_name = std::string("SegmentedWeightedRandomSampler_") + typestr;
    py::class_<Class, std::shared_ptr<Class>>(m, pyclass_name.c_str(), py::buffer_protocol(), py::dynamic_attr())
        .def(
            py::init([](const int N, const int segments, const int seed) { return new Class(N, segments, seed); }),
            py::arg("max_vals_per_segment"),
            py::arg("segments"),
            py::arg("seed"))
        .def(
            "sample",
            [](Class &sampler, const std::vector<std::vector<double>> &weights) -> std::vector<int> {
                std::vector<std::vector<RealType>> real_batches(weights.size());
                for (unsigned long i = 0; i < weights.size(); i++) {
                    real_batches[i] = py_vector_to_vector_with_cast<double, RealType>(weights[i]);
                }

                std::vector<int> samples = sampler.sample_host(real_batches);
                return samples;
            },
            py::arg("weights"),
            R"pbdoc(
        Randomly select a value from batches of weights.

        Parameters
        ----------

        weights: vector of vectors containing doubles
            Weights to sample from. Do not need to be normalized.

        Returns
        -------
        Array of sample indices
            Shape (num_batches, )
        )pbdoc");
}

template <typename RealType> void declare_nonbonded_mol_energy(py::module &m, const char *typestr) {

    using Class = NonbondedMolEnergyPotential<RealType>;
    std::string pyclass_name = std::string("NonbondedMolEnergyPotential_") + typestr;
    py::class_<Class, std::shared_ptr<Class>>(m, pyclass_name.c_str(), py::buffer_protocol(), py::dynamic_attr())
        .def(
            py::init([](const int N,
                        const std::vector<std::vector<int>> &target_mols,
                        const double beta,
                        const double cutoff) { return new Class(N, target_mols, beta, cutoff); }),
            py::arg("N"),
            py::arg("target_mols"),
            py::arg("beta"),
            py::arg("cutoff"))
        .def(
            "execute",
            [](Class &potential,
               const py::array_t<double, py::array::c_style> &coords,
               const py::array_t<double, py::array::c_style> &params,
               const py::array_t<double, py::array::c_style> &box) -> py::array_t<double, py::array::c_style> {
                verify_coords_and_box(coords, box);
                int N = coords.shape()[0];
                if (N != params.shape()[0]) {
                    throw std::runtime_error("params N != coords N");
                }

                int P = params.size();

                std::vector<__int128> fixed_energies =
                    potential.mol_energies_host(N, P, coords.data(), params.data(), box.data());

                py::array_t<double, py::array::c_style> py_u(fixed_energies.size());

                for (unsigned int i = 0; i < fixed_energies.size(); i++) {
                    py_u.mutable_data()[i] = convert_energy_to_fp(fixed_energies[i]);
                }
                return py_u;
            },
            py::arg("coords"),
            py::arg("params"),
            py::arg("box"),
            R"pbdoc(
        Compute the energies of the target molecules

        Parameters
        ----------
        coords: NDArray
            A set of coordinates.

        params: NDArray
            A set of nonbonded parameters for all atoms.

        box: NDArray
            A box.

        Returns
        -------
        Array of energies
            Shape (num_mols, )
        )pbdoc");
}

void declare_context(py::module &m) {

    using Class = Context;
    std::string pyclass_name = std::string("Context");
    py::class_<Class>(m, pyclass_name.c_str(), py::buffer_protocol(), py::dynamic_attr())
        .def(
            py::init([](const py::array_t<double, py::array::c_style> &x0,
                        const py::array_t<double, py::array::c_style> &v0,
                        const py::array_t<double, py::array::c_style> &box0,
                        std::shared_ptr<Integrator> intg,
                        std::vector<std::shared_ptr<BoundPotential>> &bps,
                        std::optional<std::vector<std::shared_ptr<Mover>>> movers) {
                int N = x0.shape()[0];
                int D = x0.shape()[1];
                verify_coords_and_box(x0, box0);
                if (N != v0.shape()[0]) {
                    throw std::runtime_error("v0 N != x0 N");
                }

                if (D != v0.shape()[1]) {
                    throw std::runtime_error("v0 D != x0 D");
                }

                std::vector<std::shared_ptr<Mover>> v_movers(0);
                if (movers.has_value()) {
                    v_movers = movers.value();
                }
                for (auto mover : v_movers) {
                    if (mover == nullptr) {
                        throw std::runtime_error("got nullptr instead of mover");
                    }
                }

                return new Context(N, x0.data(), v0.data(), box0.data(), intg, bps, v_movers);
            }),
            py::arg("x0"),
            py::arg("v0"),
            py::arg("box"),
            py::arg("integrator"),
            py::arg("bps"),
            py::arg("movers") = py::none())
        .def(
            "step",
            &Context::step,
            R"pbdoc(
        Take a single step.

        Note: Must call `initialize` before stepping and `finalize` after stepping to ensure the correct velocities and positions to be returned by `get_x_t()` and `get_v_t()`.
        )pbdoc")
        .def("finalize", &Context::finalize)
        .def("initialize", &Context::initialize)
        .def(
            "multiple_steps",
            [](Context &ctxt, const int n_steps, int store_x_interval) -> py::tuple {
                py::gil_scoped_release release;
                // (ytz): I hate C++
                int x_interval = (store_x_interval <= 0) ? n_steps : store_x_interval;
                std::array<std::vector<double>, 2> result = ctxt.multiple_steps(n_steps, x_interval);

                int N = ctxt.num_atoms();
                int D = 3;
                int F = result[0].size() / (N * D);
<<<<<<< HEAD
                py::gil_scoped_acquire acquire;
                py::array_t<double, py::array::c_style> out_x_buffer({F, N, D});
                std::memcpy(out_x_buffer.mutable_data(), result[0].data(), result[0].size() * sizeof(double));

                py::array_t<double, py::array::c_style> box_buffer({F, D, D});
                std::memcpy(box_buffer.mutable_data(), result[1].data(), result[1].size() * sizeof(double));
=======
                py::array_t<double, py::array::c_style> out_x_buffer({F, N, D}, result[0].data());
>>>>>>> 253c269e

                py::array_t<double, py::array::c_style> box_buffer({F, D, D}, result[1].data());
                return py::make_tuple(out_x_buffer, box_buffer);
            },
            py::arg("n_steps"),
            py::arg("store_x_interval") = 0,
            R"pbdoc(
        Take multiple steps.

        Frames are stored after having taken the number of steps specified by store_x_interval. E.g. if
        store_x_interval is 5, then on the 5th step the frame will be stored.

        Parameters
        ----------
        n_steps: int
            Number of steps

        store_x_interval: int
            How often we store the frames, store after every store_x_interval iterations. Setting to zero collects frames
            at the last step. Setting store_x_interval > n_steps will return no frames and skip runtime validation of box
            size.

        Returns
        -------
        2-tuple of coordinates, boxes
            F = floor(n_steps/store_x_interval).
            Coordinates have shape (F, N, 3)
            Boxes have shape (F, 3, 3)

        Raises
        ------
            RuntimeError:
                Box dimensions are invalid when a frame is collected

    )pbdoc")
        .def(
            "multiple_steps_local",
            [](Context &ctxt,
               const int n_steps,
               const py::array_t<int, py::array::c_style> &local_idxs,
               const int store_x_interval,
               const double radius,
               const double k,
               const int seed) -> py::tuple {
                if (n_steps <= 0) {
                    throw std::runtime_error("local steps must be at least one");
                }
                verify_local_md_parameters(radius, k);

                const int N = ctxt.num_atoms();
                const int x_interval = (store_x_interval <= 0) ? n_steps : store_x_interval;

                std::vector<int> vec_local_idxs = py_array_to_vector(local_idxs);
                verify_atom_idxs(N, vec_local_idxs);

                py::gil_scoped_release release; // Release the GIL
                std::array<std::vector<double>, 2> result =
                    ctxt.multiple_steps_local(n_steps, vec_local_idxs, x_interval, radius, k, seed);
                const int D = 3;
                const int F = result[0].size() / (N * D);
<<<<<<< HEAD
                py::gil_scoped_acquire acquire;
                py::array_t<double, py::array::c_style> out_x_buffer({F, N, D});
                std::memcpy(out_x_buffer.mutable_data(), result[0].data(), result[0].size() * sizeof(double));
=======
                py::array_t<double, py::array::c_style> out_x_buffer({F, N, D}, result[0].data());
>>>>>>> 253c269e

                py::array_t<double, py::array::c_style> box_buffer({F, D, D}, result[1].data());
                return py::make_tuple(out_x_buffer, box_buffer);
            },
            py::arg("n_steps"),
            py::arg("local_idxs"),
            py::arg("store_x_interval") = 0,
            py::arg("radius") = 1.2,
            py::arg("k") = 10000.0,
            py::arg("seed") = 2022,
            R"pbdoc(
        Take multiple steps using particles selected based on the log probability using a random particle from the local_idxs,
        the random particle is frozen for all steps.

        Running a barostat and local MD at the same time are not currently supported. If a barostat is
        assigned to the context, the barostat won't run.

        Note: Running this multiple times with small number of steps (< 100) may result in a vacuum around the local idxs due to
        discretization error caused by switching on the restraint after a particle has moved beyond the radius.

        F = iterations / store_x_interval

        The first call to `multiple_steps_local` takes longer than subsequent calls, if setup_local_md has not been called previously,
        initializes potentials needed for local MD. The default local MD parameters are to freeze the reference and to
        use the temperature of the integrator, which must be a LangevinIntegrator.

        Parameters
        ----------
        n_steps: int
            Number of steps to run.

        local_idxs: np.array of int32
            The idxs that defines the atoms to use as the region(s) to run local MD. A random idx will be
            selected to be frozen and used as the center of the shell of particles to be simulated. The selected
            idx is constant across all steps.

        store_x_interval: int
            How often we store the frames, store after every store_x_interval iterations. Setting to zero collects frames
            at the last step. Setting store_x_interval > n_steps will return no frames and skip runtime validation of box
            size.

        radius: float
            The radius in nanometers from the selected idx to simulate for local MD.

        k: float
            The flat bottom restraint K value to use for selection and restraint of atoms within the inner shell.

        seed: int
            The seed that is used to randomly select a particle to freeze and for the probabilistic selection of
            free particles. It is recommended to provide a new seed each time this function is called.

        Returns
        -------
        2-tuple of coordinates, boxes
            Coordinates have shape (F, N, 3)
            Boxes have shape (F, 3, 3)

        Raises
        ------
            RuntimeError:
                Box dimensions are invalid when a frame is collected

        Note: All boxes returned will be identical as local MD only runs under constant volume.
    )pbdoc")
        .def(
            "multiple_steps_local_selection",
            [](Context &ctxt,
               const int n_steps,
               const int reference_idx,
               const py::array_t<int, py::array::c_style> &selection_idxs,
               const int store_x_interval,
               const double radius,
               const double k) -> py::tuple {
                if (n_steps <= 0) {
                    throw std::runtime_error("local steps must be at least one");
                }
                verify_local_md_parameters(radius, k);

                const int N = ctxt.num_atoms();
                const int x_interval = (store_x_interval <= 0) ? n_steps : store_x_interval;

                if (reference_idx < 0 || reference_idx >= N) {
                    throw std::runtime_error("reference idx must be at least 0 and less than " + std::to_string(N));
                }
                std::vector<int> vec_selection_idxs = py_array_to_vector(selection_idxs);
                verify_atom_idxs(N, vec_selection_idxs);
                std::set<int> selection_set(vec_selection_idxs.begin(), vec_selection_idxs.end());
                if (selection_set.find(reference_idx) != selection_set.end()) {
                    throw std::runtime_error("reference idx must not be in selection idxs");
                }
                py::gil_scoped_release release; // Release the GIL

                std::array<std::vector<double>, 2> result = ctxt.multiple_steps_local_selection(
                    n_steps, reference_idx, vec_selection_idxs, x_interval, radius, k);
                const int D = 3;
                const int F = result[0].size() / (N * D);
<<<<<<< HEAD
                py::gil_scoped_acquire acquire; // Re-acquire the GIL to construct python objects
                py::array_t<double, py::array::c_style> out_x_buffer({F, N, D});
                std::memcpy(out_x_buffer.mutable_data(), result[0].data(), result[0].size() * sizeof(double));
=======
                py::array_t<double, py::array::c_style> out_x_buffer({F, N, D}, result[0].data());
>>>>>>> 253c269e

                py::array_t<double, py::array::c_style> box_buffer({F, D, D}, result[1].data());
                return py::make_tuple(out_x_buffer, box_buffer);
            },
            py::arg("n_steps"),
            py::arg("reference_idx"),
            py::arg("selection_idxs"),
            py::arg("store_x_interval") = 0,
            py::arg("radius") = 1.2,
            py::arg("k") = 10000.0,
            R"pbdoc(
        Take multiple steps using a selection of free particles restrained to a reference particle. Useful for avoiding the bias
        introduced by switching on and off the restraint on different particles as is done with multiple_steps_local.

        Running a barostat and local MD at the same time are not currently supported. If a barostat is
        assigned to the context, the barostat won't run.

        Note: Running this multiple times with small number of steps (< 100) may result in a vacuum around the local idxs due to
        discretization error caused by switching on the restraint after a particle has moved beyond the radius.

        F = iterations / store_x_interval

        The first call to `multiple_steps_local_selection` takes longer than subsequent calls, if setup_local_md has not been called previously,
        initializes potentials needed for local MD. The default local MD parameters are to freeze the reference and to
        use the temperature of the integrator, which must be a LangevinIntegrator.

        Parameters
        ----------
        n_steps: int
            Number of steps to run.

        reference_idx: int
            Idx of particle to use as reference, will be frozen during steps.

        selection_idxs: np.array of int32
            The idxs of particles that should be free during local MD. Will be restrained to the particle specified by reference_idx particle using a
            flat bottom restraint which is defined by the radius and k values. Can be up to N - 1 particles, IE all particles except the reference_idx.

        store_x_interval: int
            How often we store the frames, store after every store_x_interval iterations. Setting to zero collects frames
            at the last step. Setting store_x_interval > n_steps will return no frames and skip runtime validation of box
            size.

        radius: float
            The radius in nanometers from the reference idx to allow particles to be unrestrained in, afterwards apply a restraint to the reference particle.

        k: float
            The flat bottom restraint K value to use for restraint of atoms to the reference particle.

        Returns
        -------
        2-tuple of coordinates, boxes
            Coordinates have shape (F, N, 3)
            Boxes have shape (F, 3, 3)

        Raises
        ------
            RuntimeError:
                Box dimensions are invalid when a frame is collected

        Note: All boxes returned will be identical as local MD only runs under constant volume.
    )pbdoc")
        .def(
            "setup_local_md",
            &Context::setup_local_md,
            py::arg("temperature"),
            py::arg("freeze_reference"),
            R"pbdoc(
        Configures the potential for local MD. This is automatically done when calling local MD methods,
        but can be done explicitly and with different parameters.

        Parameters
        ----------
        temperature: float
            Temperature in kelvin

        freeze_reference: bool
            Whether or not to freeze reference, otherwise applies restraint between frozen
            particles and the reference.

        Raises
        ------
            RuntimeError:
                Called a second time, can only be called once.
    )pbdoc")
        .def(
            "set_x_t",
            [](Context &ctxt, const py::array_t<double, py::array::c_style> &new_x_t) {
                if (new_x_t.shape()[0] != ctxt.num_atoms()) {
                    throw std::runtime_error("number of new coords disagree with current coords");
                }
                ctxt.set_x_t(new_x_t.data());
            },
            py::arg("coords"))
        .def(
            "set_v_t",
            [](Context &ctxt, const py::array_t<double, py::array::c_style> &new_v_t) {
                if (new_v_t.shape()[0] != ctxt.num_atoms()) {
                    throw std::runtime_error("number of new velocities disagree with current coords");
                }
                ctxt.set_v_t(new_v_t.data());
            },
            py::arg("velocities"))
        .def(
            "set_box",
            [](Context &ctxt, const py::array_t<double, py::array::c_style> &new_box_t) {
                if (new_box_t.size() != 9 || new_box_t.shape()[0] != 3) {
                    throw std::runtime_error("box must be 3x3");
                }
                ctxt.set_box(new_box_t.data());
            },
            py::arg("box"))
        .def(
            "get_x_t",
            [](Context &ctxt) -> py::array_t<double, py::array::c_style> {
                unsigned int N = ctxt.num_atoms();
                unsigned int D = 3;
                py::array_t<double, py::array::c_style> buffer({N, D});
                ctxt.get_x_t(buffer.mutable_data());
                return buffer;
            })
        .def(
            "get_v_t",
            [](Context &ctxt) -> py::array_t<double, py::array::c_style> {
                unsigned int N = ctxt.num_atoms();
                unsigned int D = 3;
                py::array_t<double, py::array::c_style> buffer({N, D});
                ctxt.get_v_t(buffer.mutable_data());
                return buffer;
            })
        .def(
            "get_box",
            [](Context &ctxt) -> py::array_t<double, py::array::c_style> {
                unsigned int D = 3;
                py::array_t<double, py::array::c_style> buffer({D, D});
                ctxt.get_box(buffer.mutable_data());
                return buffer;
            })
        .def("get_integrator", &Context::get_integrator)
        .def("get_potentials", &Context::get_potentials)
        .def("get_barostat", &Context::get_barostat)
        .def("get_movers", &Context::get_movers);
}

void declare_integrator(py::module &m) {

    using Class = Integrator;
    std::string pyclass_name = std::string("Integrator");
    py::class_<Class, std::shared_ptr<Class>>(m, pyclass_name.c_str(), py::buffer_protocol(), py::dynamic_attr());
}

void declare_langevin_integrator(py::module &m) {

    using Class = LangevinIntegrator<float>;
    std::string pyclass_name = std::string("LangevinIntegrator");
    py::class_<Class, std::shared_ptr<Class>, Integrator>(
        m, pyclass_name.c_str(), py::buffer_protocol(), py::dynamic_attr())
        .def(
            py::init([](const py::array_t<double, py::array::c_style> &masses,
                        double temperature,
                        double dt,
                        double friction,
                        int seed) { return new Class(masses.size(), masses.data(), temperature, dt, friction, seed); }),
            py::arg("masses"),
            py::arg("temperature"),
            py::arg("dt"),
            py::arg("friction"),
            py::arg("seed"));
}

void declare_velocity_verlet_integrator(py::module &m) {

    using Class = VelocityVerletIntegrator;
    std::string pyclass_name = std::string("VelocityVerletIntegrator");
    py::class_<Class, std::shared_ptr<Class>, Integrator>(
        m, pyclass_name.c_str(), py::buffer_protocol(), py::dynamic_attr())
        .def(
            py::init([](double dt, const py::array_t<double, py::array::c_style> &cbs) {
                return new VelocityVerletIntegrator(cbs.size(), dt, cbs.data());
            }),
            py::arg("dt"),
            py::arg("cbs"));
}

void declare_potential(py::module &m) {

    using Class = Potential;
    std::string pyclass_name = std::string("Potential");
    py::class_<Class, std::shared_ptr<Class>>(m, pyclass_name.c_str(), py::buffer_protocol(), py::dynamic_attr())
        .def(
            "execute_batch",
            [](Potential &pot,
               const py::array_t<double, py::array::c_style> &coords,
               const py::array_t<double, py::array::c_style> &params,
               const py::array_t<double, py::array::c_style> &boxes,
               const bool compute_du_dx,
               const bool compute_du_dp,
               const bool compute_u) -> py::tuple {
                if (coords.ndim() != 3 || boxes.ndim() != 3) {
                    throw std::runtime_error("coords and boxes must have 3 dimensions");
                }
                if (coords.shape()[0] != boxes.shape()[0]) {
                    throw std::runtime_error("number of batches of coords and boxes don't match");
                }
                if (params.ndim() < 2) {
                    throw std::runtime_error("parameters must have at least 2 dimensions");
                }

                const long unsigned int coord_batches = coords.shape()[0];
                const long unsigned int N = coords.shape()[1];
                const long unsigned int D = coords.shape()[2];

                const long unsigned int param_batches = params.shape()[0];
                const long unsigned int P = params.size() / param_batches;

                const long unsigned int total_executions = coord_batches * param_batches;

                // initialize with fixed garbage values for debugging convenience (these should be overwritten by `execute_batch_host`)
                // Only initialize memory when needed, as buffers can be quite large
                std::vector<unsigned long long> du_dx;
                if (compute_du_dx) {
                    du_dx.assign(total_executions * N * D, 9999);
                }
                std::vector<unsigned long long> du_dp;
                if (compute_du_dp) {
                    du_dp.assign(total_executions * P, 9999);
                }
                std::vector<__int128> u;
                if (compute_u) {
                    u.assign(total_executions, 9999);
                }

                pot.execute_batch_host(
                    coord_batches,
                    N,
                    param_batches,
                    P,
                    coords.data(),
                    params.data(),
                    boxes.data(),
                    compute_du_dx ? du_dx.data() : nullptr,
                    compute_du_dp ? du_dp.data() : nullptr,
                    compute_u ? u.data() : nullptr);

                auto result = py::make_tuple(py::none(), py::none(), py::none());
                if (compute_du_dx) {
                    py::array_t<double, py::array::c_style> py_du_dx({coord_batches, param_batches, N, D});
                    for (unsigned int i = 0; i < du_dx.size(); i++) {
                        py_du_dx.mutable_data()[i] = FIXED_TO_FLOAT<double>(du_dx[i]);
                    }
                    result[0] = py_du_dx;
                }

                if (compute_du_dp) {
                    std::vector<ssize_t> pshape(params.shape(), params.shape() + params.ndim());
                    // Remove the first dimension of the parameters shape to be consistent in ordering of return values
                    pshape.erase(pshape.begin());
                    // Append the new dimensions for the du_dps
                    unsigned long int shape[] = {coord_batches, param_batches};
                    pshape.insert(pshape.begin(), shape, shape + 2);

                    py::array_t<double, py::array::c_style> py_du_dp(pshape);
                    for (unsigned int i = 0; i < total_executions; i++) {
                        pot.du_dp_fixed_to_float(N, P, &du_dp[0] + (i * P), py_du_dp.mutable_data() + (i * P));
                    }
                    result[1] = py_du_dp;
                }

                if (compute_u) {
                    py::array_t<double, py::array::c_style> py_u({coord_batches, param_batches});

                    for (unsigned int i = 0; i < py_u.size(); i++) {
                        py_u.mutable_data()[i] = convert_energy_to_fp(u[i]);
                    }
                    result[2] = py_u;
                }

                return result;
            },
            py::arg("coords"),
            py::arg("params"),
            py::arg("boxes"),
            py::arg("compute_du_dx"),
            py::arg("compute_du_dp"),
            py::arg("compute_u"),
            R"pbdoc(
        Execute the potential over a batch of coords and parameters. The total number of executions of the potential is
        num_coord_batches * num_param_batches.

        Note: This function allocates memory for all of the inputs on the GPU. This may lead to OOMs.

        Parameters
        ----------
        coords: NDArray
            A three dimensional array containing a batch of coordinates.

        params: NDArray
            A multi dimensional array containing a batch of parameters. First dimension
            determines the batch size, the rest of the array is passed to the potential as the
            parameters.

        boxes: NDArray
            A three dimensional array containing a batch of boxes.

        compute_du_dx: bool
            Indicates to compute du_dx, else returns None for du_dx.

        compute_du_dp: bool
            Indicates to compute du_dp, else returns None for du_dp.

        compute_u: bool
            Indicates to compute u, else returns None for u.


        Returns
        -------
        3-tuple of du_dx, du_dp, u
            coord_batch_size = coords.shape[0]
            param_batch_size = params.shape[0]
            du_dx has shape (coords_batch_size, param_batch_size, N, 3)
            du_dp has shape (coords_batch_size, param_batch_size, P)
            u has shape (coords_batch_size, param_batch_size)

    )pbdoc")
        .def(
            "execute_batch_sparse",
            [](Potential &pot,
               const py::array_t<double, py::array::c_style> &coords,
               const py::array_t<double, py::array::c_style> &params,
               const py::array_t<double, py::array::c_style> &boxes,
               const py::array_t<unsigned int, py::array::c_style> &coords_batch_idxs,
               const py::array_t<unsigned int, py::array::c_style> &params_batch_idxs,
               const bool compute_du_dx,
               const bool compute_du_dp,
               const bool compute_u) -> py::tuple {
                if (coords.ndim() != 3 || boxes.ndim() != 3) {
                    throw std::runtime_error("coords and boxes must have 3 dimensions");
                }
                if (coords.shape()[0] != boxes.shape()[0]) {
                    throw std::runtime_error("number of coord arrays and boxes don't match");
                }
                if (params.ndim() < 2) {
                    throw std::runtime_error("parameters must have at least 2 dimensions");
                }
                if (coords_batch_idxs.ndim() != 1 || params_batch_idxs.ndim() != 1) {
                    throw std::runtime_error("coords_batch_idxs and params_batch_idxs must be one-dimensional arrays");
                }
                if (coords_batch_idxs.size() != params_batch_idxs.size()) {
                    throw std::runtime_error("coords_batch_idxs and params_batch_idxs must have the same length");
                }

                const long unsigned int batch_size = coords_batch_idxs.size();
                const unsigned int *coords_batch_idxs_data = coords_batch_idxs.data();
                const unsigned int *params_batch_idxs_data = params_batch_idxs.data();

                for (long unsigned int i = 0; i < batch_size; i++) {
                    if (coords_batch_idxs_data[i] >= coords.shape()[0]) {
                        throw std::runtime_error("coords_batch_idxs contains an index that is out of bounds");
                    }
                    if (params_batch_idxs_data[i] >= params.shape()[0]) {
                        throw std::runtime_error("params_batch_idxs contains an index that is out of bounds");
                    }
                }

                const long unsigned int coords_size = coords.shape()[0];
                const long unsigned int N = coords.shape()[1];
                const long unsigned int D = coords.shape()[2];

                const long unsigned int params_size = params.shape()[0];
                const long unsigned int P = params.size() / params_size;

                // initialize with fixed garbage values for debugging convenience (these should be overwritten by `execute_batch_host`)
                // Only initialize memory when needed, as buffers can be quite large
                std::vector<unsigned long long> du_dx;
                if (compute_du_dx) {
                    du_dx.assign(batch_size * N * D, 9999);
                }
                std::vector<unsigned long long> du_dp;
                if (compute_du_dp) {
                    du_dp.assign(batch_size * P, 9999);
                }
                std::vector<__int128> u;
                if (compute_u) {
                    u.assign(batch_size, 9999);
                }

                pot.execute_batch_sparse_host(
                    coords_size,
                    N,
                    params_size,
                    P,
                    batch_size,
                    coords_batch_idxs_data,
                    params_batch_idxs_data,
                    coords.data(),
                    params.data(),
                    boxes.data(),
                    compute_du_dx ? du_dx.data() : nullptr,
                    compute_du_dp ? du_dp.data() : nullptr,
                    compute_u ? u.data() : nullptr);

                auto result = py::make_tuple(py::none(), py::none(), py::none());
                if (compute_du_dx) {
                    py::array_t<double, py::array::c_style> py_du_dx({batch_size, N, D});
                    for (unsigned int i = 0; i < du_dx.size(); i++) {
                        py_du_dx.mutable_data()[i] = FIXED_TO_FLOAT<double>(du_dx[i]);
                    }
                    result[0] = py_du_dx;
                }

                if (compute_du_dp) {
                    std::vector<ssize_t> pshape(params.shape(), params.shape() + params.ndim());
                    pshape[0] = batch_size;

                    py::array_t<double, py::array::c_style> py_du_dp(pshape);
                    for (unsigned int i = 0; i < batch_size; i++) {
                        pot.du_dp_fixed_to_float(N, P, &du_dp[0] + (i * P), py_du_dp.mutable_data() + (i * P));
                    }
                    result[1] = py_du_dp;
                }

                if (compute_u) {
                    py::array_t<double, py::array::c_style> py_u(batch_size);

                    for (unsigned int i = 0; i < py_u.size(); i++) {
                        py_u.mutable_data()[i] = convert_energy_to_fp(u[i]);
                    }
                    result[2] = py_u;
                }

                return result;
            },
            py::arg("coords"),
            py::arg("params"),
            py::arg("boxes"),
            py::arg("coords_batch_idxs"),
            py::arg("params_batch_idxs"),
            py::arg("compute_du_dx"),
            py::arg("compute_du_dp"),
            py::arg("compute_u"),
            R"pbdoc(
        Execute the potential over a batch of coordinates and parameters. Similar to execute_batch, except that instead
        of evaluating the potential on the dense matrix of pairs of coordinates and parameters, this accepts arrays
        specifying the indices of the coordinates and parameters to use for each evaluation, allowing evaluation of
        arbitrary elements of the matrix. The total number of evaluations is len(coords_batch_idxs)
        [= len(params_batch_idxs)].

        Notes
        -----
        * This function allocates memory for all of the inputs on the GPU. This may lead to OOMs.
        * When using with stateful potentials, care should be taken in the ordering of the evaluations (as specified by
          coords_batch_idxs and params_batch_idxs) to maintain efficiency. For example, batch evaluation of a nonbonded
          all-pairs potential may be most efficient in the order [(coords_1, params_1), (coords_1, params_2), ... ,
          (coords_2, params_1), ..., (coords_n, params_n)], i.e. with an "outer loop" over the coordinates and "inner
          loop" over parameters, to avoid unnecessary rebuilds of the neighborlist.

        Parameters
        ----------
        coords: NDArray
            (coords_size, n_atoms, 3) array containing multiple coordinate arrays

        params: NDArray
            (params_size, P) array containing multiple parameter arrays

        boxes: NDArray
            (coords_size, 3, 3) array containing a batch of boxes

        coords_batch_idxs: NDArray
            (batch_size,) indices of the coordinates to use for each evaluation

        params_batch_idxs: NDArray
            (batch_size,) indices of the parameters to use for each evaluation

        compute_du_dx: bool
            Indicates to compute du_dx, else returns None for du_dx

        compute_du_dp: bool
            Indicates to compute du_dp, else returns None for du_dp

        compute_u: bool
            Indicates to compute u, else returns None for u


        Returns
        -------
        3-tuple of du_dx, du_dp, u
            batch_size = coords_batch_idxs.shape[0]
            du_dx has shape (batch_size, N, 3)
            du_dp has shape (batch_size, P)
            u has shape (batch_size,)

    )pbdoc")
        .def(
            "execute",
            [](Potential &pot,
               const py::array_t<double, py::array::c_style> &coords,
               const py::array_t<double, py::array::c_style> &params,
               const py::array_t<double, py::array::c_style> &box,
               bool compute_du_dx,
               bool compute_du_dp,
               bool compute_u) -> py::tuple {
                const long unsigned int N = coords.shape()[0];
                const long unsigned int D = coords.shape()[1];
                const long unsigned int P = params.size();
                verify_coords_and_box(coords, box);

                // initialize with fixed garbage values for debugging convenience (these should be overwritten by `execute_host`)
                std::vector<unsigned long long> du_dx;
                if (compute_du_dx) {
                    du_dx.assign(N * D, 9999);
                }
                std::vector<unsigned long long> du_dp;
                if (compute_du_dp) {
                    du_dp.assign(P, 9999);
                }
                std::vector<__int128> u;
                if (compute_u) {
                    u.assign(1, 9999);
                }

                pot.execute_host(
                    N,
                    P,
                    coords.data(),
                    params.data(),
                    box.data(),
                    compute_du_dx ? &du_dx[0] : nullptr,
                    compute_du_dp ? &du_dp[0] : nullptr,
                    compute_u ? &u[0] : nullptr);

                auto result = py::make_tuple(py::none(), py::none(), py::none());

                if (compute_du_dx) {
                    py::array_t<double, py::array::c_style> py_du_dx({N, D});
                    for (unsigned int i = 0; i < du_dx.size(); i++) {
                        py_du_dx.mutable_data()[i] = FIXED_TO_FLOAT<double>(du_dx[i]);
                    }
                    result[0] = py_du_dx;
                }
                if (compute_du_dp) {
                    std::vector<ssize_t> pshape(params.shape(), params.shape() + params.ndim());

                    py::array_t<double, py::array::c_style> py_du_dp(pshape);
                    pot.du_dp_fixed_to_float(N, P, &du_dp[0], py_du_dp.mutable_data());
                    result[1] = py_du_dp;
                }
                if (compute_u) {
                    double u_sum = convert_energy_to_fp(u[0]);
                    result[2] = u_sum;
                }

                return result;
            },
            py::arg("coords"),
            py::arg("params"),
            py::arg("box"),
            py::arg("compute_du_dx") = true,
            py::arg("compute_du_dp") = true,
            py::arg("compute_u") = true)
        .def(
            "execute_du_dx",
            [](Potential &pot,
               const py::array_t<double, py::array::c_style> &coords,
               const py::array_t<double, py::array::c_style> &params,
               const py::array_t<double, py::array::c_style> &box) -> py::array_t<double, py::array::c_style> {
                const long unsigned int N = coords.shape()[0];
                const long unsigned int D = coords.shape()[1];
                const long unsigned int P = params.size();
                verify_coords_and_box(coords, box);

                std::vector<unsigned long long> du_dx(N * D);

                pot.execute_host_du_dx(N, P, coords.data(), params.data(), box.data(), &du_dx[0]);

                py::array_t<double, py::array::c_style> py_du_dx({N, D});
                for (unsigned int i = 0; i < du_dx.size(); i++) {
                    py_du_dx.mutable_data()[i] = FIXED_TO_FLOAT<double>(du_dx[i]);
                }

                return py_du_dx;
            },
            py::arg("coords"),
            py::arg("params"),
            py::arg("box"));
}

void declare_bound_potential(py::module &m) {

    using Class = BoundPotential;
    std::string pyclass_name = std::string("BoundPotential");
    py::class_<Class, std::shared_ptr<Class>>(m, pyclass_name.c_str(), py::buffer_protocol(), py::dynamic_attr())
        .def(
            py::init([](std::shared_ptr<Potential> potential, const py::array_t<double, py::array::c_style> &params) {
                return new BoundPotential(potential, py_array_to_vector(params));
            }),
            py::arg("potential"),
            py::arg("params"))
        .def("get_potential", [](const BoundPotential &bp) { return bp.potential; })
        .def(
            "set_params",
            [](BoundPotential &bp, const py::array_t<double, py::array::c_style> &params) {
                bp.set_params(py_array_to_vector(params));
            },
            py::arg("params"))
        .def("size", [](const BoundPotential &bp) { return bp.size; })
        .def(
            "execute",
            [](BoundPotential &bp,
               const py::array_t<double, py::array::c_style> &coords,
               const py::array_t<double, py::array::c_style> &box,
               bool compute_du_dx,
               bool compute_u) -> py::tuple {
                const long unsigned int N = coords.shape()[0];
                const long unsigned int D = coords.shape()[1];
                verify_coords_and_box(coords, box);

                // initialize with fixed garbage values for debugging convenience (these should be overwritten by `execute_host`)
                std::vector<unsigned long long> du_dx;
                if (compute_du_dx) {
                    du_dx.assign(N * D, 9999);
                }
                std::vector<__int128> u;
                if (compute_u) {
                    u.assign(1, 9999);
                }

                bp.execute_host(
                    N, coords.data(), box.data(), compute_du_dx ? &du_dx[0] : nullptr, compute_u ? &u[0] : nullptr);

                auto result = py::make_tuple(py::none(), py::none());

                if (compute_du_dx) {
                    py::array_t<double, py::array::c_style> py_du_dx({N, D});
                    if (compute_du_dx) {
                        for (unsigned int i = 0; i < du_dx.size(); i++) {
                            py_du_dx.mutable_data()[i] = FIXED_TO_FLOAT<double>(du_dx[i]);
                        }
                    }
                    result[0] = py_du_dx;
                }
                if (compute_u) {
                    double u_sum = convert_energy_to_fp(u[0]);
                    result[1] = u_sum;
                }

                return result;
            },
            py::arg("coords"),
            py::arg("box"),
            py::arg("compute_du_dx") = true,
            py::arg("compute_u") = true)
        .def(
            "execute_batch",
            [](BoundPotential &bp,
               const py::array_t<double, py::array::c_style> &coords,
               const py::array_t<double, py::array::c_style> &boxes,
               const bool compute_du_dx,
               const bool compute_u) -> py::tuple {
                if (coords.ndim() != 3 && boxes.ndim() != 3) {
                    throw std::runtime_error("coords and boxes must have 3 dimensions");
                }
                if (coords.shape()[0] != boxes.shape()[0]) {
                    throw std::runtime_error("number of batches of coords and boxes don't match");
                }

                const long unsigned int coord_batches = coords.shape()[0];
                const long unsigned int N = coords.shape()[1];
                const long unsigned int D = coords.shape()[2];

                // initialize with fixed garbage values for debugging convenience (these should be overwritten by `execute_batch_host`)
                // Only initialize memory when needed, as buffers can be quite large
                std::vector<unsigned long long> du_dx;
                if (compute_du_dx) {
                    du_dx.assign(coord_batches * N * D, 9999);
                }
                std::vector<__int128> u;
                if (compute_u) {
                    u.assign(coord_batches, 9999);
                }

                bp.execute_batch_host(
                    coord_batches,
                    N,
                    coords.data(),
                    boxes.data(),
                    compute_du_dx ? du_dx.data() : nullptr,
                    compute_u ? u.data() : nullptr);

                auto result = py::make_tuple(py::none(), py::none());
                if (compute_du_dx) {
                    py::array_t<double, py::array::c_style> py_du_dx({coord_batches, N, D});
                    for (unsigned int i = 0; i < du_dx.size(); i++) {
                        py_du_dx.mutable_data()[i] = FIXED_TO_FLOAT<double>(du_dx[i]);
                    }
                    result[0] = py_du_dx;
                }

                if (compute_u) {
                    py::array_t<double, py::array::c_style> py_u(coord_batches);

                    for (unsigned int i = 0; i < py_u.size(); i++) {
                        py_u.mutable_data()[i] = convert_energy_to_fp(u[i]);
                    }
                    result[1] = py_u;
                }

                return result;
            },
            py::arg("coords"),
            py::arg("boxes"),
            py::arg("compute_du_dx"),
            py::arg("compute_u"),
            R"pbdoc(
        Execute the potential over a batch of coordinates and boxes.

        Note: This function allocates memory for all of the inputs on the GPU. This may lead to OOMs.

        Parameters
        ----------
        coords: NDArray
            A three dimensional array containing a batch of coordinates.

        boxes: NDArray
            A three dimensional array containing a batch of boxes.

        compute_du_dx: bool
            Indicates to compute du_dx, else returns None for du_dx.

        compute_u: bool
            Indicates to compute u, else returns None for u.


        Returns
        -------
        2-tuple of du_dx, u
            coord_batch_size = coords.shape[0]
            du_dx has shape (coords_batch_size, N, 3)
            u has shape (coords_batch_size)

    )pbdoc")
        .def(
            "execute_fixed",
            [](BoundPotential &bp,
               const py::array_t<double, py::array::c_style> &coords,
               const py::array_t<double, py::array::c_style> &box) -> const py::array_t<uint64_t, py::array::c_style> {
                const long unsigned int N = coords.shape()[0];
                verify_coords_and_box(coords, box);
                std::vector<__int128> u(1, 9999);

                bp.execute_host(N, coords.data(), box.data(), nullptr, &u[0]);

                py::array_t<uint64_t, py::array::c_style> py_u(1);
                if (fixed_point_overflow(u[0])) {
                    // Force it to a specific value, else conversion borks
                    py_u.mutable_data()[0] = LLONG_MAX;
                } else {
                    py_u.mutable_data()[0] = u[0];
                }
                return py_u;
            },
            py::arg("coords"),
            py::arg("box"));
}

template <typename RealType> void declare_harmonic_bond(py::module &m, const char *typestr) {

    using Class = HarmonicBond<RealType>;
    std::string pyclass_name = std::string("HarmonicBond_") + typestr;
    py::class_<Class, std::shared_ptr<Class>, Potential>(
        m, pyclass_name.c_str(), py::buffer_protocol(), py::dynamic_attr())
        .def(
            py::init([](const py::array_t<int, py::array::c_style> &bond_idxs) {
                return new HarmonicBond<RealType>(py_array_to_vector(bond_idxs));
            }),
            py::arg("bond_idxs"));
}

template <typename RealType> void declare_flat_bottom_bond(py::module &m, const char *typestr) {

    using Class = FlatBottomBond<RealType>;
    std::string pyclass_name = std::string("FlatBottomBond_") + typestr;
    py::class_<Class, std::shared_ptr<Class>, Potential>(
        m, pyclass_name.c_str(), py::buffer_protocol(), py::dynamic_attr())
        .def(
            py::init([](const py::array_t<int, py::array::c_style> &bond_idxs) {
                return new FlatBottomBond<RealType>(py_array_to_vector(bond_idxs));
            }),
            py::arg("bond_idxs"));
}

template <typename RealType> void declare_log_flat_bottom_bond(py::module &m, const char *typestr) {

    using Class = LogFlatBottomBond<RealType>;
    std::string pyclass_name = std::string("LogFlatBottomBond_") + typestr;
    py::class_<Class, std::shared_ptr<Class>, Potential>(
        m, pyclass_name.c_str(), py::buffer_protocol(), py::dynamic_attr())
        .def(
            py::init([](const py::array_t<int, py::array::c_style> &bond_idxs, double beta) {
                return new LogFlatBottomBond<RealType>(py_array_to_vector(bond_idxs), beta);
            }),
            py::arg("bond_idxs"),
            py::arg("beta"));
}

template <typename RealType> void declare_nonbonded_precomputed(py::module &m, const char *typestr) {

    using Class = NonbondedPairListPrecomputed<RealType>;
    std::string pyclass_name = std::string("NonbondedPairListPrecomputed_") + typestr;
    py::class_<Class, std::shared_ptr<Class>, Potential>(
        m, pyclass_name.c_str(), py::buffer_protocol(), py::dynamic_attr())
        .def(
            py::init([](const py::array_t<int, py::array::c_style> &pair_idxs, double beta, double cutoff) {
                return new NonbondedPairListPrecomputed<RealType>(py_array_to_vector(pair_idxs), beta, cutoff);
            }),
            py::arg("pair_idxs"),
            py::arg("beta"),
            py::arg("cutoff"));
}

template <typename RealType> void declare_chiral_atom_restraint(py::module &m, const char *typestr) {

    using Class = ChiralAtomRestraint<RealType>;
    std::string pyclass_name = std::string("ChiralAtomRestraint_") + typestr;
    py::class_<Class, std::shared_ptr<Class>, Potential>(
        m, pyclass_name.c_str(), py::buffer_protocol(), py::dynamic_attr())
        .def(
            py::init([](const py::array_t<int, py::array::c_style> &idxs) {
                return new ChiralAtomRestraint<RealType>(py_array_to_vector(idxs));
            }),
            py::arg("idxs"),
            R"pbdoc(Please refer to timemachine.potentials.chiral_restraints for documentation on arguments)pbdoc");
}

template <typename RealType> void declare_chiral_bond_restraint(py::module &m, const char *typestr) {

    using Class = ChiralBondRestraint<RealType>;
    std::string pyclass_name = std::string("ChiralBondRestraint_") + typestr;
    py::class_<Class, std::shared_ptr<Class>, Potential>(
        m, pyclass_name.c_str(), py::buffer_protocol(), py::dynamic_attr())
        .def(
            py::init([](const py::array_t<int, py::array::c_style> &idxs,
                        const py::array_t<int, py::array::c_style> &signs) {
                return new ChiralBondRestraint<RealType>(py_array_to_vector(idxs), py_array_to_vector(signs));
            }),
            py::arg("idxs"),
            py::arg("signs"),
            R"pbdoc(Please refer to timemachine.potentials.chiral_restraints for documentation on arguments)pbdoc");
}

template <typename RealType> void declare_harmonic_angle(py::module &m, const char *typestr) {

    using Class = HarmonicAngle<RealType>;
    std::string pyclass_name = std::string("HarmonicAngle_") + typestr;
    py::class_<Class, std::shared_ptr<Class>, Potential>(
        m, pyclass_name.c_str(), py::buffer_protocol(), py::dynamic_attr())
        .def(
            py::init([](const py::array_t<int, py::array::c_style> &angle_idxs) {
                std::vector<int> vec_angle_idxs = py_array_to_vector(angle_idxs);
                return new HarmonicAngle<RealType>(vec_angle_idxs);
            }),
            py::arg("angle_idxs"));
}

template <typename RealType> void declare_harmonic_angle_stable(py::module &m, const char *typestr) {

    using Class = HarmonicAngleStable<RealType>;
    std::string pyclass_name = std::string("HarmonicAngleStable_") + typestr;
    py::class_<Class, std::shared_ptr<Class>, Potential>(
        m, pyclass_name.c_str(), py::buffer_protocol(), py::dynamic_attr())
        .def(
            py::init([](const py::array_t<int, py::array::c_style> &angle_idxs) {
                std::vector<int> vec_angle_idxs = py_array_to_vector(angle_idxs);
                return new HarmonicAngleStable<RealType>(vec_angle_idxs);
            }),
            py::arg("angle_idxs"));
}

template <typename RealType> void declare_centroid_restraint(py::module &m, const char *typestr) {

    using Class = CentroidRestraint<RealType>;
    std::string pyclass_name = std::string("CentroidRestraint_") + typestr;
    py::class_<Class, std::shared_ptr<Class>, Potential>(
        m, pyclass_name.c_str(), py::buffer_protocol(), py::dynamic_attr())
        .def(
            py::init([](const py::array_t<int, py::array::c_style> &group_a_idxs,
                        const py::array_t<int, py::array::c_style> &group_b_idxs,
                        double kb,
                        double b0) {
                std::vector<int> vec_group_a_idxs = py_array_to_vector(group_a_idxs);
                std::vector<int> vec_group_b_idxs = py_array_to_vector(group_b_idxs);

                return new CentroidRestraint<RealType>(vec_group_a_idxs, vec_group_b_idxs, kb, b0);
            }),
            py::arg("group_a_idxs"),
            py::arg("group_b_idxs"),
            py::arg("kb"),
            py::arg("b0"));
}

template <typename RealType> void declare_periodic_torsion(py::module &m, const char *typestr) {

    using Class = PeriodicTorsion<RealType>;
    std::string pyclass_name = std::string("PeriodicTorsion_") + typestr;
    py::class_<Class, std::shared_ptr<Class>, Potential>(
        m, pyclass_name.c_str(), py::buffer_protocol(), py::dynamic_attr())
        .def(
            py::init([](const py::array_t<int, py::array::c_style> &torsion_idxs) {
                std::vector<int> vec_torsion_idxs = py_array_to_vector(torsion_idxs);
                return new PeriodicTorsion<RealType>(vec_torsion_idxs);
            }),
            py::arg("angle_idxs"));
}

template <typename RealType> void declare_nonbonded_all_pairs(py::module &m, const char *typestr) {

    using Class = NonbondedAllPairs<RealType>;
    std::string pyclass_name = std::string("NonbondedAllPairs_") + typestr;
    py::class_<Class, std::shared_ptr<Class>, Potential>(
        m, pyclass_name.c_str(), py::buffer_protocol(), py::dynamic_attr())
        .def("set_atom_idxs", &NonbondedAllPairs<RealType>::set_atom_idxs, py::arg("atom_idxs"))
        .def("get_atom_idxs", &NonbondedAllPairs<RealType>::get_atom_idxs)
        .def("get_num_atom_idxs", &NonbondedAllPairs<RealType>::get_num_atom_idxs)
        .def(
            py::init([](const int N,
                        const double beta,
                        const double cutoff,
                        const std::optional<py::array_t<int, py::array::c_style>> &atom_idxs_i,
                        const bool disable_hilbert_sort,
                        const double nblist_padding) {
                std::optional<std::set<int>> unique_atom_idxs(std::nullopt);
                if (atom_idxs_i) {
                    std::vector<int> atom_idxs(atom_idxs_i->size());
                    std::memcpy(atom_idxs.data(), atom_idxs_i->data(), atom_idxs_i->size() * sizeof(int));
                    unique_atom_idxs.emplace(unique_idxs<int>(atom_idxs));
                }

                return new NonbondedAllPairs<RealType>(
                    N, beta, cutoff, unique_atom_idxs, disable_hilbert_sort, nblist_padding);
            }),
            py::arg("num_atoms"),
            py::arg("beta"),
            py::arg("cutoff"),
            py::arg("atom_idxs_i") = py::none(),
            py::arg("disable_hilbert_sort") = false,
            py::arg("nblist_padding") = 0.1);
}

template <typename RealType> void declare_nonbonded_interaction_group(py::module &m, const char *typestr) {
    using Class = NonbondedInteractionGroup<RealType>;
    std::string pyclass_name = std::string("NonbondedInteractionGroup_") + typestr;
    py::class_<Class, std::shared_ptr<Class>, Potential>(
        m, pyclass_name.c_str(), py::buffer_protocol(), py::dynamic_attr())
        .def(
            "set_atom_idxs",
            &NonbondedInteractionGroup<RealType>::set_atom_idxs,
            py::arg("row_atom_idxs"),
            py::arg("col_atom_idxs"),
            R"pbdoc(
                    Set up the atom idxs for the NonbondedInteractionGroup.
                    The interaction is defined between two groups of atom idxs,
                    `row_atom_idxs` and `col_atom_idxs`. These should be a disjoint
                    list of idxs.

                    Parameters
                    ----------
                    row_atom_idxs: NDArray
                        First group of atoms in the interaction.

                    col_atom_idxs: NDArray
                        Second group of atoms in the interaction.

            )pbdoc")
        .def(
            py::init([](const int N,
                        const py::array_t<int, py::array::c_style> &row_atom_idxs_i,
                        const double beta,
                        const double cutoff,
                        std::optional<py::array_t<int, py::array::c_style>> &col_atom_idxs_i,
                        const bool disable_hilbert_sort,
                        const double nblist_padding) {
                std::vector<int> row_atom_idxs = py_array_to_vector(row_atom_idxs_i);

                std::vector<int> col_atom_idxs;
                if (col_atom_idxs_i) {
                    col_atom_idxs.resize(col_atom_idxs_i->size());
                    std::memcpy(col_atom_idxs.data(), col_atom_idxs_i->data(), col_atom_idxs_i->size() * sizeof(int));
                } else {
                    std::set<int> unique_row_atom_idxs(unique_idxs(row_atom_idxs));
                    col_atom_idxs = get_indices_difference(N, unique_row_atom_idxs);
                }

                return new NonbondedInteractionGroup<RealType>(
                    N, row_atom_idxs, col_atom_idxs, beta, cutoff, disable_hilbert_sort, nblist_padding);
            }),
            py::arg("num_atoms"),
            py::arg("row_atom_idxs_i"),
            py::arg("beta"),
            py::arg("cutoff"),
            py::arg("col_atom_idxs_i") = py::none(),
            py::arg("disable_hilbert_sort") = false,
            py::arg("nblist_padding") = 0.1,
            R"pbdoc(
                    Set up the NonbondedInteractionGroup.

                    Parameters
                    ----------
                    num_atoms: int
                        Number of atoms.

                    row_atom_idxs: NDArray
                        First group of atoms in the interaction.

                    beta: float

                    cutoff: float
                        Ignore all interactions beyond this distance in nm.

                    col_atom_idxs: Optional[NDArray]
                        Second group of atoms in the interaction. If not specified,
                        use all of the atoms not in the `row_atom_idxs`.

                    disable_hilbert_sort: bool
                        Set to True to disable the Hilbert sort.

                    nblist_padding: float
                        Margin for the neighborlist.

            )pbdoc");
}

template <typename RealType, bool Negated> void declare_nonbonded_pair_list(py::module &m, const char *typestr) {
    using Class = NonbondedPairList<RealType, Negated>;
    std::string pyclass_name;
    // If the pair list is negated, it is intended to be used for exclusions
    if (Negated) {
        pyclass_name = std::string("NonbondedExclusions_") + typestr;
    } else {
        pyclass_name = std::string("NonbondedPairList_") + typestr;
    }
    py::class_<Class, std::shared_ptr<Class>, Potential>(
        m, pyclass_name.c_str(), py::buffer_protocol(), py::dynamic_attr())
        .def(
            py::init([](const py::array_t<int, py::array::c_style> &pair_idxs_i,
                        const py::array_t<double, py::array::c_style> &scales_i,
                        const double beta,
                        const double cutoff) {
                std::vector<int> pair_idxs = py_array_to_vector(pair_idxs_i);

                std::vector<double> scales = py_array_to_vector(scales_i);

                return new NonbondedPairList<RealType, Negated>(pair_idxs, scales, beta, cutoff);
            }),
            py::arg("pair_idxs_i"),
            py::arg("scales_i"),
            py::arg("beta"),
            py::arg("cutoff"));
}

void declare_mover(py::module &m) {

    using Class = Mover;
    std::string pyclass_name = std::string("Mover");
    py::class_<Class, std::shared_ptr<Class>>(m, pyclass_name.c_str(), py::buffer_protocol(), py::dynamic_attr())
        .def("set_interval", &Class::set_interval, py::arg("interval"))
        .def("get_interval", &Class::get_interval)
        .def("set_step", &Class::set_step, py::arg("step"))
        .def(
            "move",
            [](Class &mover,
               const py::array_t<double, py::array::c_style> &coords,
               const py::array_t<double, py::array::c_style> &box) -> py::tuple {
                verify_coords_and_box(coords, box);
                const int N = coords.shape()[0];
                const int D = box.shape()[0];

                std::array<std::vector<double>, 2> result = mover.move_host(N, coords.data(), box.data());

                py::array_t<double, py::array::c_style> out_x_buffer({N, D}, result[0].data());

                py::array_t<double, py::array::c_style> box_buffer({D, D}, result[1].data());
                return py::make_tuple(out_x_buffer, box_buffer);
            },
            py::arg("coords"),
            py::arg("box"));
}

void declare_barostat(py::module &m) {

    using Class = MonteCarloBarostat<float>;
    std::string pyclass_name = std::string("MonteCarloBarostat");
    py::class_<Class, std::shared_ptr<Class>, Mover>(m, pyclass_name.c_str(), py::buffer_protocol(), py::dynamic_attr())
        .def(
            py::init([](const int N,
                        const double pressure,
                        const double temperature,
                        std::vector<std::vector<int>> &group_idxs,
                        const int interval,
                        std::vector<std::shared_ptr<BoundPotential>> &bps,
                        const int seed,
                        const bool adaptive_scaling_enabled,
                        const double initial_volume_scale_factor) {
                return new Class(
                    N,
                    pressure,
                    temperature,
                    group_idxs,
                    interval,
                    bps,
                    seed,
                    adaptive_scaling_enabled,
                    initial_volume_scale_factor);
            }),
            py::arg("N"),
            py::arg("pressure"),
            py::arg("temperature"),
            py::arg("group_idxs"),
            py::arg("interval"),
            py::arg("bps"),
            py::arg("seed"),
            py::arg("adaptive_scaling_enabled"),
            py::arg("initial_volume_scale_factor"))
        .def("set_volume_scale_factor", &Class::set_volume_scale_factor, py::arg("volume_scale_factor"))
        .def("get_volume_scale_factor", &Class::get_volume_scale_factor)
        .def("set_adaptive_scaling", &Class::set_adaptive_scaling, py::arg("adaptive_scaling_enabled"))
        .def("get_adaptive_scaling", &Class::get_adaptive_scaling)
        .def("set_pressure", &Class::set_pressure, py::arg("pressure"));
}

void declare_summed_potential(py::module &m) {

    using Class = SummedPotential;
    std::string pyclass_name = std::string("SummedPotential");
    py::class_<Class, std::shared_ptr<Class>, Potential>(
        m, pyclass_name.c_str(), py::buffer_protocol(), py::dynamic_attr())
        .def(
            py::init([](std::vector<std::shared_ptr<Potential>> &potentials,
                        std::vector<int> &params_sizes,
                        bool parallel) { return new SummedPotential(potentials, params_sizes, parallel); }),

            py::arg("potentials"),
            py::arg("params_sizes"),
            py::arg("parallel") = true)
        .def("get_potentials", &SummedPotential::get_potentials);
}

void declare_fanout_summed_potential(py::module &m) {

    using Class = FanoutSummedPotential;
    std::string pyclass_name = std::string("FanoutSummedPotential");
    py::class_<Class, std::shared_ptr<Class>, Potential>(
        m, pyclass_name.c_str(), py::buffer_protocol(), py::dynamic_attr())
        .def(
            py::init([](std::vector<std::shared_ptr<Potential>> &potentials, bool parallel) {
                return new FanoutSummedPotential(potentials, parallel);
            }),
            py::arg("potentials"),
            py::arg("parallel") = true)
        .def("get_potentials", &FanoutSummedPotential::get_potentials);
}

template <typename RealType> void declare_segmented_sum_exp(py::module &m, const char *typestr) {

    using Class = SegmentedSumExp<RealType>;
    std::string pyclass_name = std::string("SegmentedSumExp_") + typestr;
    py::class_<Class, std::shared_ptr<Class>>(m, pyclass_name.c_str(), py::buffer_protocol(), py::dynamic_attr())
        .def(
            py::init([](const int max_vals_per_segment, const int segments) {
                return new Class(max_vals_per_segment, segments);
            }),
            py::arg("max_vals_per_segment"),
            py::arg("num_segments"))
        .def(
            "logsumexp",
            [](Class &summer, const std::vector<std::vector<double>> &vals) -> std::vector<RealType> {
                std::vector<std::vector<RealType>> real_batches(vals.size());
                for (unsigned long i = 0; i < vals.size(); i++) {
                    real_batches[i] = py_vector_to_vector_with_cast<double, RealType>(vals[i]);
                }
                std::vector<RealType> results = summer.logsumexp_host(real_batches);

                return results;
            },
            py::arg("values"),
            R"pbdoc(
        Compute the logsumexp of a batch of vectors

        Parameters
        ----------

        vals: vector of vectors containing doubles
            A vector of vectors to compute the logsumexp

        Returns
        -------
        Array of sample indices
            Shape (vals.size(), )
        )pbdoc");
}

template <typename RealType> void declare_biased_deletion_exchange_move(py::module &m, const char *typestr) {

    using Class = BDExchangeMove<RealType>;
    std::string pyclass_name = std::string("BDExchangeMove_") + typestr;
    py::class_<Class, std::shared_ptr<Class>, Mover>(m, pyclass_name.c_str(), py::buffer_protocol(), py::dynamic_attr())
        .def(
            py::init([](const int N,
                        const std::vector<std::vector<int>> &target_mols,
                        const py::array_t<double, py::array::c_style> &params,
                        const double temperature,
                        const double nb_beta,
                        const double cutoff,
                        const int seed,
                        const int num_proposals_per_move,
                        const int interval,
                        const int batch_size) {
                size_t params_dim = params.ndim();
                if (num_proposals_per_move <= 0) {
                    throw std::runtime_error("proposals per move must be greater than 0");
                }
                if (params_dim != 2) {
                    throw std::runtime_error("parameters dimensions must be 2");
                }
                if (params.shape(0) != N) {
                    throw std::runtime_error("Number of parameters must match N");
                }
                if (target_mols.size() == 0) {
                    throw std::runtime_error("must provide at least one molecule");
                }
                if (interval <= 0) {
                    throw std::runtime_error("must provide interval greater than 0");
                }
                if (batch_size <= 0) {
                    throw std::runtime_error("must provide batch size greater than 0");
                }
                if (batch_size > num_proposals_per_move) {
                    throw std::runtime_error("number of proposals per move must be greater than batch size");
                }
                std::vector<double> v_params = py_array_to_vector(params);
                return new Class(
                    N,
                    target_mols,
                    v_params,
                    temperature,
                    nb_beta,
                    cutoff,
                    seed,
                    num_proposals_per_move,
                    interval,
                    batch_size);
            }),
            py::arg("N"),
            py::arg("target_mols"),
            py::arg("params"),
            py::arg("temperature"),
            py::arg("nb_beta"),
            py::arg("cutoff"),
            py::arg("seed"),
            py::arg("num_proposals_per_move"),
            py::arg("interval"),
            py::arg("batch_size") = 1)
        .def(
            "move",
            [](Class &mover,
               const py::array_t<double, py::array::c_style> &coords,
               const py::array_t<double, py::array::c_style> &box) -> py::tuple {
                verify_coords_and_box(coords, box);
                const int N = coords.shape()[0];
                const int D = coords.shape()[1];

                std::array<std::vector<double>, 2> result = mover.move_host(N, coords.data(), box.data());

                py::array_t<double, py::array::c_style> out_x_buffer({N, D}, result[0].data());

                py::array_t<double, py::array::c_style> box_buffer({D, D}, result[1].data());

                return py::make_tuple(out_x_buffer, box_buffer);
            },
            py::arg("coords"),
            py::arg("box"))
        .def(
            "compute_incremental_log_weights",
            [](Class &mover,
               const py::array_t<double, py::array::c_style> &coords,
               const py::array_t<double, py::array::c_style> &box,
               const py::array_t<int, py::array::c_style> &mol_idxs,
               const py::array_t<double, py::array::c_style> &quaternions,
               const py::array_t<double, py::array::c_style> &translations) -> std::vector<std::vector<RealType>> {
                verify_coords_and_box(coords, box);
                const int N = coords.shape()[0];

                if (mol_idxs.size() != static_cast<ssize_t>(mover.batch_size())) {
                    throw std::runtime_error("number of mol idxs must match batch size");
                }

                if (quaternions.shape()[0] != static_cast<ssize_t>(mover.batch_size())) {
                    throw std::runtime_error("number of quaternions must match batch size");
                }
                if (quaternions.shape()[1] != 4) {
                    throw std::runtime_error("each quaternion must be of length 4");
                }

                if (translations.shape()[0] != static_cast<ssize_t>(mover.batch_size())) {
                    throw std::runtime_error("number of translations must match batch size");
                }
                if (translations.shape()[1] != 3) {
                    throw std::runtime_error("each translation must be of length 3");
                }

                std::vector<RealType> h_quats = py_array_to_vector_with_cast<double, RealType>(quaternions);
                std::vector<RealType> h_translations = py_array_to_vector_with_cast<double, RealType>(translations);

                std::vector<std::vector<RealType>> weights = mover.compute_incremental_log_weights_host(
                    N, coords.data(), box.data(), mol_idxs.data(), &h_quats[0], &h_translations[0]);
                return weights;
            },
            py::arg("coords"),
            py::arg("box"),
            py::arg("mol_idxs"),
            py::arg("quaternions"),
            py::arg("translation"))
        .def(
            "compute_initial_log_weights",
            [](Class &mover,
               const py::array_t<double, py::array::c_style> &coords,
               const py::array_t<double, py::array::c_style> &box) -> std::vector<RealType> {
                verify_coords_and_box(coords, box);
                const int N = coords.shape()[0];

                std::vector<RealType> weights = mover.compute_initial_log_weights_host(N, coords.data(), box.data());
                return weights;
            },
            py::arg("coords"),
            py::arg("box"))
        .def(
            "get_params",
            [](Class &mover) -> py::array_t<double, py::array::c_style> {
                std::vector<double> flat_params = mover.get_params();
                const int D = PARAMS_PER_ATOM;
                const int N = flat_params.size() / D;
                py::array_t<double, py::array::c_style> out_params({N, D}, flat_params.data());
                return out_params;
            })
        .def(
            "set_params",
            [](Class &mover, const py::array_t<double, py::array::c_style> &params) {
                mover.set_params(py_array_to_vector(params));
            },
            py::arg("params"))
        .def(
            "last_log_probability",
            &Class::log_probability_host,
            R"pbdoc(
        Returns the last log probability.

        Only meaningful/valid when batch_size == 1 and num_proposals_per_move == 1 else
        the value is simply the first value in the buffer which in the case of a batch size greater than
        1 is the first proposal in the batch and in the case of num_proposals_per_move greater than 1
        the probability of the last move, which may or may not have been accepted.
        )pbdoc")
        .def("last_raw_log_probability", &Class::raw_log_probability_host)
        .def("n_accepted", &Class::n_accepted)
        .def("n_proposed", &Class::n_proposed)
        .def("acceptance_fraction", &Class::acceptance_fraction)
        .def("get_before_log_weights", &Class::get_before_log_weights)
        .def("get_after_log_weights", &Class::get_after_log_weights)
        .def("batch_size", &Class::batch_size);
}

template <typename RealType>
void declare_targeted_insertion_biased_deletion_exchange_move(py::module &m, const char *typestr) {

    using Class = TIBDExchangeMove<RealType>;
    std::string pyclass_name = std::string("TIBDExchangeMove_") + typestr;
    py::class_<Class, std::shared_ptr<Class>, BDExchangeMove<RealType>, Mover>(
        m, pyclass_name.c_str(), py::buffer_protocol(), py::dynamic_attr())
        .def(
            py::init([](const int N,
                        const std::vector<int> &ligand_idxs,
                        const std::vector<std::vector<int>> &target_mols,
                        const py::array_t<double, py::array::c_style> &params,
                        const double temperature,
                        const double nb_beta,
                        const double cutoff,
                        const double radius,
                        const int seed,
                        const int num_proposals_per_move,
                        const int interval,
                        const int batch_size) {
                size_t params_dim = params.ndim();
                if (num_proposals_per_move <= 0) {
                    throw std::runtime_error("proposals per move must be greater than 0");
                }
                if (params_dim != 2) {
                    throw std::runtime_error("parameters dimensions must be 2");
                }
                if (params.shape(0) != N) {
                    throw std::runtime_error("Number of parameters must match N");
                }
                if (ligand_idxs.size() == 0) {
                    throw std::runtime_error("must provide at least one atom for the ligand indices");
                }
                if (target_mols.size() == 0) {
                    throw std::runtime_error("must provide at least one molecule");
                }
                if (interval <= 0) {
                    throw std::runtime_error("must provide interval greater than 0");
                }
                if (batch_size <= 0) {
                    throw std::runtime_error("must provide batch size greater than 0");
                }
                if (batch_size > num_proposals_per_move) {
                    throw std::runtime_error("number of proposals per move must be greater than batch size");
                }
                std::vector<double> v_params = py_array_to_vector(params);
                return new Class(
                    N,
                    ligand_idxs,
                    target_mols,
                    v_params,
                    temperature,
                    nb_beta,
                    cutoff,
                    radius,
                    seed,
                    num_proposals_per_move,
                    interval,
                    batch_size);
            }),
            py::arg("N"),
            py::arg("ligand_idxs"),
            py::arg("target_mols"),
            py::arg("params"),
            py::arg("temperature"),
            py::arg("nb_beta"),
            py::arg("cutoff"),
            py::arg("radius"),
            py::arg("seed"),
            py::arg("num_proposals_per_move"),
            py::arg("interval"),
            py::arg("batch_size") = 1);
}

const py::array_t<double, py::array::c_style>
py_rmsd_align(const py::array_t<double, py::array::c_style> &x1, const py::array_t<double, py::array::c_style> &x2) {

    int N1 = x1.shape()[0];
    int N2 = x2.shape()[0];

    int D1 = x1.shape()[1];
    int D2 = x2.shape()[1];

    if (N1 != N2) {
        throw std::runtime_error("N1 != N2");
    }

    if (D1 != 3) {
        throw std::runtime_error("D1 != 3");
    }

    if (D2 != 3) {
        throw std::runtime_error("D2 != 3");
    }

    py::array_t<double, py::array::c_style> py_x2_aligned({N1, D1});

    rmsd_align_cpu(N1, x1.data(), x2.data(), py_x2_aligned.mutable_data());

    return py_x2_aligned;
}

double py_accumulate_energy(const py::array_t<long long, py::array::c_style> &input_data) {

    int N = input_data.size();

    std::vector<__int128> h_buffer = py_array_to_vector_with_cast<long long, __int128>(input_data);

    DeviceBuffer<__int128> d_input_buffer(h_buffer);

    DeviceBuffer<__int128> d_output_buffer(1);

    // Use default stream which will sync with the output_buffer copy_to
    accumulate_energy(N, d_input_buffer.data, d_output_buffer.data, static_cast<cudaStream_t>(0));
    std::vector<__int128> res(1);
    d_output_buffer.copy_to(&res[0]);

    return static_cast<long long>(res[0]);
}

template <typename RealType>
py::array_t<RealType, py::array::c_style> py_atom_by_atom_energies(
    const py::array_t<int, py::array::c_style> &target_atoms,
    const py::array_t<double, py::array::c_style> &coords,
    const py::array_t<double, py::array::c_style> &params,
    const py::array_t<double, py::array::c_style> &box,
    const double nb_beta,
    const double cutoff) {

    const int N = coords.shape()[0];
    verify_coords_and_box(coords, box);

    std::vector<int> v_target_atoms = py_array_to_vector(target_atoms);
    std::vector<double> v_coords = py_array_to_vector(coords);
    std::vector<double> v_params = py_array_to_vector(params);
    std::vector<double> v_box = py_array_to_vector(box);

    std::vector<RealType> output_energies = compute_atom_by_atom_energies<RealType>(
        N, v_target_atoms, v_coords, v_params, v_box, static_cast<RealType>(nb_beta), static_cast<RealType>(cutoff));

    py::array_t<RealType, py::array::c_style> py_energy({static_cast<int>(target_atoms.size()), N});
    for (unsigned int i = 0; i < output_energies.size(); i++) {
        py_energy.mutable_data()[i] = output_energies[i];
    }
    return py_energy;
}

template <typename RealType>
py::tuple py_inner_outer_mols(
    const py::array_t<int, py::array::c_style> &center_atoms,
    const py::array_t<double, py::array::c_style> &coords,
    const py::array_t<double, py::array::c_style> &box,
    const std::vector<std::vector<int>> &group_idxs,
    const double radius) {

    verify_coords_and_box(coords, box);

    std::vector<int> v_center_atoms = py_array_to_vector(center_atoms);
    std::vector<double> v_coords = py_array_to_vector(coords);
    std::vector<double> v_box = py_array_to_vector(box);

    std::array<std::vector<int>, 2> inner_and_outer =
        get_inner_and_outer_mols<RealType>(v_center_atoms, v_coords, v_box, group_idxs, radius);

    return py::make_tuple(inner_and_outer[0], inner_and_outer[1]);
}

template <typename RealType>
py::array_t<double, py::array::c_style> py_rotate_coords(
    const py::array_t<double, py::array::c_style> &coords, const py::array_t<double, py::array::c_style> &quaternions) {
    verify_coords(coords);

    size_t quaternions_ndims = quaternions.ndim();
    if (quaternions_ndims != 2) {
        throw std::runtime_error("quaternions dimensions must be 2");
    }
    if (quaternions.shape(quaternions_ndims - 1) != 4) {
        throw std::runtime_error("quaternions must have a shape that is 4 dimensional");
    }

    std::vector<RealType> v_quaternions = py_array_to_vector_with_cast<double, RealType>(quaternions);

    const int N = coords.shape(0);
    const int num_rotations = quaternions.shape(0);
    py::array_t<double, py::array::c_style> py_rotated_coords({N, num_rotations, 3});
    rotate_coordinates_host<RealType>(
        N, num_rotations, coords.data(), &v_quaternions[0], py_rotated_coords.mutable_data());
    return py_rotated_coords;
}

template <typename RealType>
py::array_t<double, py::array::c_style> py_rotate_and_translate_mol(
    const py::array_t<double, py::array::c_style> &coords,
    const py::array_t<double, py::array::c_style> &box,
    const py::array_t<double, py::array::c_style> &quaternions,
    const py::array_t<double, py::array::c_style> &translations) {
    verify_coords_and_box(coords, box);

    if (quaternions.ndim() != 2) {
        throw std::runtime_error("quaternions dimensions must be 2");
    }
    if (quaternions.shape(1) != 4) {
        throw std::runtime_error("quaternions must be of length 4");
    }

    if (translations.ndim() != 2) {
        throw std::runtime_error("translations dimensions must be 2");
    }
    if (translations.shape(1) != 3) {
        throw std::runtime_error("translations must be of size 3");
    }

    if (quaternions.shape(0) != translations.shape(0)) {
        throw std::runtime_error("Number of quaternions and translations must match");
    }

    std::vector<RealType> v_quaternions = py_array_to_vector_with_cast<double, RealType>(quaternions);
    std::vector<RealType> v_translations = py_array_to_vector_with_cast<double, RealType>(translations);

    const int batch_size = quaternions.shape(0);

    const int N = coords.shape(0);
    py::array_t<double, py::array::c_style> py_rotated_coords({batch_size, N, 3});
    rotate_coordinates_and_translate_mol_host<RealType>(
        N,
        batch_size,
        coords.data(),
        box.data(),
        &v_quaternions[0],
        &v_translations[0],
        py_rotated_coords.mutable_data());
    return py_rotated_coords;
}

template <typename RealType>
py::array_t<RealType, py::array::c_style> py_translations_inside_and_outside_sphere_host(
    const int num_translations,
    const py::array_t<double, py::array::c_style> &box,
    const py::array_t<double, py::array::c_style> &center,
    const double radius,
    const int seed) {

    if (center.size() != 3) {
        throw std::runtime_error("Center must be of length 3");
    }

    std::vector<RealType> v_center = py_array_to_vector_with_cast<double, RealType>(center);
    std::vector<double> v_box = py_array_to_vector(box);

    std::vector<RealType> translations = translations_inside_and_outside_sphere_host<RealType>(
        num_translations, v_box, v_center, static_cast<RealType>(radius), seed);
    py::array_t<RealType, py::array::c_style> py_translations({num_translations, 2, 3});
    for (unsigned int i = 0; i < translations.size(); i++) {
        py_translations.mutable_data()[i] = translations[i];
    }
    return py_translations;
}

void py_cuda_device_reset() { cudaDeviceReset(); }

PYBIND11_MODULE(custom_ops, m) {
    py::register_exception<InvalidHardware>(m, "InvalidHardware");

    m.def("rmsd_align", &py_rmsd_align, "RMSD align two molecules", py::arg("x1"), py::arg("x2"));

    declare_mover(m);
    declare_barostat(m);

    declare_integrator(m);
    declare_langevin_integrator(m);
    declare_velocity_verlet_integrator(m);

    declare_potential(m);
    declare_bound_potential(m);
    declare_summed_potential(m);
    declare_fanout_summed_potential(m);

    declare_neighborlist<double>(m, "f64");
    declare_neighborlist<float>(m, "f32");

    declare_hilbert_sort(m);

    declare_centroid_restraint<double>(m, "f64");
    declare_centroid_restraint<float>(m, "f32");

    declare_harmonic_bond<double>(m, "f64");
    declare_harmonic_bond<float>(m, "f32");

    declare_flat_bottom_bond<double>(m, "f64");
    declare_flat_bottom_bond<float>(m, "f32");

    declare_log_flat_bottom_bond<double>(m, "f64");
    declare_log_flat_bottom_bond<float>(m, "f32");

    declare_chiral_atom_restraint<double>(m, "f64");
    declare_chiral_atom_restraint<float>(m, "f32");

    declare_chiral_bond_restraint<double>(m, "f64");
    declare_chiral_bond_restraint<float>(m, "f32");

    declare_harmonic_angle<double>(m, "f64");
    declare_harmonic_angle<float>(m, "f32");

    declare_harmonic_angle_stable<double>(m, "f64");
    declare_harmonic_angle_stable<float>(m, "f32");

    declare_periodic_torsion<double>(m, "f64");
    declare_periodic_torsion<float>(m, "f32");

    declare_nonbonded_all_pairs<double>(m, "f64");
    declare_nonbonded_all_pairs<float>(m, "f32");

    declare_nonbonded_interaction_group<double>(m, "f64");
    declare_nonbonded_interaction_group<float>(m, "f32");

    declare_nonbonded_precomputed<double>(m, "f64");
    declare_nonbonded_precomputed<float>(m, "f32");

    declare_nonbonded_pair_list<double, false>(m, "f64");
    declare_nonbonded_pair_list<float, false>(m, "f32");

    declare_nonbonded_pair_list<double, true>(m, "f64");
    declare_nonbonded_pair_list<float, true>(m, "f32");

    declare_segmented_weighted_random_sampler<double>(m, "f64");
    declare_segmented_weighted_random_sampler<float>(m, "f32");

    declare_segmented_sum_exp<double>(m, "f64");
    declare_segmented_sum_exp<float>(m, "f32");

    declare_nonbonded_mol_energy<double>(m, "f64");
    declare_nonbonded_mol_energy<float>(m, "f32");

    declare_biased_deletion_exchange_move<double>(m, "f64");
    declare_biased_deletion_exchange_move<float>(m, "f32");

    declare_targeted_insertion_biased_deletion_exchange_move<double>(m, "f64");
    declare_targeted_insertion_biased_deletion_exchange_move<float>(m, "f32");

    declare_context(m);

    // TESTING DEFINITIONS
    m.def(
        "cuda_device_reset",
        &py_cuda_device_reset,
        "Destroy all allocations and reset all state on the current device in the current process.");
    m.def(
        "_accumulate_energy",
        &py_accumulate_energy,
        "Function for testing accumulating energy in a block reduce",
        py::arg("x"));
    m.def(
        "rotate_coords_f32",
        &py_rotate_coords<float>,
        "Function for testing rotation of coordinates in CUDA",
        py::arg("coords"),
        py::arg("quaternions"));
    m.def(
        "rotate_coords_f64",
        &py_rotate_coords<double>,
        "Function for testing rotation of coordinates in CUDA",
        py::arg("coords"),
        py::arg("quaternions"));
    m.def(
        "rotate_and_translate_mol_f32",
        &py_rotate_and_translate_mol<float>,
        "Function for testing kernel for rotating and translating a mol in CUDA",
        py::arg("coords"),
        py::arg("box"),
        py::arg("quaternion"),
        py::arg("translation"));
    m.def(
        "rotate_and_translate_mol_f64",
        &py_rotate_and_translate_mol<double>,
        "Function for testing kernel for rotating and translating a mol in CUDA",
        py::arg("coords"),
        py::arg("box"),
        py::arg("quaternion"),
        py::arg("translation"));
    m.def(
        "atom_by_atom_energies_f32",
        &py_atom_by_atom_energies<float>,
        "Function for testing atom by atom energies",
        py::arg("target_atoms"),
        py::arg("coords"),
        py::arg("params"),
        py::arg("box"),
        py::arg("nb_beta"),
        py::arg("nb_cutoff"));
    m.def(
        "atom_by_atom_energies_f64",
        &py_atom_by_atom_energies<double>,
        "Function for testing atom by atom energies",
        py::arg("target_atoms"),
        py::arg("coords"),
        py::arg("params"),
        py::arg("box"),
        py::arg("nb_beta"),
        py::arg("nb_cutoff"));
    m.def(
        "inner_and_outer_mols_f32",
        &py_inner_outer_mols<float>,
        "Function to test computation of inner and outer mols",
        py::arg("center_atoms"),
        py::arg("coords"),
        py::arg("box"),
        py::arg("group_idxs"),
        py::arg("radius"));
    m.def(
        "inner_and_outer_mols_f64",
        &py_inner_outer_mols<double>,
        "Function to test computation of inner and outer mols",
        py::arg("center_atoms"),
        py::arg("coords"),
        py::arg("box"),
        py::arg("group_idxs"),
        py::arg("radius"));
    m.def(
        "translations_inside_and_outside_sphere_host_f32",
        &py_translations_inside_and_outside_sphere_host<float>,
        "Function to test translations within sphere",
        py::arg("num_translations"),
        py::arg("box"),
        py::arg("center"),
        py::arg("radius"),
        py::arg("seed"));
    m.def(
        "translations_inside_and_outside_sphere_host_f64",
        &py_translations_inside_and_outside_sphere_host<double>,
        "Function to test translations within sphere",
        py::arg("num_translations"),
        py::arg("box"),
        py::arg("center"),
        py::arg("radius"),
        py::arg("seed"));

    m.attr("FIXED_EXPONENT") = py::int_(FIXED_EXPONENT);
}<|MERGE_RESOLUTION|>--- conflicted
+++ resolved
@@ -356,16 +356,8 @@
                 int N = ctxt.num_atoms();
                 int D = 3;
                 int F = result[0].size() / (N * D);
-<<<<<<< HEAD
                 py::gil_scoped_acquire acquire;
-                py::array_t<double, py::array::c_style> out_x_buffer({F, N, D});
-                std::memcpy(out_x_buffer.mutable_data(), result[0].data(), result[0].size() * sizeof(double));
-
-                py::array_t<double, py::array::c_style> box_buffer({F, D, D});
-                std::memcpy(box_buffer.mutable_data(), result[1].data(), result[1].size() * sizeof(double));
-=======
                 py::array_t<double, py::array::c_style> out_x_buffer({F, N, D}, result[0].data());
->>>>>>> 253c269e
 
                 py::array_t<double, py::array::c_style> box_buffer({F, D, D}, result[1].data());
                 return py::make_tuple(out_x_buffer, box_buffer);
@@ -426,13 +418,9 @@
                     ctxt.multiple_steps_local(n_steps, vec_local_idxs, x_interval, radius, k, seed);
                 const int D = 3;
                 const int F = result[0].size() / (N * D);
-<<<<<<< HEAD
+
                 py::gil_scoped_acquire acquire;
-                py::array_t<double, py::array::c_style> out_x_buffer({F, N, D});
-                std::memcpy(out_x_buffer.mutable_data(), result[0].data(), result[0].size() * sizeof(double));
-=======
                 py::array_t<double, py::array::c_style> out_x_buffer({F, N, D}, result[0].data());
->>>>>>> 253c269e
 
                 py::array_t<double, py::array::c_style> box_buffer({F, D, D}, result[1].data());
                 return py::make_tuple(out_x_buffer, box_buffer);
@@ -529,13 +517,8 @@
                     n_steps, reference_idx, vec_selection_idxs, x_interval, radius, k);
                 const int D = 3;
                 const int F = result[0].size() / (N * D);
-<<<<<<< HEAD
                 py::gil_scoped_acquire acquire; // Re-acquire the GIL to construct python objects
-                py::array_t<double, py::array::c_style> out_x_buffer({F, N, D});
-                std::memcpy(out_x_buffer.mutable_data(), result[0].data(), result[0].size() * sizeof(double));
-=======
                 py::array_t<double, py::array::c_style> out_x_buffer({F, N, D}, result[0].data());
->>>>>>> 253c269e
 
                 py::array_t<double, py::array::c_style> box_buffer({F, D, D}, result[1].data());
                 return py::make_tuple(out_x_buffer, box_buffer);
