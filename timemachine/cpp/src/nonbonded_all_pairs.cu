#include <cub/cub.cuh>
#include <string>

#include "device_buffer.hpp"
#include "fixed_point.hpp"
#include "gpu_utils.cuh"
#include "kernels/k_indices.cuh"
#include "kernels/k_nonbonded.cuh"
#include "kernels/k_nonbonded_common.cuh"
#include "kernels/kernel_utils.cuh"
#include "nonbonded_all_pairs.hpp"
#include "nonbonded_common.cuh"
#include "vendored/hilbert.h"

#include <numeric>

static const int STEPS_PER_SORT = 100;

namespace timemachine {

template <typename RealType>
NonbondedAllPairs<RealType>::NonbondedAllPairs(
    const int N,
    const double beta,
    const double cutoff,
    const std::optional<std::set<int>> &atom_idxs,
    const bool disable_hilbert_sort,
    const double nblist_padding)
    : N_(N), K_(atom_idxs ? atom_idxs->size() : N_), beta_(beta), cutoff_(cutoff), steps_since_last_sort_(0),
      d_atom_idxs_(nullptr), nblist_(N_), nblist_padding_(nblist_padding), d_sort_storage_(nullptr),
      d_sort_storage_bytes_(0), disable_hilbert_(disable_hilbert_sort),

      kernel_ptrs_({// enumerate over every possible kernel combination
                    // U: Compute U
                    // X: Compute DU_DX
                    // P: Compute DU_DP
                    //                             U  X  P
                    &k_nonbonded_unified<RealType, 0, 0, 0>,
                    &k_nonbonded_unified<RealType, 0, 0, 1>,
                    &k_nonbonded_unified<RealType, 0, 1, 0>,
                    &k_nonbonded_unified<RealType, 0, 1, 1>,
                    &k_nonbonded_unified<RealType, 1, 0, 0>,
                    &k_nonbonded_unified<RealType, 1, 0, 1>,
                    &k_nonbonded_unified<RealType, 1, 1, 0>,
                    &k_nonbonded_unified<RealType, 1, 1, 1>}) {

    std::vector<int> atom_idxs_h;
    if (atom_idxs) {
        atom_idxs_h = std::vector<int>(atom_idxs->begin(), atom_idxs->end());
    } else {
        atom_idxs_h = std::vector<int>(N_);
        std::iota(atom_idxs_h.begin(), atom_idxs_h.end(), 0);
    }
    verify_atom_idxs(N_, atom_idxs_h);

    cudaSafeMalloc(&d_atom_idxs_, N_ * sizeof(*d_atom_idxs_));

    cudaSafeMalloc(&d_sorted_atom_idxs_, N_ * sizeof(*d_sorted_atom_idxs_));

    cudaSafeMalloc(&d_gathered_x_, N_ * 3 * sizeof(*d_gathered_x_));

    cudaSafeMalloc(&d_gathered_p_, N_ * PARAMS_PER_ATOM * sizeof(*d_gathered_p_));
    cudaSafeMalloc(&d_gathered_du_dx_, N_ * 3 * sizeof(*d_gathered_du_dx_));
    cudaSafeMalloc(&d_gathered_du_dp_, N_ * PARAMS_PER_ATOM * sizeof(*d_gathered_du_dp_));

    cudaSafeMalloc(&d_nblist_x_, N_ * 3 * sizeof(*d_nblist_x_));
    gpuErrchk(cudaMemset(d_nblist_x_, 0, N_ * 3 * sizeof(*d_nblist_x_))); // set non-sensical positions
    cudaSafeMalloc(&d_nblist_box_, 3 * 3 * sizeof(*d_nblist_x_));
    gpuErrchk(cudaMemset(d_nblist_box_, 0, 3 * 3 * sizeof(*d_nblist_x_)));
    cudaSafeMalloc(&d_rebuild_nblist_, 1 * sizeof(*d_rebuild_nblist_));
    gpuErrchk(cudaMallocHost(&p_rebuild_nblist_, 1 * sizeof(*p_rebuild_nblist_)));

    cudaSafeMalloc(&d_sort_keys_in_, N_ * sizeof(d_sort_keys_in_));
    cudaSafeMalloc(&d_sort_keys_out_, N_ * sizeof(d_sort_keys_out_));
    cudaSafeMalloc(&d_sort_vals_in_, N_ * sizeof(d_sort_vals_in_));

    // initialize hilbert curve
    std::vector<unsigned int> bin_to_idx(HILBERT_GRID_DIM * HILBERT_GRID_DIM * HILBERT_GRID_DIM);
    for (int i = 0; i < HILBERT_GRID_DIM; i++) {
        for (int j = 0; j < HILBERT_GRID_DIM; j++) {
            for (int k = 0; k < HILBERT_GRID_DIM; k++) {

                bitmask_t hilbert_coords[3];
                hilbert_coords[0] = i;
                hilbert_coords[1] = j;
                hilbert_coords[2] = k;

                unsigned int bin = static_cast<unsigned int>(hilbert_c2i(3, HILBERT_N_BITS, hilbert_coords));
                bin_to_idx[i * HILBERT_GRID_DIM * HILBERT_GRID_DIM + j * HILBERT_GRID_DIM + k] = bin;
            }
        }
    }

    cudaSafeMalloc(&d_bin_to_idx_, HILBERT_GRID_DIM * HILBERT_GRID_DIM * HILBERT_GRID_DIM * sizeof(*d_bin_to_idx_));
    gpuErrchk(cudaMemcpy(
        d_bin_to_idx_,
        &bin_to_idx[0],
        HILBERT_GRID_DIM * HILBERT_GRID_DIM * HILBERT_GRID_DIM * sizeof(*d_bin_to_idx_),
        cudaMemcpyHostToDevice));

    // estimate size needed to do radix sorting, this can use uninitialized data.
    cub::DeviceRadixSort::SortPairs(
        nullptr, d_sort_storage_bytes_, d_sort_keys_in_, d_sort_keys_out_, d_sort_vals_in_, d_sorted_atom_idxs_, K_);

    gpuErrchk(cudaPeekAtLastError());

    cudaSafeMalloc(&d_sort_storage_, d_sort_storage_bytes_);

    this->set_atom_idxs(atom_idxs_h);

    // Create event with timings disabled as timings slow down events
    gpuErrchk(cudaEventCreateWithFlags(&nblist_flag_sync_event_, cudaEventDisableTiming));
};

template <typename RealType> NonbondedAllPairs<RealType>::~NonbondedAllPairs() {

    gpuErrchk(cudaFree(d_atom_idxs_));

    gpuErrchk(cudaFree(d_sorted_atom_idxs_));

    gpuErrchk(cudaFree(d_bin_to_idx_));
    gpuErrchk(cudaFree(d_gathered_x_));

    gpuErrchk(cudaFree(d_gathered_p_));
    gpuErrchk(cudaFree(d_gathered_du_dx_));
    gpuErrchk(cudaFree(d_gathered_du_dp_));

    gpuErrchk(cudaFree(d_sort_keys_in_));
    gpuErrchk(cudaFree(d_sort_keys_out_));
    gpuErrchk(cudaFree(d_sort_vals_in_));
    gpuErrchk(cudaFree(d_sort_storage_));

    gpuErrchk(cudaFree(d_nblist_x_));
    gpuErrchk(cudaFree(d_nblist_box_));
    gpuErrchk(cudaFree(d_rebuild_nblist_));
    gpuErrchk(cudaFreeHost(p_rebuild_nblist_));

    gpuErrchk(cudaEventDestroy(nblist_flag_sync_event_));
};

// Set atom idxs upon which to compute the non-bonded potential. This will trigger a neighborlist rebuild.
template <typename RealType> void NonbondedAllPairs<RealType>::set_atom_idxs(const std::vector<int> &atom_idxs) {
    verify_atom_idxs(N_, atom_idxs);
    const cudaStream_t stream = static_cast<cudaStream_t>(0);
    std::vector<unsigned int> unsigned_idxs = std::vector<unsigned int>(atom_idxs.begin(), atom_idxs.end());
    DeviceBuffer<unsigned int> atom_idxs_buffer(atom_idxs.size());
    atom_idxs_buffer.copy_from(&unsigned_idxs[0]);
    this->set_atom_idxs_device(atom_idxs.size(), atom_idxs_buffer.data, stream);
    gpuErrchk(cudaStreamSynchronize(stream));
}

template <typename RealType> std::vector<int> NonbondedAllPairs<RealType>::get_atom_idxs() {
    std::vector<unsigned int> atom_idxs_buffer(K_);
    gpuErrchk(cudaMemcpy(&atom_idxs_buffer[0], d_atom_idxs_, K_ * sizeof(*d_atom_idxs_), cudaMemcpyDeviceToHost));
    std::vector<int> atom_idxs = std::vector<int>(atom_idxs_buffer.begin(), atom_idxs_buffer.end());
    return atom_idxs;
}

template <typename RealType>
void NonbondedAllPairs<RealType>::set_atom_idxs_device(
    const int K, const unsigned int *d_in_atom_idxs, const cudaStream_t stream) {
    if (K < 1) {
        throw std::runtime_error("K must be at least 1");
    }
    if (K > N_) {
        throw std::runtime_error("number of idxs must be less than or equal to N");
    }
    gpuErrchk(
        cudaMemcpyAsync(d_atom_idxs_, d_in_atom_idxs, K * sizeof(*d_atom_idxs_), cudaMemcpyDeviceToDevice, stream));
    nblist_.resize_device(K, stream);
    // Force the rebuild of the nblist
    gpuErrchk(cudaMemsetAsync(d_rebuild_nblist_, 1, 1 * sizeof(*d_rebuild_nblist_), stream));
    this->K_ = K;
    // Reset the steps so that we do a new sort
    this->steps_since_last_sort_ = 0;
}

template <typename RealType> bool NonbondedAllPairs<RealType>::needs_sort() {
    return steps_since_last_sort_ % STEPS_PER_SORT == 0;
}

template <typename RealType>
void NonbondedAllPairs<RealType>::sort(const double *d_coords, const double *d_box, cudaStream_t stream) {
    // We must rebuild the neighborlist after sorting, as the neighborlist is tied to a particular sort order
    if (!disable_hilbert_) {
        this->hilbert_sort(d_coords, d_box, stream);
    } else {
        gpuErrchk(cudaMemcpyAsync(
            d_sorted_atom_idxs_, d_atom_idxs_, K_ * sizeof(*d_atom_idxs_), cudaMemcpyDeviceToDevice, stream));
    }
    gpuErrchk(cudaMemsetAsync(d_rebuild_nblist_, 1, sizeof(*d_rebuild_nblist_), stream));
    // Set the pinned memory to indicate that we need to rebuild
    p_rebuild_nblist_[0] = 1;
}

template <typename RealType>
void NonbondedAllPairs<RealType>::hilbert_sort(const double *d_coords, const double *d_box, cudaStream_t stream) {

    const int tpb = DEFAULT_THREADS_PER_BLOCK;
    const int B = ceil_divide(K_, tpb);

    k_coords_to_kv_gather<<<B, tpb, 0, stream>>>(
        K_, d_atom_idxs_, d_coords, d_box, d_bin_to_idx_, d_sort_keys_in_, d_sort_vals_in_);

    gpuErrchk(cudaPeekAtLastError());

    cub::DeviceRadixSort::SortPairs(
        d_sort_storage_,
        d_sort_storage_bytes_,
        d_sort_keys_in_,
        d_sort_keys_out_,
        d_sort_vals_in_,
        d_sorted_atom_idxs_,
        K_,
        0,                            // begin bit
        sizeof(*d_sort_keys_in_) * 8, // end bit
        stream                        // cudaStream
    );

    gpuErrchk(cudaPeekAtLastError());
}

template <typename RealType>
void NonbondedAllPairs<RealType>::execute_device(
    const int N,
    const int P,
    const double *d_x,
    const double *d_p,   // N * PARAMS_PER_ATOM
    const double *d_box, // 3 * 3
    unsigned long long *d_du_dx,
    unsigned long long *d_du_dp,
    unsigned long long *d_u,
    cudaStream_t stream) {

    // (ytz) the nonbonded algorithm proceeds as follows:

    // (done in constructor), construct a hilbert curve mapping each of the HILBERT_GRID_DIM x HILBERT_GRID_DIM x HILBERT_GRID_DIM cells into an index.
    // a. decide if we need to rebuild the neighborlist, if so:
    //     - look up which cell each particle belongs to, and its linear index along the hilbert curve.
    //     - use radix pair sort keyed on the hilbert index with values equal to the atomic index
    //     - resulting sorted values is the permutation array.
    //     - permute coords
    // b. else:
    //     - permute new coords
    // c. permute parameters
    // d. compute the nonbonded interactions using the neighborlist
    // e. inverse permute the forces, du/dps into the original index.
    // f. u is buffered into a per-particle array, and then reduced.

    if (N != N_) {
        throw std::runtime_error(
            "NonbondedAllPairs::execute_device(): expected N == N_, got N=" + std::to_string(N) +
            ", N_=" + std::to_string(N_));
    }

    if (P != N_ * PARAMS_PER_ATOM) {
        throw std::runtime_error(
            "NonbondedAllPairs::execute_device(): expected P == N_*" + std::to_string(PARAMS_PER_ATOM) + ", got P=" +
            std::to_string(P) + ", N_*" + std::to_string(PARAMS_PER_ATOM) + "=" + std::to_string(N_ * PARAMS_PER_ATOM));
    }

    const int tpb = DEFAULT_THREADS_PER_BLOCK;

    if (this->needs_sort()) {
        // Sorting always triggers a neighborlist rebuild
        this->sort(d_x, d_box, stream);
    } else {
        // (ytz) see if we need to rebuild the neighborlist.
        k_check_rebuild_coords_and_box_gather<RealType><<<ceil_divide(K_, tpb), tpb, 0, stream>>>(
            K_, d_atom_idxs_, d_x, d_nblist_x_, d_box, d_nblist_box_, nblist_padding_, d_rebuild_nblist_);
        gpuErrchk(cudaPeekAtLastError());

        // we can optimize this away by doing the check on the GPU directly.
        gpuErrchk(cudaMemcpyAsync(
            p_rebuild_nblist_, d_rebuild_nblist_, 1 * sizeof(*p_rebuild_nblist_), cudaMemcpyDeviceToHost, stream));
        gpuErrchk(cudaEventRecord(nblist_flag_sync_event_, stream));
    }
    // compute new coordinates/params
    k_gather_coords_and_params<<<dim3(ceil_divide(K_, tpb), PARAMS_PER_ATOM, 1), tpb, 0, stream>>>(
        K_, d_sorted_atom_idxs_, d_x, d_p, d_gathered_x_, d_gathered_p_);
    gpuErrchk(cudaPeekAtLastError());

    // reset buffers and sorted accumulators
    if (d_du_dx) {
        gpuErrchk(cudaMemsetAsync(d_gathered_du_dx_, 0, K_ * 3 * sizeof(*d_gathered_du_dx_), stream));
    }
    if (d_du_dp) {
        gpuErrchk(cudaMemsetAsync(d_gathered_du_dp_, 0, K_ * PARAMS_PER_ATOM * sizeof(*d_gathered_du_dp_), stream));
    }
    // Syncing to an event allows having additional kernels run while we synchronize
    // Note that if no event is recorded, this is effectively a no-op, such as in the case of sorting.
    gpuErrchk(cudaEventSynchronize(nblist_flag_sync_event_));
    if (p_rebuild_nblist_[0] > 0) {

        nblist_.build_nblist_device(K_, d_gathered_x_, d_box, cutoff_ + nblist_padding_, stream);

        gpuErrchk(cudaMemsetAsync(d_rebuild_nblist_, 0, sizeof(*d_rebuild_nblist_), stream));
        gpuErrchk(cudaMemcpyAsync(d_nblist_x_, d_x, N * 3 * sizeof(*d_x), cudaMemcpyDeviceToDevice, stream));
        gpuErrchk(cudaMemcpyAsync(d_nblist_box_, d_box, 3 * 3 * sizeof(*d_box), cudaMemcpyDeviceToDevice, stream));
    }

    // look up which kernel we need for this computation
    int kernel_idx = 0;
    kernel_idx |= d_du_dp ? 1 << 0 : 0;
    kernel_idx |= d_du_dx ? 1 << 1 : 0;
    kernel_idx |= d_u ? 1 << 2 : 0;

<<<<<<< HEAD
    kernel_ptrs_[kernel_idx]<<<NONBONDED_KERNEL_BLOCKS, NONBONDED_KERNEL_THREADS_PER_BLOCK, 0, stream>>>(
=======
    kernel_ptrs_[kernel_idx]<<<ceil_divide(p_ixn_count_[0], tpb / WARP_SIZE), tpb, 0, stream>>>(
>>>>>>> 2224952b
        K_,
        nblist_.get_num_row_idxs(),
        nblist_.get_ixn_count(),
        d_gathered_x_,
        d_gathered_p_,
        d_box,
        beta_,
        cutoff_,
        nblist_.get_row_idxs(),
        nblist_.get_ixn_tiles(),
        nblist_.get_ixn_atoms(),
        d_gathered_du_dx_,
        d_gathered_du_dp_,
        d_u // switch to nullptr if we don't request energies
    );
    gpuErrchk(cudaPeekAtLastError());

    // coords are N,3
    if (d_du_dx) {
        k_scatter_accum<<<dim3(ceil_divide(K_, tpb), 3, 1), tpb, 0, stream>>>(
            K_, d_sorted_atom_idxs_, d_gathered_du_dx_, d_du_dx);
        gpuErrchk(cudaPeekAtLastError());
    }

    // params are N, PARAMS_PER_ATOM
    // this needs to be an accumulated permute
    if (d_du_dp) {
        k_scatter_accum<<<dim3(ceil_divide(K_, tpb), PARAMS_PER_ATOM, 1), tpb, 0, stream>>>(
            K_, d_sorted_atom_idxs_, d_gathered_du_dp_, d_du_dp);
        gpuErrchk(cudaPeekAtLastError());
    }
    // Increment steps
    steps_since_last_sort_++;
}

template <typename RealType>
void NonbondedAllPairs<RealType>::du_dp_fixed_to_float(
    const int N, const int P, const unsigned long long *du_dp, double *du_dp_float) {

    for (int i = 0; i < N; i++) {
        const int idx = i * PARAMS_PER_ATOM;
        const int idx_charge = idx + PARAM_OFFSET_CHARGE;
        const int idx_sig = idx + PARAM_OFFSET_SIG;
        const int idx_eps = idx + PARAM_OFFSET_EPS;
        const int idx_w = idx + PARAM_OFFSET_W;

        du_dp_float[idx_charge] = FIXED_TO_FLOAT_DU_DP<double, FIXED_EXPONENT_DU_DCHARGE>(du_dp[idx_charge]);
        du_dp_float[idx_sig] = FIXED_TO_FLOAT_DU_DP<double, FIXED_EXPONENT_DU_DSIG>(du_dp[idx_sig]);
        du_dp_float[idx_eps] = FIXED_TO_FLOAT_DU_DP<double, FIXED_EXPONENT_DU_DEPS>(du_dp[idx_eps]);
        du_dp_float[idx_w] = FIXED_TO_FLOAT_DU_DP<double, FIXED_EXPONENT_DU_DW>(du_dp[idx_w]);
    }
}

template class NonbondedAllPairs<double>;
template class NonbondedAllPairs<float>;

} // namespace timemachine<|MERGE_RESOLUTION|>--- conflicted
+++ resolved
@@ -305,11 +305,7 @@
     kernel_idx |= d_du_dx ? 1 << 1 : 0;
     kernel_idx |= d_u ? 1 << 2 : 0;
 
-<<<<<<< HEAD
     kernel_ptrs_[kernel_idx]<<<NONBONDED_KERNEL_BLOCKS, NONBONDED_KERNEL_THREADS_PER_BLOCK, 0, stream>>>(
-=======
-    kernel_ptrs_[kernel_idx]<<<ceil_divide(p_ixn_count_[0], tpb / WARP_SIZE), tpb, 0, stream>>>(
->>>>>>> 2224952b
         K_,
         nblist_.get_num_row_idxs(),
         nblist_.get_ixn_count(),
