--- conflicted
+++ resolved
@@ -9,19 +9,11 @@
 template <typename RealType>
 void __global__ k_check_rebuild_coords_and_box_gather(
     const int N,
-<<<<<<< HEAD
-    const unsigned int *atom_idxs,
+    const unsigned int *__restrict__ atom_idxs,
     const CoordsType *__restrict__ new_coords,
     const CoordsType *__restrict__ old_coords,
     const CoordsType *__restrict__ new_box,
     const CoordsType *__restrict__ old_box,
-=======
-    const unsigned int *__restrict__ atom_idxs,
-    const double *__restrict__ new_coords,
-    const double *__restrict__ old_coords,
-    const double *__restrict__ new_box,
-    const double *__restrict__ old_box,
->>>>>>> 3aa6e516
     const double padding,
     int *rebuild_flag) {
 
@@ -121,11 +113,7 @@
     const CoordsType *__restrict__ coords, // [N * 3]
     const ParamsType *__restrict__ params, // [N * PARAMS_PER_ATOM]
     box_cache<RealType> &shared_box,
-<<<<<<< HEAD
-    EnergyType *energy_buffer, // [blockDim.x]
-=======
-    __int128 *__restrict__ energy_buffer, // [blockDim.x]
->>>>>>> 3aa6e516
+    EnergyType *__restrict__ energy_buffer, // [blockDim.x]
     const double beta,
     const double cutoff,
     const unsigned int *__restrict__ row_idxs,
@@ -340,17 +328,10 @@
 void __global__ k_nonbonded_unified(
     const int N,  // Number of atoms
     const int NR, // Number of row indices
-<<<<<<< HEAD
-    const unsigned int *ixn_count,
+    const unsigned int *__restrict__ ixn_count,
     const CoordsType *__restrict__ coords, // [N, 3]
     const ParamsType *__restrict__ params, // [N, PARAMS_PER_ATOM]
     const CoordsType *__restrict__ box,    // [3, 3]
-=======
-    const unsigned int *__restrict__ ixn_count,
-    const double *__restrict__ coords, // [N, 3]
-    const double *__restrict__ params, // [N, PARAMS_PER_ATOM]
-    const double *__restrict__ box,    // [3, 3]
->>>>>>> 3aa6e516
     const double beta,
     const double cutoff,
     const unsigned int *__restrict__ row_idxs,
