#pragma once

#include "../types.hpp"
#include "k_fixed_point.cuh"

template <typename RealType>
void __global__ k_calc_centroid(
    const CoordsType *__restrict__ d_coords, // [n, 3]
    const int *__restrict__ d_group_a_idxs,
    const int *__restrict__ d_group_b_idxs,
    const int N_A,
    const int N_B,
    unsigned long long *d_centroid_a, // [3]
    unsigned long long *d_centroid_b  // [3]
) {
    int t_idx = blockDim.x * blockIdx.x + threadIdx.x;
    if (N_A + N_B <= t_idx) {
        return;
    }
    int group_idx = t_idx < N_A ? t_idx : t_idx - N_A;
    unsigned long long *centroid = t_idx < N_A ? d_centroid_a : d_centroid_b;
    const int *cur_array = t_idx < N_A ? d_group_a_idxs : d_group_b_idxs;

#pragma unroll
    for (int d = 0; d < 3; d++) {
        atomicAdd(centroid + d, FLOAT_TO_FIXED<RealType>(d_coords[cur_array[group_idx] * 3 + d]));
    }
}

template <typename RealType>
void __global__ k_centroid_restraint(
    // const int N,     // number of bonds, ignore for now
    const CoordsType *__restrict__ d_coords, // [n, 3]
    const int *__restrict__ d_group_a_idxs,
    const int *__restrict__ d_group_b_idxs,
    const int N_A,
    const int N_B,
    const unsigned long long *__restrict__ d_centroid_a, // [3]
    const unsigned long long *__restrict__ d_centroid_b, // [3]
    // const double *d_masses, // ignore d_masses for now
    const double kb,
    const double b0,
<<<<<<< HEAD
    unsigned long long *d_du_dx,
    EnergyType *d_u) {
=======
    unsigned long long *__restrict__ d_du_dx,
    __int128 *__restrict__ d_u) {
>>>>>>> 3aa6e516

    const int t_idx = blockDim.x * blockIdx.x + threadIdx.x;
    if (N_A + N_B <= t_idx) {
        return;
    }
    int group_idx = t_idx < N_A ? t_idx : t_idx - N_A;
    int count = t_idx < N_A ? N_A : N_B;
    const int *cur_array = t_idx < N_A ? d_group_a_idxs : d_group_b_idxs;
    RealType sign = t_idx < N_A ? 1.0 : -1.0;
    RealType dij = 0;
    RealType deltas[3];
#pragma unroll
    for (int d = 0; d < 3; d++) {
        deltas[d] = FIXED_TO_FLOAT<RealType>(d_centroid_a[d]) / N_A - FIXED_TO_FLOAT<RealType>(d_centroid_b[d]) / N_B;
        dij += deltas[d] * deltas[d];
    }
    dij = sqrt(dij);

    if (t_idx == 0 && d_u) {
        RealType nrg = kb * (dij - b0) * (dij - b0);
        d_u[t_idx] = FLOAT_TO_FIXED_ENERGY<RealType>(nrg);
    }

    // grads
    if (d_du_dx) {
#pragma unroll
        for (int d = 0; d < 3; d++) {
            if (b0 != 0) {
                RealType du_ddij = 2 * kb * (dij - b0);
                RealType ddij_dxi = deltas[d] / dij;
                RealType delta = sign * du_ddij * ddij_dxi / count;
                atomicAdd(d_du_dx + cur_array[group_idx] * 3 + d, FLOAT_TO_FIXED<RealType>(delta));
            } else {
                RealType delta = sign * 2 * kb * deltas[d] / count;
                atomicAdd(d_du_dx + cur_array[group_idx] * 3 + d, FLOAT_TO_FIXED<RealType>(delta));
            }
        }
    }
}<|MERGE_RESOLUTION|>--- conflicted
+++ resolved
@@ -40,13 +40,8 @@
     // const double *d_masses, // ignore d_masses for now
     const double kb,
     const double b0,
-<<<<<<< HEAD
-    unsigned long long *d_du_dx,
-    EnergyType *d_u) {
-=======
     unsigned long long *__restrict__ d_du_dx,
-    __int128 *__restrict__ d_u) {
->>>>>>> 3aa6e516
+    EnergyType *__restrict__ d_u) {
 
     const int t_idx = blockDim.x * blockIdx.x + threadIdx.x;
     if (N_A + N_B <= t_idx) {
