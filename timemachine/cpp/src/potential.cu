--- conflicted
+++ resolved
@@ -149,16 +149,6 @@
     const int params_size,                 // Number of parameter arrays
     const int P,                           // Number of parameters
     const int batch_size,                  // Number of evaluations
-<<<<<<< HEAD
-    const unsigned int *coords_batch_idxs, // Index of the coordinates for each evaluation
-    const unsigned int *params_batch_idxs, // Index of the parameters for each evaluation
-    const double *h_x,                     // [coord_batch_size, N, 3]
-    const double *h_p,                     // [param_batch_size, P]
-    const double *h_box,                   // [coord_batch_size, 3, 3]
-    unsigned long long *h_du_dx,           // [coord_batch_size, param_batch_size, N, 3]
-    unsigned long long *h_du_dp,           // [coord_batch_size, param_batch_size, P]
-    __int128 *h_u                          // [coord_batch_size, param_batch_size]
-=======
     const unsigned int *coords_batch_idxs, // [batch_size] Index of the coordinates for each evaluation
     const unsigned int *params_batch_idxs, // [batch_size] Index of the parameters for each evaluation
     const double *h_x,                     // [coords_size, N, 3]
@@ -167,7 +157,6 @@
     unsigned long long *h_du_dx,           // [batch_size, N, 3]
     unsigned long long *h_du_dp,           // [batch_size, P]
     __int128 *h_u                          // [batch_size]
->>>>>>> e16ab226
 ) {
     DeviceBuffer<double> d_p(params_size * P);
     if (P > 0) {
