--- conflicted
+++ resolved
@@ -56,31 +56,6 @@
         gpuErrchk(cudaMemset(d_u->data, 0, d_u->size));
     }
 
-<<<<<<< HEAD
-    try {
-        this->execute_device(
-            N, P, d_x, d_p, d_box, lambda, d_du_dx, d_du_dp, d_du_dl, d_u, static_cast<cudaStream_t>(0));
-    } catch (...) {
-        if (h_du_dx) {
-            gpuErrchk(cudaFree(d_du_dx));
-        }
-        if (h_du_dp) {
-            gpuErrchk(cudaFree(d_du_dp));
-        }
-        if (h_du_dl) {
-            gpuErrchk(cudaFree(d_du_dl));
-        }
-        if (h_u) {
-            gpuErrchk(cudaFree(d_u));
-        }
-
-        gpuErrchk(cudaFree(d_x));
-        gpuErrchk(cudaFree(d_p));
-        gpuErrchk(cudaFree(d_box));
-
-        throw;
-    }
-=======
     this->execute_device(
         N,
         P,
@@ -93,7 +68,6 @@
         d_du_dl ? d_du_dl->data : nullptr,
         d_u ? d_u->data : nullptr,
         static_cast<cudaStream_t>(0));
->>>>>>> f661c86f
 
     // outputs
     if (h_du_dx) {
