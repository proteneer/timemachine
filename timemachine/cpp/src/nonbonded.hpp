--- conflicted
+++ resolved
@@ -10,63 +10,8 @@
 template <typename RealType, bool Interpolated> class Nonbonded : public Potential {
 
 private:
-<<<<<<< HEAD
     NonbondedDense<RealType, Interpolated> dense_;
     NonbondedPairs<RealType, Interpolated> exclusions_;
-=======
-    std::array<k_nonbonded_fn, 16> kernel_ptrs_;
-
-    int *d_exclusion_idxs_; // [E,2]
-    double *d_scales_;      // [E, 2]
-    int *d_lambda_plane_idxs_;
-    int *d_lambda_offset_idxs_;
-    int *p_ixn_count_; // pinned memory
-
-    double beta_;
-    double cutoff_;
-    Neighborlist<RealType> nblist_;
-
-    const int E_;
-    const int N_;
-
-    double nblist_padding_;
-    double *d_nblist_x_;    // coords which were used to compute the nblist
-    double *d_nblist_box_;  // box which was used to rebuild the nblist
-    int *d_rebuild_nblist_; // whether or not we have to rebuild the nblist
-    int *p_rebuild_nblist_; // pinned
-
-    unsigned int *d_perm_; // hilbert curve permutation
-
-    double *d_w_;     //
-    double *d_dw_dl_; //
-
-    double *d_sorted_x_;     //
-    double *d_sorted_w_;     //
-    double *d_sorted_dw_dl_; //
-    double *d_sorted_p_;     //
-    double *d_unsorted_p_;   //
-    double *d_sorted_dp_dl_;
-    double *d_unsorted_dp_dl_;
-    unsigned long long *d_sorted_du_dx_; //
-    unsigned long long *d_sorted_du_dp_; //
-    unsigned long long *d_du_dp_buffer_; //
-
-    unsigned int *d_bin_to_idx_;
-    unsigned int *d_sort_keys_in_;
-    unsigned int *d_sort_keys_out_;
-    unsigned int *d_sort_vals_in_;
-    unsigned int *d_sort_storage_;
-    size_t d_sort_storage_bytes_;
-
-    bool disable_hilbert_;
-
-    void hilbert_sort(const double *d_x, const double *d_box, cudaStream_t stream);
-
-    jitify::JitCache kernel_cache_;
-    jitify::KernelInstantiation compute_w_coords_instance_;
-    jitify::KernelInstantiation compute_permute_interpolated_;
-    jitify::KernelInstantiation compute_add_du_dp_interpolated_;
->>>>>>> 669320ec
 
 public:
     // these are marked public but really only intended for testing.
