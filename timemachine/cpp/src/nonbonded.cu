--- conflicted
+++ resolved
@@ -1,19 +1,5 @@
-<<<<<<< HEAD
-=======
-#include "vendored/jitify.hpp"
-#include <algorithm>
-#include <cassert>
-#include <chrono>
-#include <complex>
-#include <cstdlib>
-#include <cub/cub.cuh>
-#include <iostream>
+#include "nonbonded.hpp"
 #include <vector>
-
-#include "fixed_point.hpp"
-#include "gpu_utils.cuh"
->>>>>>> 669320ec
-#include "nonbonded.hpp"
 
 namespace timemachine {
 
@@ -25,169 +11,9 @@
     const std::vector<int> &lambda_offset_idxs, // N
     const double beta,
     const double cutoff,
-<<<<<<< HEAD
     const std::string &kernel_src)
     : dense_(lambda_plane_idxs, lambda_offset_idxs, beta, cutoff, kernel_src),
       exclusions_(exclusion_idxs, scales, lambda_plane_idxs, lambda_offset_idxs, beta, cutoff, kernel_src) {}
-=======
-    const std::string &kernel_src
-    // const std::string &transform_lambda_charge,
-    // const std::string &transform_lambda_sigma,
-    // const std::string &transform_lambda_epsilon,
-    // const std::string &transform_lambda_w
-    )
-    : N_(lambda_offset_idxs.size()), cutoff_(cutoff), E_(exclusion_idxs.size() / 2), nblist_(lambda_offset_idxs.size()),
-      beta_(beta), d_sort_storage_(nullptr), d_sort_storage_bytes_(0), nblist_padding_(0.1), disable_hilbert_(false),
-      kernel_ptrs_({// enumerate over every possible kernel combination
-                    // U: Compute U
-                    // X: Compute DU_DL
-                    // L: Compute DU_DX
-                    // P: Compute DU_DP
-                    //                             U  X  L  P
-                    &k_nonbonded_unified<RealType, 0, 0, 0, 0>,
-                    &k_nonbonded_unified<RealType, 0, 0, 0, 1>,
-                    &k_nonbonded_unified<RealType, 0, 0, 1, 0>,
-                    &k_nonbonded_unified<RealType, 0, 0, 1, 1>,
-                    &k_nonbonded_unified<RealType, 0, 1, 0, 0>,
-                    &k_nonbonded_unified<RealType, 0, 1, 0, 1>,
-                    &k_nonbonded_unified<RealType, 0, 1, 1, 0>,
-                    &k_nonbonded_unified<RealType, 0, 1, 1, 1>,
-                    &k_nonbonded_unified<RealType, 1, 0, 0, 0>,
-                    &k_nonbonded_unified<RealType, 1, 0, 0, 1>,
-                    &k_nonbonded_unified<RealType, 1, 0, 1, 0>,
-                    &k_nonbonded_unified<RealType, 1, 0, 1, 1>,
-                    &k_nonbonded_unified<RealType, 1, 1, 0, 0>,
-                    &k_nonbonded_unified<RealType, 1, 1, 0, 1>,
-                    &k_nonbonded_unified<RealType, 1, 1, 1, 0>,
-                    &k_nonbonded_unified<RealType, 1, 1, 1, 1>}),
-      compute_w_coords_instance_(kernel_cache_.program(kernel_src.c_str()).kernel("k_compute_w_coords").instantiate()),
-      compute_permute_interpolated_(
-          kernel_cache_.program(kernel_src.c_str()).kernel("k_permute_interpolated").instantiate()),
-      compute_add_du_dp_interpolated_(
-          kernel_cache_.program(kernel_src.c_str()).kernel("k_add_du_dp_interpolated").instantiate()) {
-
-    if (lambda_offset_idxs.size() != N_) {
-        throw std::runtime_error("lambda offset idxs need to have size N");
-    }
-
-    if (lambda_offset_idxs.size() != lambda_plane_idxs.size()) {
-        throw std::runtime_error("lambda offset idxs and plane idxs need to be equivalent");
-    }
-
-    if (scales.size() / 2 != E_) {
-        throw std::runtime_error("bad scales size!");
-    }
-
-    gpuErrchk(cudaMalloc(&d_lambda_plane_idxs_, N_ * sizeof(*d_lambda_plane_idxs_)));
-    gpuErrchk(cudaMemcpy(
-        d_lambda_plane_idxs_, &lambda_plane_idxs[0], N_ * sizeof(*d_lambda_plane_idxs_), cudaMemcpyHostToDevice));
-
-    gpuErrchk(cudaMalloc(&d_lambda_offset_idxs_, N_ * sizeof(*d_lambda_offset_idxs_)));
-    gpuErrchk(cudaMemcpy(
-        d_lambda_offset_idxs_, &lambda_offset_idxs[0], N_ * sizeof(*d_lambda_offset_idxs_), cudaMemcpyHostToDevice));
-
-    gpuErrchk(cudaMalloc(&d_perm_, N_ * sizeof(*d_perm_)));
-
-    gpuErrchk(cudaMalloc(&d_sorted_x_, N_ * 3 * sizeof(*d_sorted_x_)));
-
-    gpuErrchk(cudaMalloc(&d_w_, N_ * sizeof(*d_w_)));
-    gpuErrchk(cudaMalloc(&d_dw_dl_, N_ * sizeof(*d_dw_dl_)));
-    gpuErrchk(cudaMalloc(&d_sorted_w_, N_ * sizeof(*d_sorted_w_)));
-    gpuErrchk(cudaMalloc(&d_sorted_dw_dl_, N_ * sizeof(*d_sorted_dw_dl_)));
-
-    gpuErrchk(cudaMalloc(&d_unsorted_p_, N_ * 3 * sizeof(*d_unsorted_p_)));         // interpolated
-    gpuErrchk(cudaMalloc(&d_sorted_p_, N_ * 3 * sizeof(*d_sorted_p_)));             // interpolated
-    gpuErrchk(cudaMalloc(&d_unsorted_dp_dl_, N_ * 3 * sizeof(*d_unsorted_dp_dl_))); // interpolated
-    gpuErrchk(cudaMalloc(&d_sorted_dp_dl_, N_ * 3 * sizeof(*d_sorted_dp_dl_)));     // interpolated
-    gpuErrchk(cudaMalloc(&d_sorted_du_dx_, N_ * 3 * sizeof(*d_sorted_du_dx_)));
-    gpuErrchk(cudaMalloc(&d_sorted_du_dp_, N_ * 3 * sizeof(*d_sorted_du_dp_)));
-    gpuErrchk(cudaMalloc(&d_du_dp_buffer_, N_ * 3 * sizeof(*d_du_dp_buffer_)));
-
-    gpuErrchk(cudaMalloc(&d_exclusion_idxs_, E_ * 2 * sizeof(*d_exclusion_idxs_)));
-    gpuErrchk(
-        cudaMemcpy(d_exclusion_idxs_, &exclusion_idxs[0], E_ * 2 * sizeof(*d_exclusion_idxs_), cudaMemcpyHostToDevice));
-
-    gpuErrchk(cudaMalloc(&d_scales_, E_ * 2 * sizeof(*d_scales_)));
-    gpuErrchk(cudaMemcpy(d_scales_, &scales[0], E_ * 2 * sizeof(*d_scales_), cudaMemcpyHostToDevice));
-
-    gpuErrchk(cudaMallocHost(&p_ixn_count_, 1 * sizeof(*p_ixn_count_)));
-
-    gpuErrchk(cudaMalloc(&d_nblist_x_, N_ * 3 * sizeof(*d_nblist_x_)));
-    gpuErrchk(cudaMemset(d_nblist_x_, 0, N_ * 3 * sizeof(*d_nblist_x_))); // set non-sensical positions
-    gpuErrchk(cudaMalloc(&d_nblist_box_, 3 * 3 * sizeof(*d_nblist_x_)));
-    gpuErrchk(cudaMemset(d_nblist_box_, 0, 3 * 3 * sizeof(*d_nblist_x_)));
-    gpuErrchk(cudaMalloc(&d_rebuild_nblist_, 1 * sizeof(*d_rebuild_nblist_)));
-    gpuErrchk(cudaMallocHost(&p_rebuild_nblist_, 1 * sizeof(*p_rebuild_nblist_)));
-
-    gpuErrchk(cudaMalloc(&d_sort_keys_in_, N_ * sizeof(d_sort_keys_in_)));
-    gpuErrchk(cudaMalloc(&d_sort_keys_out_, N_ * sizeof(d_sort_keys_out_)));
-    gpuErrchk(cudaMalloc(&d_sort_vals_in_, N_ * sizeof(d_sort_vals_in_)));
-
-    // initialize hilbert curve
-    std::vector<unsigned int> bin_to_idx(256 * 256 * 256);
-    for (int i = 0; i < 256; i++) {
-        for (int j = 0; j < 256; j++) {
-            for (int k = 0; k < 256; k++) {
-
-                bitmask_t hilbert_coords[3];
-                hilbert_coords[0] = i;
-                hilbert_coords[1] = j;
-                hilbert_coords[2] = k;
-
-                unsigned int bin = static_cast<unsigned int>(hilbert_c2i(3, 8, hilbert_coords));
-                bin_to_idx[i * 256 * 256 + j * 256 + k] = bin;
-            }
-        }
-    }
-
-    gpuErrchk(cudaMalloc(&d_bin_to_idx_, 256 * 256 * 256 * sizeof(*d_bin_to_idx_)));
-    gpuErrchk(
-        cudaMemcpy(d_bin_to_idx_, &bin_to_idx[0], 256 * 256 * 256 * sizeof(*d_bin_to_idx_), cudaMemcpyHostToDevice));
-
-    // estimate size needed to do radix sorting, this can use uninitialized data.
-    cub::DeviceRadixSort::SortPairs(
-        d_sort_storage_, d_sort_storage_bytes_, d_sort_keys_in_, d_sort_keys_out_, d_sort_vals_in_, d_perm_, N_);
-
-    gpuErrchk(cudaPeekAtLastError());
-    gpuErrchk(cudaMalloc(&d_sort_storage_, d_sort_storage_bytes_));
-};
-
-template <typename RealType, bool Interpolated> Nonbonded<RealType, Interpolated>::~Nonbonded() {
-
-    gpuErrchk(cudaFree(d_exclusion_idxs_));
-    gpuErrchk(cudaFree(d_scales_));
-    gpuErrchk(cudaFree(d_lambda_plane_idxs_));
-    gpuErrchk(cudaFree(d_lambda_offset_idxs_));
-    gpuErrchk(cudaFree(d_du_dp_buffer_));
-    gpuErrchk(cudaFree(d_perm_)); // nullptr if we never built nblist
-
-    gpuErrchk(cudaFree(d_bin_to_idx_));
-    gpuErrchk(cudaFree(d_sorted_x_));
-
-    gpuErrchk(cudaFree(d_w_));
-    gpuErrchk(cudaFree(d_dw_dl_));
-    gpuErrchk(cudaFree(d_sorted_w_));
-    gpuErrchk(cudaFree(d_sorted_dw_dl_));
-    gpuErrchk(cudaFree(d_unsorted_p_));
-    gpuErrchk(cudaFree(d_sorted_p_));
-    gpuErrchk(cudaFree(d_unsorted_dp_dl_));
-    gpuErrchk(cudaFree(d_sorted_dp_dl_));
-    gpuErrchk(cudaFree(d_sorted_du_dx_));
-    gpuErrchk(cudaFree(d_sorted_du_dp_));
-
-    gpuErrchk(cudaFree(d_sort_keys_in_));
-    gpuErrchk(cudaFree(d_sort_keys_out_));
-    gpuErrchk(cudaFree(d_sort_vals_in_));
-    gpuErrchk(cudaFree(d_sort_storage_));
-
-    gpuErrchk(cudaFreeHost(p_ixn_count_));
-
-    gpuErrchk(cudaFree(d_nblist_x_));
-    gpuErrchk(cudaFree(d_nblist_box_));
-    gpuErrchk(cudaFree(d_rebuild_nblist_));
-    gpuErrchk(cudaFreeHost(p_rebuild_nblist_));
-};
->>>>>>> 669320ec
 
 template <typename RealType, bool Interpolated> void Nonbonded<RealType, Interpolated>::set_nblist_padding(double val) {
     dense_.set_nblist_padding(val);
@@ -210,236 +36,21 @@
     unsigned long long *d_du_dl,
     unsigned long long *d_u,
     cudaStream_t stream) {
-<<<<<<< HEAD
     dense_.execute_device(N, P, d_x, d_p, d_box, lambda, d_du_dx, d_du_dp, d_du_dl, d_u, stream);
     exclusions_.execute_device(N, P, d_x, d_p, d_box, lambda, d_du_dx, d_du_dp, d_du_dl, d_u, stream);
 };
-=======
-
-    // (ytz) the nonbonded algorithm proceeds as follows:
-
-    // (done in constructor), construct a hilbert curve mapping each of the 256x256x256 cells into an index.
-    // a. decide if we need to rebuild the neighborlist, if so:
-    //     - look up which cell each particle belongs to, and its linear index along the hilbert curve.
-    //     - use radix pair sort keyed on the hilbert index with values equal to the atomic index
-    //     - resulting sorted values is the permutation array.
-    //     - permute lambda plane/offsets, coords
-    // b. else:
-    //     - permute new coords
-    // c. permute parameters
-    // d. compute the nonbonded interactions using the neighborlist
-    // e. inverse permute the forces, du/dps into the original index.
-    // f. u and du/dl is buffered into a per-particle array, and then reduced.
-    // g. note that du/dl is not an exact per-particle du/dl - it is only used for reduction purposes.
-
-    if (N != N_) {
-        std::cout << N << " " << N_ << std::endl;
-        throw std::runtime_error("Nonbonded::execute_device() N != N_");
-    }
-
-    const int M = Interpolated ? 2 : 1;
-
-    if (P != M * N_ * 3) {
-        std::cout << P << " " << N_ << std::endl;
-        throw std::runtime_error("Nonbonded::execute_device() P != M*N_*3");
-    }
-
-    // identify which tiles contain interpolated parameters
-
-    const int tpb = 32;
-    const int B = (N + tpb - 1) / tpb;
-
-    dim3 dimGrid(B, 3, 1);
-
-    // (ytz) see if we need to rebuild the neighborlist.
-    // (ytz + jfass): note that this logic needs to change if we use NPT later on since a resize in the box
-    // can introduce new interactions.
-    k_check_rebuild_coords_and_box<RealType>
-        <<<B, tpb, 0, stream>>>(N, d_x, d_nblist_x_, d_box, d_nblist_box_, nblist_padding_, d_rebuild_nblist_);
-    gpuErrchk(cudaPeekAtLastError());
-
-    // we can optimize this away by doing the check on the GPU directly.
-    gpuErrchk(cudaMemcpyAsync(
-        p_rebuild_nblist_, d_rebuild_nblist_, 1 * sizeof(*p_rebuild_nblist_), cudaMemcpyDeviceToHost, stream));
-    gpuErrchk(cudaStreamSynchronize(stream)); // slow!
-
-    if (p_rebuild_nblist_[0] > 0) {
-
-        // (ytz): update the permutation index before building neighborlist, as the neighborlist is tied
-        // to a particular sort order
-        if (!disable_hilbert_) {
-            this->hilbert_sort(d_x, d_box, stream);
-        } else {
-            k_arange<<<B, tpb, 0, stream>>>(N, d_perm_);
-            gpuErrchk(cudaPeekAtLastError());
-        }
-
-        // compute new coordinates, new lambda_idxs, new_plane_idxs
-        k_permute<<<dimGrid, tpb, 0, stream>>>(N, d_perm_, d_x, d_sorted_x_);
-        gpuErrchk(cudaPeekAtLastError());
-        nblist_.build_nblist_device(N, d_sorted_x_, d_box, cutoff_ + nblist_padding_, stream);
-        gpuErrchk(cudaMemcpyAsync(
-            p_ixn_count_, nblist_.get_ixn_count(), 1 * sizeof(*p_ixn_count_), cudaMemcpyDeviceToHost, stream));
-
-        std::vector<double> h_box(9);
-        gpuErrchk(cudaMemcpyAsync(&h_box[0], d_box, 3 * 3 * sizeof(*d_box), cudaMemcpyDeviceToHost, stream));
-        // Verify that the cutoff and box size are valid together. If cutoff is greater than half the box
-        // then a particle can interact with multiple periodic copies.
-        const double db_cutoff = (cutoff_ + nblist_padding_) * 2;
-        cudaStreamSynchronize(stream);
-        // Verify that box is orthogonal and the width of the box in all dimensions is greater than twice the cutoff
-        for (int i = 0; i < 9; i++) {
-            if (i == 0 || i == 4 || i == 8) {
-                if (h_box[i] < db_cutoff) {
-                    throw std::runtime_error(
-                        "Cutoff with padding is more than half of the box width, neighborlist is no longer reliable");
-                }
-            } else if (h_box[i] != 0.0) {
-                throw std::runtime_error("Provided non-ortholinear box, unable to compute nonbonded energy");
-            }
-        }
-
-        gpuErrchk(cudaMemsetAsync(d_rebuild_nblist_, 0, sizeof(*d_rebuild_nblist_), stream));
-        gpuErrchk(cudaMemcpyAsync(d_nblist_x_, d_x, N * 3 * sizeof(*d_x), cudaMemcpyDeviceToDevice, stream));
-        gpuErrchk(cudaMemcpyAsync(d_nblist_box_, d_box, 3 * 3 * sizeof(*d_box), cudaMemcpyDeviceToDevice, stream));
-    } else {
-        k_permute<<<dimGrid, tpb, 0, stream>>>(N, d_perm_, d_x, d_sorted_x_);
-        gpuErrchk(cudaPeekAtLastError());
-    }
-
-    // do parameter interpolation here
-    if (Interpolated) {
-        CUresult result = compute_permute_interpolated_.configure(dimGrid, tpb, 0, stream)
-                              .launch(lambda, N, d_perm_, d_p, d_sorted_p_, d_sorted_dp_dl_);
-        if (result != 0) {
-            throw std::runtime_error("Driver call to k_permute_interpolated failed");
-        }
-    } else {
-        k_permute<<<dimGrid, tpb, 0, stream>>>(N, d_perm_, d_p, d_sorted_p_);
-        gpuErrchk(cudaPeekAtLastError());
-        gpuErrchk(cudaMemsetAsync(d_sorted_dp_dl_, 0, N * 3 * sizeof(*d_sorted_dp_dl_), stream))
-    }
-
-    // this stream needs to be synchronized so we can be sure that p_ixn_count_ is properly set.
-    // reset buffers and sorted accumulators
-    if (d_du_dx) {
-        gpuErrchk(cudaMemsetAsync(d_sorted_du_dx_, 0, N * 3 * sizeof(*d_sorted_du_dx_), stream))
-    }
-    if (d_du_dp) {
-        gpuErrchk(cudaMemsetAsync(d_sorted_du_dp_, 0, N * 3 * sizeof(*d_sorted_du_dp_), stream))
-    }
-
-    // update new w coordinates
-    // (tbd): cache lambda value for equilibrium calculations
-    CUresult result = compute_w_coords_instance_.configure(B, tpb, 0, stream)
-                          .launch(N, lambda, cutoff_, d_lambda_plane_idxs_, d_lambda_offset_idxs_, d_w_, d_dw_dl_);
-    if (result != 0) {
-        throw std::runtime_error("Driver call to k_compute_w_coords");
-    }
-
-    gpuErrchk(cudaPeekAtLastError());
-    k_permute_2x<<<B, tpb, 0, stream>>>(N, d_perm_, d_w_, d_dw_dl_, d_sorted_w_, d_sorted_dw_dl_);
-    gpuErrchk(cudaPeekAtLastError());
-
-    // look up which kernel we need for this computation
-    int kernel_idx = 0;
-    kernel_idx |= d_du_dp ? 1 << 0 : 0;
-    kernel_idx |= d_du_dl ? 1 << 1 : 0;
-    kernel_idx |= d_du_dx ? 1 << 2 : 0;
-    kernel_idx |= d_u ? 1 << 3 : 0;
-
-    kernel_ptrs_[kernel_idx]<<<p_ixn_count_[0], tpb, 0, stream>>>(
-        N,
-        d_sorted_x_,
-        d_sorted_p_,
-        d_box,
-        d_sorted_dp_dl_,
-        d_sorted_w_,
-        d_sorted_dw_dl_,
-        lambda,
-        beta_,
-        cutoff_,
-        nblist_.get_ixn_tiles(),
-        nblist_.get_ixn_atoms(),
-        d_sorted_du_dx_,
-        d_sorted_du_dp_,
-        d_du_dl, // switch to nullptr if we don't request du_dl
-        d_u      // switch to nullptr if we don't request energies
-    );
-
-    gpuErrchk(cudaPeekAtLastError());
-
-    // coords are N,3
-    if (d_du_dx) {
-        k_inv_permute_accum<<<dimGrid, tpb, 0, stream>>>(N, d_perm_, d_sorted_du_dx_, d_du_dx);
-        gpuErrchk(cudaPeekAtLastError());
-    }
-
-    // params are N,3
-    // this needs to be an accumulated permute
-    if (d_du_dp) {
-        k_inv_permute_assign<<<dimGrid, tpb, 0, stream>>>(N, d_perm_, d_sorted_du_dp_, d_du_dp_buffer_);
-        gpuErrchk(cudaPeekAtLastError());
-    }
-
-    // exclusions use the non-sorted version
-    if (E_ > 0) {
-
-        dim3 dimGridExclusions((E_ + tpb - 1) / tpb, 1, 1);
-
-        if (Interpolated) {
-            k_inv_permute_assign_2x<<<dimGrid, tpb, 0, stream>>>(
-                N, d_perm_, d_sorted_p_, d_sorted_dp_dl_, d_unsorted_p_, d_unsorted_dp_dl_);
-            gpuErrchk(cudaPeekAtLastError());
-        }
-
-        k_nonbonded_exclusions<RealType><<<dimGridExclusions, tpb, 0, stream>>>(
-            E_,
-            d_x,
-            Interpolated ? d_unsorted_p_ : d_p,
-            d_box,
-            Interpolated ? d_unsorted_dp_dl_ : d_sorted_dp_dl_,
-            d_w_,
-            d_dw_dl_,
-            lambda,
-            d_exclusion_idxs_,
-            d_scales_,
-            beta_,
-            cutoff_,
-            d_du_dx,
-            d_du_dp_buffer_,
-            d_du_dl,
-            d_u);
-        gpuErrchk(cudaPeekAtLastError());
-    }
-
-    if (d_du_dp) {
-        if (Interpolated) {
-            CUresult result = compute_add_du_dp_interpolated_.configure(dimGrid, tpb, 0, stream)
-                                  .launch(lambda, N, d_du_dp_buffer_, d_du_dp);
-            if (result != 0) {
-                throw std::runtime_error("Driver call to k_add_du_dp_interpolated failed");
-            }
-        } else {
-            k_add_ull_to_ull<<<dimGrid, tpb, 0, stream>>>(N, d_du_dp_buffer_, d_du_dp);
-        }
-        gpuErrchk(cudaPeekAtLastError());
-    }
-}
->>>>>>> 669320ec
 
 template <typename RealType, bool Interpolated>
 void Nonbonded<RealType, Interpolated>::du_dp_fixed_to_float(
     const int N, const int P, const unsigned long long *du_dp, double *du_dp_float) {
 
-    // In the interpolated case we have derivatives for the initial and final parameters
-    const int num_tuples = Interpolated ? N * 2 : N;
+    dense_.du_dp_fixed_to_float(N, P, du_dp, du_dp_float);
 
-    for (int i = 0; i < num_tuples; i++) {
-        const int idx_charge = i * 3 + 0, idx_sig = i * 3 + 1, idx_eps = i * 3 + 2;
-        du_dp_float[idx_charge] = FIXED_TO_FLOAT_DU_DP<double, FIXED_EXPONENT_DU_DCHARGE>(du_dp[idx_charge]);
-        du_dp_float[idx_sig] = FIXED_TO_FLOAT_DU_DP<double, FIXED_EXPONENT_DU_DSIG>(du_dp[idx_sig]);
-        du_dp_float[idx_eps] = FIXED_TO_FLOAT_DU_DP<double, FIXED_EXPONENT_DU_DEPS>(du_dp[idx_eps]);
+    std::vector<double> du_dp_float_buffer(P);
+    exclusions_.du_dp_fixed_to_float(N, P, du_dp, &du_dp_float_buffer[0]);
+
+    for (int i = 0; i < P; i++) {
+        du_dp_float[i] += du_dp_float_buffer[i];
     }
 }
 
