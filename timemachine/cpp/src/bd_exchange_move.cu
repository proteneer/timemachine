#include "bd_exchange_move.hpp"

#include "constants.hpp"
#include "gpu_utils.cuh"
#include "kernels/k_exchange.cuh"
#include "kernels/k_indices.cuh"
#include "kernels/k_nonbonded.cuh"
#include "kernels/k_probability.cuh"
#include "kernels/k_rotations.cuh"
#include "math_utils.cuh"
#include "mol_utils.hpp"

namespace timemachine {
// The number of threads per block for the setting of the final weight of the moved mol is low
// if using the same number as in the rest of the kernels of DEFAULT_THREADS_PER_BLOCK
static const int WEIGHT_THREADS_PER_BLOCK = 512;
// The number of translations to generate each step. The first three values are a unit vector translation and the fourth
// value is used for the metropolis hasting check
static const int BD_TRANSLATIONS_PER_STEP_XYZW = 4;

template <typename RealType>
BDExchangeMove<RealType>::BDExchangeMove(
    const int N,
    const std::vector<std::vector<int>> &target_mols,
    const std::vector<double> &params,
    const double temperature,
    const double nb_beta,
    const double cutoff,
    const int seed,
    const int proposals_per_move,
    const int interval)
    : BDExchangeMove<RealType>(
          N,
          target_mols,
          params,
          temperature,
          nb_beta,
          cutoff,
          seed,
          proposals_per_move,
          interval,
          round_up_even(BD_TRANSLATIONS_PER_STEP_XYZW * proposals_per_move)) {}

template <typename RealType>
BDExchangeMove<RealType>::BDExchangeMove(
    const int N,
    const std::vector<std::vector<int>> &target_mols,
    const std::vector<double> &params,
    const double temperature,
    const double nb_beta,
    const double cutoff,
    const int seed,
    const int proposals_per_move,
    const int interval,
    const int translation_buffer_size)
    : Mover(interval), N_(N), mol_size_(target_mols[0].size()), proposals_per_move_(proposals_per_move),
      num_target_mols_(target_mols.size()), nb_beta_(static_cast<RealType>(nb_beta)),
      beta_(static_cast<RealType>(1.0 / (BOLTZ * temperature))),
      cutoff_squared_(static_cast<RealType>(cutoff * cutoff)),
      samples_per_proposal_(1), // Hardcoded to 1 currently, will be exposed in the constructor eventually
      num_attempted_(0), mol_potential_(N, target_mols, nb_beta, cutoff),
      sampler_(num_target_mols_, samples_per_proposal_, seed), logsumexp_(num_target_mols_),
      d_intermediate_coords_(N * 3), d_params_(params), d_mol_energy_buffer_(num_target_mols_),
      d_sample_per_atom_energy_buffer_(mol_size_ * N), d_atom_idxs_(get_atom_indices(target_mols)),
      d_mol_offsets_(get_mol_offsets(target_mols)), d_log_weights_before_(num_target_mols_),
      d_log_weights_after_(num_target_mols_), d_log_sum_exp_before_(2), d_log_sum_exp_after_(2),
      d_samples_(samples_per_proposal_), d_quaternions_(round_up_even(QUATERNIONS_PER_STEP * proposals_per_move_)),
      d_num_accepted_(1), d_target_mol_atoms_(mol_size_), d_target_mol_offsets_(num_target_mols_ + 1),
      d_intermediate_sample_weights_(ceil_divide(N_, WEIGHT_THREADS_PER_BLOCK)),
      d_sample_noise_(round_up_even(num_target_mols_ * proposals_per_move_)),
      d_sampling_intermediate_(num_target_mols_), d_translations_(translation_buffer_size),
      d_sample_segments_(samples_per_proposal_ + 1) {

    if (proposals_per_move_ <= 0) {
        throw std::runtime_error("proposals per move must be greater than 0");
    }
    if (mol_size_ == 0) {
        throw std::runtime_error("must provide non-empty molecule indices");
    }
    verify_mols_contiguous(target_mols);
    for (int i = 0; i < target_mols.size(); i++) {
        if (target_mols[i].size() != mol_size_) {
            throw std::runtime_error("only support running with mols with constant size, got mixed sizes");
        }
    }
    // Clear out the logsumexp values so the log probability starts off as zero
    gpuErrchk(cudaMemset(d_log_sum_exp_before_.data, 0, d_log_sum_exp_before_.size()));
    gpuErrchk(cudaMemset(d_log_sum_exp_after_.data, 0, d_log_sum_exp_after_.size()));
    gpuErrchk(cudaMemset(d_num_accepted_.data, 0, d_num_accepted_.size()));

    // Initialize several different RNGs to allow for determinism between numbers of proposals per move
    curandErrchk(curandCreateGenerator(&cr_rng_quat_, CURAND_RNG_PSEUDO_DEFAULT));
    curandErrchk(curandSetPseudoRandomGeneratorSeed(cr_rng_quat_, seed));

    curandErrchk(curandCreateGenerator(&cr_rng_translations_, CURAND_RNG_PSEUDO_DEFAULT));
    curandErrchk(curandSetPseudoRandomGeneratorSeed(cr_rng_translations_, seed + 1));

    curandErrchk(curandCreateGenerator(&cr_rng_samples_, CURAND_RNG_PSEUDO_DEFAULT));
<<<<<<< HEAD
    curandErrchk(curandSetPseudoRandomGeneratorSeed(cr_rng_samples_, seed));

    // Setup the sample segments
    // constant for BDExchangeMove since the sample size is always batches of num_target_mols_ weights
    std::vector<int> h_sample_segments(d_sample_segments_.length);
    int offset = 0;
    for (unsigned int i = 0; i < h_sample_segments.size(); i++) {
        h_sample_segments[i] = offset;
        offset += num_target_mols_;
    }
    d_sample_segments_.copy_from(&h_sample_segments[0]);
=======
    curandErrchk(curandSetPseudoRandomGeneratorSeed(cr_rng_samples_, seed + 2));
>>>>>>> 60ad8985
}

template <typename RealType> BDExchangeMove<RealType>::~BDExchangeMove() {
    curandErrchk(curandDestroyGenerator(cr_rng_quat_));
    curandErrchk(curandDestroyGenerator(cr_rng_translations_));
    curandErrchk(curandDestroyGenerator(cr_rng_samples_));
}

template <typename RealType>
void BDExchangeMove<RealType>::move(
    const int N,
    double *d_coords, // [N, 3]
    double *d_box,    // [3, 3]
    cudaStream_t stream) {

    if (N != N_) {
        throw std::runtime_error("N != N_");
    }
    this->step_++;
    if (this->step_ % this->interval_ != 0) {
        return;
    }
    if (d_translations_.length / BD_TRANSLATIONS_PER_STEP_XYZW !=
        this->d_quaternions_.length / this->QUATERNIONS_PER_STEP) {
        throw std::runtime_error("bug in the code: buffers with random values don't match in batch size");
    }

    // Set the stream for the generators
    curandErrchk(curandSetStream(cr_rng_quat_, stream));
    curandErrchk(curandSetStream(cr_rng_translations_, stream));
    curandErrchk(curandSetStream(cr_rng_samples_, stream));

    const int tpb = DEFAULT_THREADS_PER_BLOCK;

    this->compute_initial_weights(N, d_coords, d_box, stream);

    // All of the noise is generated upfront
    curandErrchk(templateCurandNormal(cr_rng_quat_, d_quaternions_.data, d_quaternions_.length, 0.0, 1.0));
    // The d_translation_ buffer contains uniform noise over [0, 1] containing [x,y,z,w] where [x,y,z] are a random
    // translation and w is used in the metropolis-hastings check
    curandErrchk(templateCurandUniform(cr_rng_translations_, d_translations_.data, d_translations_.length));
    curandErrchk(templateCurandUniform(cr_rng_samples_, d_sample_noise_.data, d_sample_noise_.length));
    for (int step = 0; step < proposals_per_move_; step++) {
        // Run only after the first pass, to maintain meaningful `log_probability_host` values
        if (step > 0) {
            // Run a separate kernel to replace the before log probs and weights with the after if accepted a move
            // Need the weights to sample a value and the log probs are just because they aren't expensive to copy
            k_store_accepted_log_probability<RealType><<<1, tpb, 0>>>(
                num_target_mols_,
                d_translations_.data + (step * BD_TRANSLATIONS_PER_STEP_XYZW * samples_per_proposal_) +
                    (BD_TRANSLATIONS_PER_STEP_XYZW - 1), // Offset to get the last value for the acceptance criteria
                d_log_sum_exp_before_.data,
                d_log_sum_exp_after_.data,
                d_log_weights_before_.data,
                d_log_weights_after_.data);
            gpuErrchk(cudaPeekAtLastError());
        }

        gpuErrchk(cudaMemcpyAsync(
            d_log_weights_after_.data,
            d_log_weights_before_.data,
            d_log_weights_after_.size(),
            cudaMemcpyDeviceToDevice,
            stream));

        // We only ever sample a single molecule
        sampler_.sample_given_noise_device(
            num_target_mols_ * samples_per_proposal_,
            samples_per_proposal_,
            d_sample_segments_.data,
            d_log_weights_before_.data,
            d_sample_noise_.data + (step * num_target_mols_ * samples_per_proposal_),
            d_sampling_intermediate_.data,
            d_samples_.data,
            stream);

        // Don't move translations into computation of the incremental, as different translations can be used
        // by different bias deletion movers (such as targeted insertion)
        // scale the translations as they are between [0, 1]
        this->compute_incremental_weights(
            N,
            true,
            d_box,
            d_coords,
            this->d_quaternions_.data + (step * QUATERNIONS_PER_STEP * samples_per_proposal_),
            this->d_translations_.data + (step * BD_TRANSLATIONS_PER_STEP_XYZW * samples_per_proposal_),
            stream);

        logsumexp_.sum_device(num_target_mols_, d_log_weights_after_.data, d_log_sum_exp_after_.data, stream);

        k_attempt_exchange_move<RealType><<<ceil_divide(N_, tpb), tpb, 0, stream>>>(
            N,
            d_translations_.data + (step * BD_TRANSLATIONS_PER_STEP_XYZW * samples_per_proposal_) +
                (BD_TRANSLATIONS_PER_STEP_XYZW - 1), // Offset to get the last value for the acceptance criteria
            d_log_sum_exp_before_.data,
            d_log_sum_exp_after_.data,
            d_intermediate_coords_.data,
            d_coords,
            d_num_accepted_.data);
        gpuErrchk(cudaPeekAtLastError());
        num_attempted_++;
    }
}

template <typename RealType>
void BDExchangeMove<RealType>::compute_initial_weights(
    const int N, double *d_coords, double *d_box, cudaStream_t stream) {
    const int tpb = DEFAULT_THREADS_PER_BLOCK;
    const int mol_blocks = ceil_divide(num_target_mols_, tpb);
    mol_potential_.mol_energies_device(
        N,
        num_target_mols_,
        d_coords,
        d_params_.data,
        d_box,
        d_mol_energy_buffer_.data, // Don't need to zero, will be overridden
        stream);

    // Don't need to normalize to sample
    k_compute_log_weights_from_energies<RealType><<<mol_blocks, tpb, 0, stream>>>(
        num_target_mols_, beta_, d_mol_energy_buffer_.data, d_log_weights_before_.data);
    gpuErrchk(cudaPeekAtLastError());

    // Compute logsumexp of energies once upfront to get log probabilities
    logsumexp_.sum_device(num_target_mols_, d_log_weights_before_.data, d_log_sum_exp_before_.data, stream);
}

template <typename RealType>
void BDExchangeMove<RealType>::compute_incremental_weights(
    const int N,
    const bool scale,
    const double *d_box,            // [3, 3]
    const double *d_coords,         // [N, 3]
    const RealType *d_quaternions,  // [4]
    const RealType *d_translations, // [3]
    cudaStream_t stream) {
    const int tpb = DEFAULT_THREADS_PER_BLOCK;
    dim3 atom_by_atom_grid(ceil_divide(N, tpb), mol_size_, 1);

    // Make a copy of the coordinates
    gpuErrchk(cudaMemcpyAsync(
        d_intermediate_coords_.data, d_coords, d_intermediate_coords_.size(), cudaMemcpyDeviceToDevice, stream));

    // Only support sampling a single mol at this time, so only one block
    k_setup_sample_atoms<<<1, tpb, 0, stream>>>(
        mol_size_,
        d_samples_.data,
        d_atom_idxs_.data,
        d_mol_offsets_.data,
        d_target_mol_atoms_.data,
        d_target_mol_offsets_.data);
    gpuErrchk(cudaPeekAtLastError());

    if (scale) {
        k_rotate_and_translate_mols<RealType, true><<<1, tpb, 0, stream>>>(
            1,
            d_coords,
            d_box,
            d_samples_.data,
            d_target_mol_offsets_.data,
            d_quaternions,
            d_translations,
            d_intermediate_coords_.data);
        gpuErrchk(cudaPeekAtLastError());
    } else {
        k_rotate_and_translate_mols<RealType, false><<<1, tpb, 0, stream>>>(
            1,
            d_coords,
            d_box,
            d_samples_.data,
            d_target_mol_offsets_.data,
            d_quaternions,
            d_translations,
            d_intermediate_coords_.data);
        gpuErrchk(cudaPeekAtLastError());
    }

    k_atom_by_atom_energies<<<atom_by_atom_grid, tpb, 0, stream>>>(
        N,
        mol_size_,
        d_target_mol_atoms_.data,
        d_coords,
        d_params_.data,
        d_box,
        nb_beta_,
        cutoff_squared_,
        d_sample_per_atom_energy_buffer_.data);
    gpuErrchk(cudaPeekAtLastError());

    // Subtract off the weights for the individual waters from the sampled water.
    // It modifies the sampled mol energy value, leaving it in an invalid state, which is why
    // we later call k_set_sampled_weight to set the weight of the sampled mol
    k_adjust_weights<RealType, true><<<ceil_divide(num_target_mols_, tpb), tpb, 0, stream>>>(
        N,
        num_target_mols_,
        mol_size_,
        d_atom_idxs_.data,
        d_mol_offsets_.data,
        d_sample_per_atom_energy_buffer_.data,
        beta_, // 1 / kT
        d_log_weights_after_.data);
    gpuErrchk(cudaPeekAtLastError());

    k_atom_by_atom_energies<<<atom_by_atom_grid, tpb, 0, stream>>>(
        N,
        mol_size_,
        d_target_mol_atoms_.data,
        d_intermediate_coords_.data,
        d_params_.data,
        d_box,
        nb_beta_,
        cutoff_squared_,
        d_sample_per_atom_energy_buffer_.data);
    gpuErrchk(cudaPeekAtLastError());

    // Add in the new weights from the individual waters
    // the sampled weight continues to be garbage
    k_adjust_weights<RealType, false><<<ceil_divide(num_target_mols_, tpb), tpb, 0, stream>>>(
        N,
        num_target_mols_,
        mol_size_,
        d_atom_idxs_.data,
        d_mol_offsets_.data,
        d_sample_per_atom_energy_buffer_.data,
        beta_, // 1 / kT
        d_log_weights_after_.data);
    gpuErrchk(cudaPeekAtLastError());

    // Set the sampled weight to be the correct value
    k_set_sampled_weight_block<RealType, WEIGHT_THREADS_PER_BLOCK>
        <<<static_cast<int>(d_intermediate_sample_weights_.length), WEIGHT_THREADS_PER_BLOCK, 0, stream>>>(
            N,
            mol_size_,
            d_target_mol_atoms_.data,
            d_sample_per_atom_energy_buffer_.data,
            beta_, // 1 / kT
            d_intermediate_sample_weights_.data);
    gpuErrchk(cudaPeekAtLastError());

    k_set_sampled_weight_reduce<RealType, WEIGHT_THREADS_PER_BLOCK><<<1, WEIGHT_THREADS_PER_BLOCK, 0, stream>>>(
        static_cast<int>(d_intermediate_sample_weights_.length), // Number of intermediates
        d_samples_.data,                                         // where to set the value
        d_intermediate_sample_weights_.data,                     // intermediate fixed point weights
        d_log_weights_after_.data);
    gpuErrchk(cudaPeekAtLastError());
}

template <typename RealType> double BDExchangeMove<RealType>::raw_log_probability_host() {
    std::vector<RealType> h_log_exp_before(2);
    std::vector<RealType> h_log_exp_after(2);
    d_log_sum_exp_before_.copy_to(&h_log_exp_before[0]);
    d_log_sum_exp_after_.copy_to(&h_log_exp_after[0]);

    RealType before_log_prob = convert_nan_to_inf(compute_logsumexp_final(&h_log_exp_before[0]));
    RealType after_log_prob = convert_nan_to_inf(compute_logsumexp_final(&h_log_exp_after[0]));

    return static_cast<double>(before_log_prob - after_log_prob);
}

template <typename RealType> double BDExchangeMove<RealType>::log_probability_host() {
    return min(raw_log_probability_host(), 0.0);
}

template <typename RealType> size_t BDExchangeMove<RealType>::n_accepted() const {
    size_t h_accepted;
    d_num_accepted_.copy_to(&h_accepted);
    return h_accepted;
}

template <typename RealType> std::vector<double> BDExchangeMove<RealType>::get_params() {
    std::vector<double> h_params(d_params_.length);
    d_params_.copy_to(&h_params[0]);
    return h_params;
};

template <typename RealType> void BDExchangeMove<RealType>::set_params(const std::vector<double> &params) {
    cudaStream_t stream = static_cast<cudaStream_t>(0);
    DeviceBuffer<double> d_params(params.size());
    d_params.copy_from(&params[0]);
    this->set_params_device(params.size(), d_params.data, stream);
    gpuErrchk(cudaStreamSynchronize(stream));
};

template <typename RealType>
void BDExchangeMove<RealType>::set_params_device(const int size, const double *d_p, const cudaStream_t stream) {
    if (d_params_.length != size) {
        throw std::runtime_error("number of params don't match");
    }
    gpuErrchk(cudaMemcpyAsync(d_params_.data, d_p, d_params_.size(), cudaMemcpyDeviceToDevice, stream));
};

template class BDExchangeMove<float>;
template class BDExchangeMove<double>;

} // namespace timemachine<|MERGE_RESOLUTION|>--- conflicted
+++ resolved
@@ -96,8 +96,7 @@
     curandErrchk(curandSetPseudoRandomGeneratorSeed(cr_rng_translations_, seed + 1));
 
     curandErrchk(curandCreateGenerator(&cr_rng_samples_, CURAND_RNG_PSEUDO_DEFAULT));
-<<<<<<< HEAD
-    curandErrchk(curandSetPseudoRandomGeneratorSeed(cr_rng_samples_, seed));
+    curandErrchk(curandSetPseudoRandomGeneratorSeed(cr_rng_samples_, seed + 2));
 
     // Setup the sample segments
     // constant for BDExchangeMove since the sample size is always batches of num_target_mols_ weights
@@ -108,9 +107,6 @@
         offset += num_target_mols_;
     }
     d_sample_segments_.copy_from(&h_sample_segments[0]);
-=======
-    curandErrchk(curandSetPseudoRandomGeneratorSeed(cr_rng_samples_, seed + 2));
->>>>>>> 60ad8985
 }
 
 template <typename RealType> BDExchangeMove<RealType>::~BDExchangeMove() {
