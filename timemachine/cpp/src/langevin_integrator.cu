#include "constants.hpp"
#include "gpu_utils.cuh"
#include "kernel_utils.cuh"
#include "langevin_integrator.hpp"
#include "math_utils.cuh"

#include "kernels/k_integrator.cuh"

namespace timemachine {

LangevinIntegrator::LangevinIntegrator(
    int N, const double *masses, double temperature, double dt, double friction, int seed)
    : N_(N), temperature_(temperature), dt_(dt), friction_(friction), noise_iteration_(0), noise_batch_size_(5),
      runner_() {

    ca_ = exp(-friction * dt);

    const double kT = BOLTZ * temperature;
    const double ccs_adjustment = sqrt(1 - exp(-2 * friction * dt));

    std::vector<double> h_ccs(N_);
    std::vector<double> h_cbs(N_);
    for (int i = 0; i < N_; i++) {
        h_cbs[i] = dt_ / masses[i];
        h_ccs[i] = ccs_adjustment * sqrt(kT / masses[i]);
    }

    d_cbs_ = gpuErrchkCudaMallocAndCopy(h_cbs.data(), N_);
    d_ccs_ = gpuErrchkCudaMallocAndCopy(h_ccs.data(), N_);

    curandErrchk(curandCreateGenerator(&cr_rng_, CURAND_RNG_PSEUDO_DEFAULT));
    cudaSafeMalloc(&d_noise_, round_up_even(noise_batch_size_ * N_ * 3) * sizeof(*d_noise_));
    curandErrchk(curandSetPseudoRandomGeneratorSeed(cr_rng_, seed));

    cudaSafeMalloc(&d_du_dx_, N_ * 3 * sizeof(*d_du_dx_));
}

LangevinIntegrator::~LangevinIntegrator() {
    gpuErrchk(cudaFree(d_cbs_));
    gpuErrchk(cudaFree(d_ccs_));
    gpuErrchk(cudaFree(d_noise_));
    gpuErrchk(cudaFree(d_du_dx_));
    curandErrchk(curandDestroyGenerator(cr_rng_));
}

double LangevinIntegrator::get_temperature() { return this->temperature_; }

void LangevinIntegrator::step_fwd(
    std::vector<std::shared_ptr<BoundPotential>> &bps,
    double *d_x_t,
    double *d_v_t,
    double *d_box_t,
    unsigned int *d_idxs,
    cudaStream_t stream) {
    const int D = 3;

    gpuErrchk(cudaMemsetAsync(d_du_dx_, 0, N_ * D * sizeof(*d_du_dx_), stream));

    runner_.execute_potentials(
        bps,
        N_,
        d_x_t,
        d_box_t,
        d_du_dx_, // we only need the forces
        nullptr,
        nullptr,
        stream);

    noise_iteration_ = noise_iteration_ % noise_batch_size_;
    if (noise_iteration_ == 0) {
        // Generating noise can be expensive, doing it in batches for efficiency
        curandErrchk(curandSetStream(cr_rng_, stream));
        curandErrchk(templateCurandNormal(cr_rng_, d_noise_, round_up_even(noise_batch_size_ * N_ * D), 0.0, 1.0));
    }

<<<<<<< HEAD
    size_t tpb = default_threads_per_block;
    // Run in blocks so as to ensure that neighboring threads are modifying the same atom
    // which allows more efficient memory accesses/writes
    size_t n_blocks = ceil_divide(N_ * D, tpb);
=======
    size_t tpb = DEFAULT_THREADS_PER_BLOCK;
    size_t n_blocks = ceil_divide(N_, tpb);
    dim3 dimGrid_dx(n_blocks, D);

    update_forward_baoab<double>
        <<<dimGrid_dx, tpb, 0, stream>>>(N_, D, ca_, d_idxs, d_cbs_, d_ccs_, d_noise_, d_x_t, d_v_t, d_du_dx_, dt_);
>>>>>>> 2224952b

    update_forward_baoab<double><<<n_blocks, tpb, 0, stream>>>(
        N_, D, ca_, d_idxs, d_cbs_, d_ccs_, d_noise_ + (noise_iteration_ * N_ * D), d_x_t, d_v_t, d_du_dx_, 0.5 * dt_);
    gpuErrchk(cudaPeekAtLastError());
    noise_iteration_++;
}

void LangevinIntegrator::initialize(
    std::vector<std::shared_ptr<BoundPotential>> &bps,
    double *d_x_t,
    double *d_v_t,
    double *d_box_t,
    unsigned int *d_idxs,
    cudaStream_t stream){};

void LangevinIntegrator::finalize(
    std::vector<std::shared_ptr<BoundPotential>> &bps,
    double *d_x_t,
    double *d_v_t,
    double *d_box_t,
    unsigned int *d_idxs,
    cudaStream_t stream){};

} // end namespace timemachine<|MERGE_RESOLUTION|>--- conflicted
+++ resolved
@@ -73,19 +73,10 @@
         curandErrchk(templateCurandNormal(cr_rng_, d_noise_, round_up_even(noise_batch_size_ * N_ * D), 0.0, 1.0));
     }
 
-<<<<<<< HEAD
-    size_t tpb = default_threads_per_block;
+    size_t tpb = DEFAULT_THREADS_PER_BLOCK;
     // Run in blocks so as to ensure that neighboring threads are modifying the same atom
     // which allows more efficient memory accesses/writes
     size_t n_blocks = ceil_divide(N_ * D, tpb);
-=======
-    size_t tpb = DEFAULT_THREADS_PER_BLOCK;
-    size_t n_blocks = ceil_divide(N_, tpb);
-    dim3 dimGrid_dx(n_blocks, D);
-
-    update_forward_baoab<double>
-        <<<dimGrid_dx, tpb, 0, stream>>>(N_, D, ca_, d_idxs, d_cbs_, d_ccs_, d_noise_, d_x_t, d_v_t, d_du_dx_, dt_);
->>>>>>> 2224952b
 
     update_forward_baoab<double><<<n_blocks, tpb, 0, stream>>>(
         N_, D, ca_, d_idxs, d_cbs_, d_ccs_, d_noise_ + (noise_iteration_ * N_ * D), d_x_t, d_v_t, d_du_dx_, 0.5 * dt_);
