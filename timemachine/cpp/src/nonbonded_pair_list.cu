#include "gpu_utils.cuh"
#include "k_nonbonded_pair_list.cuh"
#include "kernels/kernel_utils.cuh"
#include "math_utils.cuh"
#include "nonbonded_pair_list.hpp"
#include <stdexcept>
#include <vector>

namespace timemachine {

template <typename RealType, bool Negated>
NonbondedPairList<RealType, Negated>::NonbondedPairList(
    const std::vector<int> &pair_idxs, // [M, 2]
    const std::vector<double> &scales, // [M, 2]
    const double beta,
    const double cutoff)
    : M_(pair_idxs.size() / 2), beta_(beta), cutoff_(cutoff) {

    if (pair_idxs.size() % 2 != 0) {
        throw std::runtime_error("pair_idxs.size() must be even, but got " + std::to_string(pair_idxs.size()));
    }

    for (int i = 0; i < M_; i++) {
        auto src = pair_idxs[i * 2 + 0];
        auto dst = pair_idxs[i * 2 + 1];
        if (src == dst) {
            throw std::runtime_error(
                "illegal pair with src == dst: " + std::to_string(src) + ", " + std::to_string(dst));
        }
    }

    if (scales.size() / 2 != M_) {
        throw std::runtime_error(
            "expected same number of pairs and scale tuples, but got " + std::to_string(M_) +
            " != " + std::to_string(scales.size() / 2));
    }

    cudaSafeMalloc(&d_pair_idxs_, M_ * 2 * sizeof(*d_pair_idxs_));
    gpuErrchk(cudaMemcpy(d_pair_idxs_, &pair_idxs[0], M_ * 2 * sizeof(*d_pair_idxs_), cudaMemcpyHostToDevice));

    cudaSafeMalloc(&d_scales_, M_ * 2 * sizeof(*d_scales_));
    gpuErrchk(cudaMemcpy(d_scales_, &scales[0], M_ * 2 * sizeof(*d_scales_), cudaMemcpyHostToDevice));
};

template <typename RealType, bool Negated> NonbondedPairList<RealType, Negated>::~NonbondedPairList() {
    gpuErrchk(cudaFree(d_pair_idxs_));
    gpuErrchk(cudaFree(d_scales_));
};

template <typename RealType, bool Negated>
void NonbondedPairList<RealType, Negated>::execute_device(
    const int N,
    const int P,
    const double *d_x,
    const double *d_p,
    const double *d_box,
    unsigned long long *d_du_dx,
    unsigned long long *d_du_dp,
    unsigned long long *d_u,
    cudaStream_t stream) {

<<<<<<< HEAD
    if (M_ > 0) {
        const int tpb = default_threads_per_block;
        const int num_blocks_pairs = ceil_divide(M_, tpb);
=======
    const int tpb = DEFAULT_THREADS_PER_BLOCK;
    const int num_blocks_pairs = ceil_divide(M_, tpb);
>>>>>>> 2224952b

        k_nonbonded_pair_list<RealType, Negated><<<num_blocks_pairs, tpb, 0, stream>>>(
            M_, d_x, d_p, d_box, d_pair_idxs_, d_scales_, beta_, cutoff_, d_du_dx, d_du_dp, d_u);

        gpuErrchk(cudaPeekAtLastError());
    }
}

// TODO: this implementation is duplicated from NonbondedAllPairs
template <typename RealType, bool Negated>
void NonbondedPairList<RealType, Negated>::du_dp_fixed_to_float(
    const int N, const int P, const unsigned long long *du_dp, double *du_dp_float) {

    for (int i = 0; i < N; i++) {
        const int idx = i * PARAMS_PER_ATOM;
        const int idx_charge = idx + PARAM_OFFSET_CHARGE;
        const int idx_sig = idx + PARAM_OFFSET_SIG;
        const int idx_eps = idx + PARAM_OFFSET_EPS;
        const int idx_w = idx + PARAM_OFFSET_W;

        du_dp_float[idx_charge] = FIXED_TO_FLOAT_DU_DP<double, FIXED_EXPONENT_DU_DCHARGE>(du_dp[idx_charge]);
        du_dp_float[idx_sig] = FIXED_TO_FLOAT_DU_DP<double, FIXED_EXPONENT_DU_DSIG>(du_dp[idx_sig]);
        du_dp_float[idx_eps] = FIXED_TO_FLOAT_DU_DP<double, FIXED_EXPONENT_DU_DEPS>(du_dp[idx_eps]);
        du_dp_float[idx_w] = FIXED_TO_FLOAT_DU_DP<double, FIXED_EXPONENT_DU_DW>(du_dp[idx_w]);
    }
}

template class NonbondedPairList<double, true>;
template class NonbondedPairList<float, true>;

template class NonbondedPairList<double, false>;
template class NonbondedPairList<float, false>;

} // namespace timemachine<|MERGE_RESOLUTION|>--- conflicted
+++ resolved
@@ -59,14 +59,9 @@
     unsigned long long *d_u,
     cudaStream_t stream) {
 
-<<<<<<< HEAD
     if (M_ > 0) {
-        const int tpb = default_threads_per_block;
+        const int tpb = DEFAULT_THREADS_PER_BLOCK;
         const int num_blocks_pairs = ceil_divide(M_, tpb);
-=======
-    const int tpb = DEFAULT_THREADS_PER_BLOCK;
-    const int num_blocks_pairs = ceil_divide(M_, tpb);
->>>>>>> 2224952b
 
         k_nonbonded_pair_list<RealType, Negated><<<num_blocks_pairs, tpb, 0, stream>>>(
             M_, d_x, d_p, d_box, d_pair_idxs_, d_scales_, beta_, cutoff_, d_du_dx, d_du_dp, d_u);
