# Enhanced sampling protocols

# This file contains utility functions to generate samples in the gas-phase.

import multiprocessing
import os
<<<<<<< HEAD
import pickle

import jax
=======
>>>>>>> 5d8f3099

import jax
import numpy as np
from jax.scipy.special import logsumexp as jlogsumexp
from rdkit import Chem
from rdkit.Chem import rdMolDescriptors
from scipy.special import logsumexp

from timemachine import lib
from timemachine.constants import BOLTZ
from timemachine.fe import free_energy, topology
from timemachine.fe.utils import get_romol_conf
from timemachine.integrator import simulate
from timemachine.lib import custom_ops
from timemachine.md import builders, minimizer
from timemachine.md.states import CoordsVelBox
<<<<<<< HEAD
from timemachine.md import minimizer, builders, moves
from timemachine.md.barostat.utils import get_group_indices, get_bond_list
from timemachine.utils import hash_mol

from rdkit import Chem
from rdkit.Chem import rdMolDescriptors
=======
from timemachine.potentials import bonded, nonbonded, rmsd
>>>>>>> 5d8f3099

from pathlib import Path

from tqdm import tqdm

# global tmp directory # TODO: somewhere better?
PATH_TO_SAMPLE_CACHES = Path("/tmp/sample_caches/")


def identify_rotatable_bonds(mol):
    """
    Identify rotatable bonds in a molecule.

    Right now this is an extremely crude and inaccurate method that should *not* be used for production.
    This misses simple cases like benzoic acids, amides, etc.

    Parameters
    ----------
    mol: ROMol
        Input molecule

    Returns
    -------
    set of 2-tuples
        Set of bonds identified as rotatable.

    """
    pattern = Chem.MolFromSmarts("[!$(*#*)&!D1]-&!@[!$(*#*)&!D1]")
    matches = mol.GetSubstructMatches(pattern, uniquify=1)

    # sanity check
    assert len(matches) >= rdMolDescriptors.CalcNumRotatableBonds(mol)

    sorted_matches = set()

    for i, j in matches:
        if j < i:
            i, j = j, i
        sorted_matches.add((i, j))

    return sorted_matches


class VacuumState:
    def __init__(self, mol, ff):
        """
        VacuumState allows us to enable/disable various parts of a forcefield so that
        we can more easily sample across rotational barriers in the vacuum.

        Parameters
        ----------
        mol: Chem.ROMol
            rdkit molecule

        ff: Forcefield
            forcefield
        """

        self.mol = mol
        bt = topology.BaseTopology(mol, ff)
        self.bond_params, self.hb_potential = bt.parameterize_harmonic_bond(ff.hb_handle.params)
        self.angle_params, self.ha_potential = bt.parameterize_harmonic_angle(ff.ha_handle.params)
        self.proper_torsion_params, self.pt_potential = bt.parameterize_proper_torsion(ff.pt_handle.params)
        (
            self.improper_torsion_params,
            self.it_potential,
        ) = bt.parameterize_improper_torsion(ff.it_handle.params)
        self.nb_params, self.nb_potential = bt.parameterize_nonbonded(ff.q_handle.params, ff.lj_handle.params)

        self.box = None
        self.lamb = 0.0

    def _harmonic_bond_nrg(self, x):
        return bonded.harmonic_bond(x, self.bond_params, self.box, self.lamb, self.hb_potential.get_idxs())

    def _harmonic_angle_nrg(self, x):
        return bonded.harmonic_angle(x, self.angle_params, self.box, self.lamb, self.ha_potential.get_idxs())

    def _proper_torsion_nrg(self, x):
        return bonded.periodic_torsion(
            x,
            self.proper_torsion_params,
            self.box,
            self.lamb,
            self.pt_potential.get_idxs(),
        )

    def _improper_torsion_nrg(self, x):
        return bonded.periodic_torsion(
            x,
            self.improper_torsion_params,
            self.box,
            self.lamb,
            self.it_potential.get_idxs(),
        )

    def _nonbonded_nrg(self, x, decharge):
        exclusions = self.nb_potential.get_exclusion_idxs()
        scales = self.nb_potential.get_scale_factors()

        N = x.shape[0]
        charge_rescale_mask = np.ones((N, N))
        lj_rescale_mask = np.ones((N, N))

        if decharge:
            nb_params = jax.ops.index_update(self.nb_params, jax.ops.index[:, 0], 0)
        else:
            nb_params = self.nb_params

        for (i, j), (lj_scale, q_scale) in zip(exclusions, scales):
            charge_rescale_mask[i][j] = 1 - q_scale
            charge_rescale_mask[j][i] = 1 - q_scale
            lj_rescale_mask[i][j] = 1 - lj_scale
            lj_rescale_mask[j][i] = 1 - lj_scale

        beta = self.nb_potential.get_beta()
        cutoff = self.nb_potential.get_cutoff()
        lambda_plane_idxs = np.zeros(N)
        lambda_offset_idxs = np.zeros(N)

        # tbd: set to None
        box = np.eye(3) * 1000

        return nonbonded.nonbonded_v3(
            x,
            nb_params,
            box,
            self.lamb,
            charge_rescale_mask,
            lj_rescale_mask,
            beta,
            cutoff,
            lambda_plane_idxs,
            lambda_offset_idxs,
            runtime_validate=False,
        )

    def U_easy(self, x):
        """
        Vacuum potential energy function typically used for the proposal distribution.
        This state has rotatable torsions fully turned off, and nonbonded terms completely
        disabled. Note that this may at times cross atropisomerism barriers in unphysical ways.

        Parameters
        ----------
        x: np.ndarray(N,3)
            Conformation of the input ligand

        Returns
        -------
        float
            Potential energy

        """
        easy_proper_torsion_idxs = []
        easy_proper_torsion_params = []

        rotatable_bonds = identify_rotatable_bonds(self.mol)

        for idxs, params in zip(self.pt_potential.get_idxs(), self.proper_torsion_params):
            _, j, k, _ = idxs
            if (j, k) in rotatable_bonds:
                print("turning off torsion", idxs)
                continue
            else:
                easy_proper_torsion_idxs.append(idxs)
                easy_proper_torsion_params.append(params)

        easy_proper_torsion_idxs = np.array(easy_proper_torsion_idxs, dtype=np.int32)
        easy_proper_torsion_params = np.array(easy_proper_torsion_params, dtype=np.float64)

        proper_torsion_nrg = bonded.periodic_torsion(
            x, easy_proper_torsion_params, self.box, self.lamb, easy_proper_torsion_idxs
        )

        return (
            self._harmonic_bond_nrg(x)
            + self._harmonic_angle_nrg(x)
            + proper_torsion_nrg
            + self._improper_torsion_nrg(x)
        )

    def U_full(self, x):
        """
        Fully interacting vacuum potential energy.

        Parameters
        ----------
        x: np.ndarray(N,3)
            Conformation of the input ligand

        Returns
        -------
        float
            Potential energy

        """
        return (
            self._harmonic_bond_nrg(x)
            + self._harmonic_angle_nrg(x)
            + self._proper_torsion_nrg(x)
            + self._improper_torsion_nrg(x)
            + self._nonbonded_nrg(x, decharge=False)
        )

    def U_decharged(self, x):
        """
        Fully interacting, but decharged, vacuum potential energy. Samples from distributions
        under this potential energy tend to have better phase space overlap with condensed
        states.

        Parameters
        ----------
        x: np.ndarray(N,3)
            Conformation

        Returns
        -------
        float
            Potential energy

        """
        return (
            self._harmonic_bond_nrg(x)
            + self._harmonic_angle_nrg(x)
            + self._proper_torsion_nrg(x)
            + self._improper_torsion_nrg(x)
            + self._nonbonded_nrg(x, decharge=True)
        )


# (ytz): in order for XLA's pmap to properly parallelize over multiple CPU devices, we need to
# set this explicitly via a magical command line arg. This should be ran in a subprocess
def _wrap_simulate(args):
    print("IN WRAP SIMULATE")
    (
        mol,
        U_proposal,
        U_target,
        temperature,
        masses,
        steps_per_batch,
        batches_per_worker,
        burn_in_batches,
        num_workers,
        seed,
    ) = args

    # wraps a callable fn so it runs in a subprocess with the device_count set explicitly
    assert multiprocessing.get_start_method() == "spawn"
    os.environ["XLA_FLAGS"] = "--xla_force_host_platform_device_count=" + str(num_workers)

    kT = temperature * BOLTZ

    x0 = get_romol_conf(mol)
    xs_proposal, vs_proposal = simulate(
        x0,
        U_proposal,
        temperature,
        masses,
        steps_per_batch,
        batches_per_worker + burn_in_batches,
        num_workers,
        seed,
    )

    num_atoms = mol.GetNumAtoms()

    # discard burn-in batches and reshape into a single flat array
    xs_proposal = xs_proposal[:, burn_in_batches:, :, :]
    vs_proposal = vs_proposal[:, burn_in_batches:, :, :]

    batch_U_proposal_fn = jax.pmap(jax.vmap(U_proposal))
    batch_U_target_fn = jax.pmap(jax.vmap(U_target))

    Us_target = batch_U_target_fn(xs_proposal)
    Us_proposal = batch_U_proposal_fn(xs_proposal)

    log_numerator = -Us_target.reshape(-1) / kT
    log_denominator = -Us_proposal.reshape(-1) / kT

    log_weights = log_numerator - log_denominator

    # reshape into flat array by removing num_workers dimension
    xs_proposal = xs_proposal.reshape(-1, num_atoms, 3)
    vs_proposal = vs_proposal.reshape(-1, num_atoms, 3)

    xvs_proposal = np.stack([xs_proposal, vs_proposal], axis=1)

    return xvs_proposal, log_weights


def generate_log_weighted_samples(
    mol, temperature, U_proposal, U_target, seed, steps_per_batch=250, num_batches=24000, num_workers=None
):
    """
    Generate log_weighted samples from a proposal distribution using U_proposal,
    with log_weights defined by the difference relative to U_target

    Parameters
    ----------
    mol: Chem.Mol

    temperature: float
        Temperature in Kelvin

    U_proposal: fn
        Potential energy function for the proposal distribution

    U_target: fn
        Potential energy function for the target distribution

    seed: int
        Random number seed

    steps_per_batch: int
        Number of steps per batch.

    num_batches: int
        Number of batches

    num_workers: Optional, int
        Number of parallel computations

    Returns
    -------
    (num_batches*num_workers, num_atoms, 3) np.ndarray
        Samples generated from p_target

    """
    masses = np.array([a.GetMass() for a in mol.GetAtoms()])

    if num_workers is None:
        num_workers = os.cpu_count()

    assert num_batches % num_workers == 0

    batches_per_worker = num_batches // num_workers
    burn_in_batches = 1000

    with multiprocessing.get_context("spawn").Pool(1) as pool:
        args = (
            mol,
            U_proposal,
            U_target,
            temperature,
            masses,
            steps_per_batch,
            batches_per_worker,
            burn_in_batches,
            num_workers,
            seed,
        )
        xvs_proposal, log_weights = pool.map(_wrap_simulate, (args,))[0]

        assert xvs_proposal.shape[1] == 2
        assert xvs_proposal.shape[0] == num_batches
        assert log_weights.shape[0] == num_batches

        return xvs_proposal, log_weights


def sample_from_log_weights(weighted_samples, log_weights, size):
    """
    Given a collection of weighted samples with log_weights, resample them
    into an unweighted collection of size samples.

    Parameters
    ----------
    weighted_samples: list
        List of arbitrary objects

    log_weights: np.array
        Log weights

    size: int
        number of samples we'd like to return

    Returns
    -------
    array with size elements

    """
    weights = np.exp(log_weights - logsumexp(log_weights))
    assert len(weights) == len(weighted_samples)
    assert np.abs(np.sum(weights) - 1) < 1e-5
    idxs = np.random.choice(np.arange(len(weights)), size=size, p=weights)
    return [weighted_samples[i] for i in idxs]


import jax.numpy as jnp
import jax.random as jrandom


def jax_sample_from_log_weights(weighted_samples, log_weights, size, key):
    """
    Given a collection of weighted samples with log_weights, resample them
    into an unweighted collection of size samples.

    Parameters
    ----------
    weighted_samples: list
        List of arbitrary objects

    log_weights: np.array
        Log weights

    size: int
        number of samples we'd like to return

    Returns
    -------
    array with size elements

    """
    weights = jnp.exp(log_weights - jlogsumexp(log_weights))
    idxs = jrandom.choice(key, jnp.arange(len(weights)), shape=(size,), p=weights)
    return weighted_samples[idxs]


def get_solvent_phase_system(mol, ff, box_width=3.0):

    # construct water box
    water_system, water_coords, water_box, water_topology = builders.build_water_system(box_width)
    water_box = water_box + np.eye(3) * 0.5  # add a small margin around the box for stability
    num_water_atoms = len(water_coords)

    # absolute free energy
    afe = free_energy.AbsoluteFreeEnergy(mol, ff)
    ff_params = ff.get_ordered_params()
    ubps, params, masses, coords = afe.prepare_host_edge(ff_params, water_system, water_coords)

    # energy-minimize water coordinates
    host_coords = coords[:num_water_atoms]
    new_host_coords = minimizer.minimize_host_4d([mol], water_system, host_coords, ff, water_box)
    coords[:num_water_atoms] = new_host_coords

    return ubps, params, masses, coords, water_box


<<<<<<< HEAD
=======
from timemachine.md.barostat.utils import get_bond_list, get_group_indices


>>>>>>> 5d8f3099
def equilibrate_solvent_phase(
    ubps,
    params,
    masses,
    coords,  # minimized_coords
    box,
    temperature,
    pressure,
    num_steps,
    seed=None,
):
    """
    Generate samples in the solvent phase.
    """

    dt = 1e-4
    friction = 1.0

    bps = []
    for p, bp in zip(params, ubps):
        bps.append(bp.bind(p))

    all_impls = [bp.bound_impl(np.float32) for bp in bps]

    intg_equil = lib.LangevinIntegrator(temperature, dt, friction, masses, seed)
    intg_equil_impl = intg_equil.impl()

    bond_list = get_bond_list(ubps[0])
    group_idxs = get_group_indices(bond_list)
    barostat_interval = 5

    barostat = lib.MonteCarloBarostat(len(masses), pressure, temperature, group_idxs, barostat_interval, seed + 1)
    barostat_impl = barostat.impl(all_impls)

    # equilibration/minimization doesn't need a barostat
    equil_ctxt = custom_ops.Context(coords, np.zeros_like(coords), box, intg_equil_impl, all_impls, barostat_impl)

    lamb = 0.0

    # TODO: revert to 50k
    equil_schedule = np.ones(num_steps) * lamb
    equil_ctxt.multiple_steps(equil_schedule)

    x0 = equil_ctxt.get_x_t()

    # (ytz): This has to be zeros_like for now since if we freeze ligand
    # coordinates it would start to move during rejected moves.
    v0 = np.zeros_like(x0)

    return CoordsVelBox(x0, v0, equil_ctxt.get_box())


def align_sample(x_vacuum, x_solvent):
    """
    Return a rigidly transformed x_vacuum that is maximally aligned to x_solvent.
    """
    num_atoms = len(x_vacuum)

    xa = x_solvent[-num_atoms:]
    xb = x_vacuum

    assert xa.shape == xb.shape

    xb_new = rmsd.align_x2_unto_x1(xa, xb)
    return xb_new


def align_and_replace(x_vacuum, x_solvent):
    num_ligand_atoms = len(x_vacuum)
    aligned_x_vacuum = align_sample(x_vacuum, x_solvent)
    return jax.ops.index_update(x_solvent, jax.ops.index[-num_ligand_atoms:], aligned_x_vacuum)


batch_align_and_replace = jax.jit(jax.vmap(align_and_replace, in_axes=(0, None)))


def aligned_batch_propose(xvb, K, key, vacuum_samples, vacuum_log_weights):
    vacuum_samples = jax_sample_from_log_weights(vacuum_samples, vacuum_log_weights, K, key)

    x_solvent = xvb.coords
    v_solvent = xvb.velocities
    b_solvent = xvb.box

    replaced_samples = batch_align_and_replace(vacuum_samples, x_solvent)

    new_xvbs = []

    # modify only ligand coordinates in the proposal
    for x_r in replaced_samples:
        new_xvbs.append(CoordsVelBox(x_r, v_solvent, b_solvent))

    return new_xvbs


def jax_aligned_batch_propose_coords(x, K, key, vacuum_samples, vacuum_log_weights):
    vacuum_samples = jax_sample_from_log_weights(vacuum_samples, vacuum_log_weights, K, key)
    return batch_align_and_replace(vacuum_samples, x)


def pregenerate_samples(mol, ff, seed, n_solvent_samples=1000, n_ligand_batches=30000, temperature=300.0, pressure=1.0):
    ubps, params, masses, coords, box = get_solvent_phase_system(mol, ff)
    print(f"Generating {n_solvent_samples} solvent samples")
    solvent_xvbs = generate_solvent_samples(
        coords, box, masses, ubps, params, temperature, pressure, seed, n_solvent_samples
    )

    print("Generating ligand samples")
    ligand_samples, ligand_log_weights = generate_ligand_samples(n_ligand_batches, mol, ff, temperature, seed)

    return solvent_xvbs, ligand_samples, ligand_log_weights


def load_or_pregenerate_samples(
    mol, ff, seed, n_solvent_samples=1000, n_ligand_batches=30000, temperature=300.0, pressure=1.0
):

    # hash canonical smiles
    mol_hash = hash_mol(mol)
    # TODO: do I want this to be sensitive to other mol properties? conformer?

    # hash all of the other parameters
    # ff_hash = hash(tuple(np.array(ff.get_ordered_params()).flatten()))
    # arg_hash = hash((seed, n_solvent_samples, n_ligand_batches, temperature, pressure))
    # TODO: do I want this to be sensitive to ff's smirks strings too?
    # TODO: store and check ff_hash, arg_hash match the one stored...

    cache_path = PATH_TO_SAMPLE_CACHES / f"mol_{mol_hash}_x_solvent_samples.pkl"

    if not os.path.exists(PATH_TO_SAMPLE_CACHES):
        os.mkdir(PATH_TO_SAMPLE_CACHES)

    if not os.path.exists(cache_path):
        print(f"Cache not found at {cache_path}! Generating cache...")
        solvent_xvbs, ligand_samples, ligand_log_weights = pregenerate_samples(
            mol, ff, seed, n_solvent_samples, n_ligand_batches, temperature, pressure
        )

        with open(cache_path, "wb") as fh:
            pickle.dump([solvent_xvbs, ligand_samples, ligand_log_weights], fh)
    else:
        with open(cache_path, "rb") as fh:
            print(f"Loading cache from {cache_path}")
            solvent_xvbs, ligand_samples, ligand_log_weights = pickle.load(fh)

    return solvent_xvbs, ligand_samples, ligand_log_weights


def generate_solvent_samples(
    coords,
    box,
    masses,
    ubps,
    params,
    temperature,
    pressure,
    seed,
    n_samples,
    num_equil_steps=50000,
    md_steps_per_move=1000,
):
    """TODO: document me"""
    xvb0 = equilibrate_solvent_phase(ubps, params, masses, coords, box, temperature, pressure, num_equil_steps, seed)

    lamb = 1.0  # non-interacting state
    npt_mover = moves.NPTMove(ubps, lamb, masses, temperature, pressure, n_steps=md_steps_per_move, seed=seed)

    xvbs = [xvb0]
    for _ in tqdm(range(n_samples), desc="generating solvent samples"):
        xvbs.append(npt_mover.move(xvbs[-1]))
    return xvbs


def generate_ligand_samples(num_batches, mol, ff, temperature, seed):
    """TODO: document me"""
    state = VacuumState(mol, ff)
    proposal_U = state.U_full
    vacuum_samples, vacuum_log_weights = generate_log_weighted_samples(
        mol, temperature, state.U_easy, proposal_U, num_batches=num_batches, seed=seed
    )

    return vacuum_samples, vacuum_log_weights<|MERGE_RESOLUTION|>--- conflicted
+++ resolved
@@ -4,12 +4,8 @@
 
 import multiprocessing
 import os
-<<<<<<< HEAD
 import pickle
-
-import jax
-=======
->>>>>>> 5d8f3099
+from pathlib import Path
 
 import jax
 import numpy as np
@@ -17,6 +13,7 @@
 from rdkit import Chem
 from rdkit.Chem import rdMolDescriptors
 from scipy.special import logsumexp
+from tqdm import tqdm
 
 from timemachine import lib
 from timemachine.constants import BOLTZ
@@ -24,22 +21,11 @@
 from timemachine.fe.utils import get_romol_conf
 from timemachine.integrator import simulate
 from timemachine.lib import custom_ops
-from timemachine.md import builders, minimizer
+from timemachine.md import builders, minimizer, moves
+from timemachine.md.barostat.utils import get_bond_list, get_group_indices
 from timemachine.md.states import CoordsVelBox
-<<<<<<< HEAD
-from timemachine.md import minimizer, builders, moves
-from timemachine.md.barostat.utils import get_group_indices, get_bond_list
+from timemachine.potentials import bonded, nonbonded, rmsd
 from timemachine.utils import hash_mol
-
-from rdkit import Chem
-from rdkit.Chem import rdMolDescriptors
-=======
-from timemachine.potentials import bonded, nonbonded, rmsd
->>>>>>> 5d8f3099
-
-from pathlib import Path
-
-from tqdm import tqdm
 
 # global tmp directory # TODO: somewhere better?
 PATH_TO_SAMPLE_CACHES = Path("/tmp/sample_caches/")
@@ -476,12 +462,6 @@
     return ubps, params, masses, coords, water_box
 
 
-<<<<<<< HEAD
-=======
-from timemachine.md.barostat.utils import get_bond_list, get_group_indices
-
-
->>>>>>> 5d8f3099
 def equilibrate_solvent_phase(
     ubps,
     params,
