--- conflicted
+++ resolved
@@ -117,12 +117,8 @@
         scales = self.nb_potential.get_scale_factors()
 
         if decharge:
-<<<<<<< HEAD
             charge_indices = jax.ops.index[:, 0]
-            nb_params = self.nb_params.at[charge_indices].set(0)
-=======
-            nb_params = jnp.asarray(self.nb_params).at[:, 0].set(0)
->>>>>>> 0fefa545
+            nb_params = jnp.asarray(self.nb_params).at[charge_indices].set(0)
         else:
             nb_params = self.nb_params
 
@@ -514,12 +510,8 @@
 def align_and_replace(x_vacuum, x_solvent):
     num_ligand_atoms = len(x_vacuum)
     aligned_x_vacuum = align_sample(x_vacuum, x_solvent)
-<<<<<<< HEAD
-    ligand_indices = jax.ops.index[-num_ligand_atoms:]
-    return x_solvent.at[ligand_indices].set(aligned_x_vacuum)
-=======
-    return jnp.asarray(x_solvent).at[-num_ligand_atoms:].set(aligned_x_vacuum)
->>>>>>> 0fefa545
+    ligand_idxs = jax.ops.index[-num_ligand_atoms:]
+    return jnp.asarray(x_solvent).at[ligand_idxs].set(aligned_x_vacuum)
 
 
 batch_align_and_replace = jax.jit(jax.vmap(align_and_replace, in_axes=(0, None)))
