--- conflicted
+++ resolved
@@ -272,7 +272,6 @@
     return vdW, electrostatics
 
 
-<<<<<<< HEAD
 def compute_batch_nonbonded(confs, boxes, pair_lists, nb_params, beta, cutoff):
     """vmap over a batch of confs, boxes, pair_lists"""
 
@@ -306,7 +305,8 @@
         return compute_batch_nonbonded(confs, boxes, pair_lists, new_nb_params, beta, cutoff)
 
     return batch_nonbonded
-=======
+
+
 def nonbonded_v3_interaction_groups(conf, params, box, inds_l, inds_r, beta: float, cutoff: Optional[float] = None):
     """Nonbonded interactions between all pairs of atoms $(i, j)$
     where $i$ is in the first set and $j$ in the second.
@@ -314,7 +314,7 @@
     See nonbonded_v3 docstring for more details
     """
     pairs = np.stack(np.meshgrid(inds_l, inds_r)).reshape(2, -1).T
-    vdW, electrostatics = nonbonded_v3_on_specific_pairs(conf, params, box, pairs[:, 0], pairs[:, 1], beta, cutoff)
+    vdW, electrostatics = nonbonded_v3_on_specific_pairs(conf, params, box, pairs, beta, cutoff)
     return vdW, electrostatics, pairs
 
 
@@ -332,7 +332,6 @@
         return u_fn(conf, new_params, box, lamb)
 
     return wrapper
->>>>>>> d378e881
 
 
 def validate_coulomb_cutoff(cutoff=1.0, beta=2.0, threshold=1e-2):
