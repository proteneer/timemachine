--- conflicted
+++ resolved
@@ -24,11 +24,7 @@
     correlation_matrix = np.dot(x2.T, x1)
     U, S, V_tr = np.linalg.svd(correlation_matrix, full_matrices=False)
     is_reflection = (np.linalg.det(U) * np.linalg.det(V_tr)) < 0.0
-<<<<<<< HEAD
-    U = U.at[jax.ops.index[:, -1]].set(np.where(is_reflection, -U[:, -1], U[:, -1]))
-=======
     U = U.at[:, -1].set(np.where(is_reflection, -U[:, -1], U[:, -1]))
->>>>>>> 0fefa545
     rotation = np.dot(U, V_tr)
 
     return rotation
