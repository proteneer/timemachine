from collections import defaultdict
from functools import partial
from typing import List, Optional, Tuple

import networkx as nx
import numpy as np
from numpy.typing import NDArray
from rdkit import Chem

from timemachine.fe import mcgregor
from timemachine.fe.chiral_utils import ChiralRestrIdxSet, has_chiral_atom_flips, setup_find_flipped_planar_torsions
from timemachine.fe.utils import get_romol_bonds, get_romol_conf

# (ytz): Just like how one should never re-write an MD engine, one should never rewrite an MCS library.
# Unless you have to. And now we have to. If you want to understand what this code is doing, it
# is strongly recommended that the reader reads:

# Backtrack search algorithms and the maximal common subgraph problem
# James J McGregor,  January 1982, https://doi.org/10.1002/spe.4380120103

# Theoretical Tricks
# ------------------
# Historically, MCS methods have relied on finding the largest core as soon as possible. However, this can pose difficulties
# since we may get stuck in a local region of poor quality (that end up having far smaller than the optimal). Our algorithm
# has several clever tricks up its sleeve in that we:

# - designed the method for free energy methods where the provided two molecules are aligned.
# - refine the row/cols of marcs (edge-edge mapping matrix) when a new atom-atom mapping is proposed
# - prune by looking at maximum number of row edges and column edges, i.e. arcs_left min(max_row_edges, max_col_edges)
# - only generate an atom-mapping between two mols, whereas RDKit generates a common substructure between N mols
# - operate on anonymous graphs whose atom-atom compatibility depends on a predicates matrix, such that a 1 is when
#   if atom i in mol_a is compatible with atom j in mol_b, and 0 otherwise. We do not implement a bond-bond compatibility matrix.
# - allow for the generation of disconnected atom-mappings, which is very useful for linker changes etc.
# - re-order the vertices in graph based on the degree, this penalizes None mapping by the degree of the vertex
# - provide a hard guarantee for timeout, i.e. completion of the algorithm implies global optimum(s) have been found
# - when searching for atoms in mol_b to map, we prioritize based on distance
# - runs the recursive algorithm in iterations with thresholds, which avoids us getting stuck in a branch with a low
#   max_num_edges. we've seen cases where we get stuck in an edge size of 45 but optimal edge mapping has 52 edges.
# - termination guarantees correctness. otherwise an assertion is thrown since the distance (in terms of # of edges mapped)
#   is unknown relative to optimal.

# Engineering Tricks
# ------------------
# This is entirely written in python, which lends to its ease of use and modifiability. The following optimizations were
# implemented (without changing the number of nodes visited):
# - multiple representations of graph structures to improve efficiency
# - refinement of marcs matrix is done on uint8 arrays


def get_cores_and_diagnostics(
    mol_a,
    mol_b,
    ring_cutoff,
    chain_cutoff,
    max_visits,
    max_connected_components: Optional[int],
    min_connected_component_size: int,
    max_cores,
    enforce_core_core,
    ring_matches_ring_only,
    enforce_chiral,
    disallow_planar_torsion_flips,
    min_threshold,
    initial_mapping,
) -> Tuple[List[NDArray], mcgregor.MCSDiagnostics]:
    """Same as :py:func:`get_cores`, but additionally returns diagnostics collected during the MCS search."""
    assert max_cores > 0

    get_cores_ = partial(
        _get_cores_impl,
        ring_cutoff=ring_cutoff,
        chain_cutoff=chain_cutoff,
        max_visits=max_visits,
        max_connected_components=max_connected_components,
        min_connected_component_size=min_connected_component_size,
        max_cores=max_cores,
        enforce_core_core=enforce_core_core,
        ring_matches_ring_only=ring_matches_ring_only,
        enforce_chiral=enforce_chiral,
        disallow_planar_torsion_flips=disallow_planar_torsion_flips,
        min_threshold=min_threshold,
        initial_mapping=initial_mapping,
    )

    # we require that mol_a.GetNumAtoms() <= mol_b.GetNumAtoms()
    if mol_a.GetNumAtoms() > mol_b.GetNumAtoms():
<<<<<<< HEAD
        all_cores, mcs_diagnostics = get_cores_(mol_b, mol_a)
=======
        # adjust initial_mapping if we're swapping
        if initial_mapping is not None and len(initial_mapping) > 0:
            core_kwargs["initial_mapping"] = initial_mapping[:, ::-1]
        all_cores, mcs_diagnostics = _get_cores_impl(mol_b, mol_a, **core_kwargs)
>>>>>>> 3d18a73a
        new_cores = []
        for core in all_cores:
            core = np.array([(x[1], x[0]) for x in core], dtype=core.dtype)
            new_cores.append(core)
        return new_cores, mcs_diagnostics
    else:
        all_cores, mcs_diagnostics = get_cores_(mol_a, mol_b)
        return all_cores, mcs_diagnostics


def get_cores(
    mol_a,
    mol_b,
    ring_cutoff,
    chain_cutoff,
    max_visits,
    max_connected_components: Optional[int],
    min_connected_component_size: int,
    max_cores,
    enforce_core_core,
    ring_matches_ring_only,
    enforce_chiral,
    disallow_planar_torsion_flips,
    min_threshold,
    initial_mapping,
) -> List[NDArray]:
    """
    Finds set of cores between two molecules that maximizes the number of common edges.

    If either atom i or atom j is in a ring then the dist(i,j) < ring_cutoff, otherwise dist(i,j) < chain_cutoff

    Additional notes
    ----------------
    1) The returned cores are sorted in increasing order based on the rmsd of the alignment.
    2) The number of cores atoms may vary slightly, but the number of mapped edges are the same.
    3) If a time-out has occurred due to max_visits, then an exception is thrown.

    Parameters
    ----------
    mol_a: Chem.Mol
        Input molecule a. Must have a conformation.

    mol_b: Chem.Mol
        Input molecule b. Must have a conformation.

    ring_cutoff: float
        The distance cutoff that ring atoms must satisfy.

    chain_cutoff: float
        The distance cutoff that non-ring atoms must satisfy.

    max_visits: int
        Maximum number of nodes we can visit for a given threshold.

    max_connected_components: int or None
        Set to k to only keep the largest k connected
        subgraphs in the mapping. The definition of connected
        here is different from McGregor. Here it means there
        is a way to reach the mapped atom without traversing
        over a non-mapped atom.

    min_connected_component_size: int
        Minimum size of a connected component to be considered a valid mapping

    max_cores: int or float
        maximum number of maximal cores to store, this can be an +np.inf if you want
        every core - when set to 1 this enables a faster predicate that allows for more pruning.

    enforce_core_core: bool
        If we allow core-core bonds to be broken. This may be deprecated later on.

    ring_matches_ring_only: bool
        atom i in mol A can match atom j in mol B
        only if in_ring(i, A) == in_ring(j, B)

    enforce_chiral: bool
        Filter out cores that would flip atom chirality

    disallow_planar_torsion_flips: bool
        Filter out cores that would flip a mapped planar torsion (i.e. change the sign of the torsion volume)

    min_threshold: int
        Number of edges to require for a valid mapping

    Returns
    -------
    Returns a list of all_cores

    Raises
    ------
    timemachine.fe.mcgregor.NoMappingError
        If no mapping is found
    """
    all_cores, _ = get_cores_and_diagnostics(
        mol_a,
        mol_b,
        ring_cutoff,
        chain_cutoff,
        max_visits,
        max_connected_components,
        min_connected_component_size,
        max_cores,
        enforce_core_core,
        ring_matches_ring_only,
        enforce_chiral,
        disallow_planar_torsion_flips,
        min_threshold,
        initial_mapping,
    )

    return all_cores


def bfs(g, atom):
    depth = 0
    cur_layer = [atom]
    levels = {}
    while len(levels) != g.GetNumAtoms():
        next_layer = []
        for layer_atom in cur_layer:
            levels[layer_atom.GetIdx()] = depth
            for nb_atom in layer_atom.GetNeighbors():
                if nb_atom.GetIdx() not in levels:
                    next_layer.append(nb_atom)
        cur_layer = next_layer
        depth += 1
    levels_array = [-1] * g.GetNumAtoms()
    for i, l in levels.items():
        levels_array[i] = l
    return levels_array


def reorder_atoms_by_degree_and_initial_mapping(mol, initial_mapping):
    degrees = [len(a.GetNeighbors()) for a in mol.GetAtoms()]
    for a in mol.GetAtoms():
        if a.GetIdx() in initial_mapping[:, 0]:
            degrees[a.GetIdx()] += np.inf
    perm = np.argsort(degrees, kind="stable")[::-1]

    old_to_new = {}
    for new, old in enumerate(perm):
        old_to_new[old] = new

    new_mol = Chem.RenumberAtoms(mol, perm.tolist())
    new_mapping = []
    for a, b in initial_mapping:
        new_mapping.append([old_to_new[a], b])
    new_mapping = np.array(new_mapping)

    return new_mol, perm, new_mapping


def find_cycles(g: nx.Graph):
    # return the indices of nxg that are in a cycle
    # 1) find and remove bridges
    # 2) if atom has > 1 neighbor then it is in a cycle.
    edges = nx.bridges(g)
    for e in edges:
        g.remove_edge(*e)
    cycle_dict = {}
    for node in g.nodes:
        # print(list(g[node]))
        cycle_dict[node] = len(list(g.neighbors(node))) > 0
    return cycle_dict


def get_edges(mol):
    return [(bond.GetBeginAtomIdx(), bond.GetEndAtomIdx()) for bond in mol.GetBonds()]


def induce_mol_subgraph(mol_a, core_a, bond_core_a):
    sg_a = nx.Graph()
    for a in core_a:
        sg_a.add_node(a)
    for e1 in bond_core_a:
        sg_a.add_edge(*e1)
    return sg_a


def _to_networkx_graph(mol):
    g = nx.Graph()
    for atom in mol.GetAtoms():
        g.add_node(atom.GetIdx())

    for bond in mol.GetBonds():
        src, dst = bond.GetBeginAtomIdx(), bond.GetEndAtomIdx()
        g.add_edge(src, dst)
    return g


def _compute_bond_cores(mol_a, mol_b, marcs):
    a_edges = get_edges(mol_a)
    b_edges = get_edges(mol_b)
    bond_core = {}
    for e_a in range(len(a_edges)):
        src_a, dst_a = a_edges[e_a]
        for e_b in range(len(b_edges)):
            src_b, dst_b = b_edges[e_b]
            if marcs[e_a][e_b]:
                assert (src_a, dst_a) not in bond_core
                assert (dst_a, src_a) not in bond_core
                bond_core[(src_a, dst_a)] = (src_b, dst_b)
    return bond_core


def _uniquify_core(core):
    core_list = []
    for a, b in core:
        core_list.append((a, b))
    return frozenset(core_list)


def _deduplicate_all_cores_and_bonds(all_cores, all_bonds):
    unique_cores = {}
    for core, bond in zip(all_cores, all_bonds):
        # Be careful with the unique core here, list -> set -> list is not consistent
        # across versions of python, use the frozen as the key, but return the untouched
        # cores
        unique_cores[_uniquify_core(core)] = (core, bond)

    cores = []
    bonds = []
    for core, bond_core in unique_cores.values():
        cores.append(np.array(core))
        bonds.append(bond_core)
    return cores, bonds


def core_bonds_broken_count(mol_a, mol_b, core):
    # count the number of core bonds broken in mol_a when applying the core atom map
    core_a_to_b = dict(core)
    count = 0
    for bond in mol_a.GetBonds():
        src_a, dst_a = bond.GetBeginAtomIdx(), bond.GetEndAtomIdx()
        if src_a in core_a_to_b and dst_a in core_a_to_b:
            if mol_b.GetBondBetweenAtoms(int(core_a_to_b[src_a]), int(core_a_to_b[dst_a])):
                pass
            else:
                count += 1

    return count


def _get_cores_impl(
    mol_a,
    mol_b,
    ring_cutoff,
    chain_cutoff,
    max_visits,
    max_connected_components: Optional[int],
    min_connected_component_size: int,
    max_cores,
    enforce_core_core,
    ring_matches_ring_only,
    enforce_chiral,
    disallow_planar_torsion_flips,
    min_threshold,
    initial_mapping,
) -> Tuple[List[NDArray], mcgregor.MCSDiagnostics]:
    if initial_mapping is None:
        initial_mapping = np.zeros((0, 2))

    mol_a, perm, initial_mapping = reorder_atoms_by_degree_and_initial_mapping(mol_a, initial_mapping)

    bonds_a = get_romol_bonds(mol_a)
    bonds_b = get_romol_bonds(mol_b)
    conf_a = get_romol_conf(mol_a)
    conf_b = get_romol_conf(mol_b)

    priority_idxs = []  # ordered list of atoms to consider

    # setup co-domain for each atom in mol_a, if an initial mapping is provided, it overrides
    # the priority_idxs
    initial_mapping_kv = {}
    for src, dst in initial_mapping:
        initial_mapping_kv[src] = dst

    for idx, a_xyz in enumerate(conf_a):
        if idx < len(initial_mapping):
            priority_idxs.append([initial_mapping_kv[idx]])  # used to initialize marcs and nothing else
        else:
            atom_i = mol_a.GetAtomWithIdx(idx)
            dijs = []

            allowed_idxs = set()
            for jdx, b_xyz in enumerate(conf_b):
                atom_j = mol_b.GetAtomWithIdx(jdx)
                dij = np.linalg.norm(a_xyz - b_xyz)
                dijs.append(dij)

                if ring_matches_ring_only and (atom_i.IsInRing() != atom_j.IsInRing()):
                    continue

                cutoff = ring_cutoff if (atom_i.IsInRing() or atom_j.IsInRing()) else chain_cutoff
                if dij < cutoff:
                    allowed_idxs.add(jdx)

            final_idxs = []
            for idx in np.argsort(dijs, kind="stable"):
                if idx in allowed_idxs:
                    final_idxs.append(idx)

            priority_idxs.append(final_idxs)

    n_a = len(conf_a)
    n_b = len(conf_b)

    filter_fxns = []
    if enforce_chiral:
        chiral_set_a = ChiralRestrIdxSet.from_mol(mol_a, conf_a)
        chiral_set_b = ChiralRestrIdxSet.from_mol(mol_b, conf_b)

        def chiral_filter(trial_core):
            passed = not has_chiral_atom_flips(trial_core, chiral_set_a, chiral_set_b)
            return passed

        filter_fxns.append(chiral_filter)

    if disallow_planar_torsion_flips:
        find_flipped_planar_torsions = setup_find_flipped_planar_torsions(mol_a, mol_b)

        def planar_torsion_flip_filter(trial_core):
            flipped = find_flipped_planar_torsions(trial_core)
            passed = next(flipped, None) is None  # i.e. iterator is empty
            return passed

        filter_fxns.append(planar_torsion_flip_filter)

    def filter_fxn(trial_core):
        return all(f(trial_core) for f in filter_fxns)

    all_cores, all_marcs, mcs_diagnostics = mcgregor.mcs(
        n_a,
        n_b,
        priority_idxs,
        bonds_a,
        bonds_b,
        max_visits,
        max_cores,
        enforce_core_core,
        max_connected_components,
        min_connected_component_size,
        min_threshold,
        initial_mapping,
        filter_fxn=filter_fxn,
    )

    all_bond_cores = [_compute_bond_cores(mol_a, mol_b, marcs) for marcs in all_marcs]
    all_cores = remove_cores_smaller_than_largest(all_cores)
    all_cores, _ = _deduplicate_all_cores_and_bonds(all_cores, all_bond_cores)

    dists = []
    valence_mismatches = []
    cb_counts = []

    for core in all_cores:
        r_i = conf_a[core[:, 0]]
        r_j = conf_b[core[:, 1]]

        # distance score
        r2_ij = np.sum(np.power(r_i - r_j, 2))
        rmsd = np.sqrt(r2_ij / len(core))
        dists.append(rmsd)

        v_count = 0
        for idx, jdx in core:
            v_count += abs(
                mol_a.GetAtomWithIdx(int(idx)).GetTotalValence() - mol_b.GetAtomWithIdx(int(jdx)).GetTotalValence()
            )

        valence_mismatches.append(v_count)
        cb_counts.append(
            core_bonds_broken_count(mol_a, mol_b, core) + core_bonds_broken_count(mol_b, mol_a, core[:, [1, 0]])
        )

    sort_vals = np.array(
        list(zip(cb_counts, valence_mismatches, dists)), dtype=[("cb", "i"), ("valence", "i"), ("rmsd", "f")]
    )
    sorted_cores = []

    sort_order = np.argsort(sort_vals, order=["cb", "valence", "rmsd"])
    for p in sort_order:
        sorted_cores.append(all_cores[p])

    # undo the sort
    for core in sorted_cores:
        inv_core = []
        for atom in core[:, 0]:
            inv_core.append(perm[atom])
        core[:, 0] = inv_core

    return sorted_cores, mcs_diagnostics


def remove_cores_smaller_than_largest(cores):
    """measured by # mapped atoms"""
    cores_by_size = defaultdict(list)
    for core in cores:
        cores_by_size[len(core)].append(core)

    # Return the largest core(s)
    max_core_size = max(cores_by_size.keys())
    return cores_by_size[max_core_size]


def update_bond_core(core, bond_core):
    """
    bond_core: dictionary mapping atoms (i,j) of mol a
    to (k, l) of mol b.
    """
    new_bond_core = {}
    core_a = list(core[:, 0])
    core_b = list(core[:, 1])
    for bond_a, bond_b in bond_core.items():
        if bond_a[0] in core_a and bond_a[1] in core_a and bond_b[0] in core_b and bond_b[1] in core_b:
            new_bond_core[bond_a] = bond_b
    return new_bond_core<|MERGE_RESOLUTION|>--- conflicted
+++ resolved
@@ -79,27 +79,17 @@
         enforce_chiral=enforce_chiral,
         disallow_planar_torsion_flips=disallow_planar_torsion_flips,
         min_threshold=min_threshold,
-        initial_mapping=initial_mapping,
     )
 
     # we require that mol_a.GetNumAtoms() <= mol_b.GetNumAtoms()
     if mol_a.GetNumAtoms() > mol_b.GetNumAtoms():
-<<<<<<< HEAD
-        all_cores, mcs_diagnostics = get_cores_(mol_b, mol_a)
-=======
-        # adjust initial_mapping if we're swapping
-        if initial_mapping is not None and len(initial_mapping) > 0:
-            core_kwargs["initial_mapping"] = initial_mapping[:, ::-1]
-        all_cores, mcs_diagnostics = _get_cores_impl(mol_b, mol_a, **core_kwargs)
->>>>>>> 3d18a73a
-        new_cores = []
-        for core in all_cores:
-            core = np.array([(x[1], x[0]) for x in core], dtype=core.dtype)
-            new_cores.append(core)
-        return new_cores, mcs_diagnostics
+        # reverse the columns of initial_mapping and the resulting cores
+        initial_mapping_r = initial_mapping[:, ::-1] if initial_mapping is not None else None
+        all_cores_r, mcs_diagnostics = get_cores_(mol_b, mol_a, initial_mapping=initial_mapping_r)
+        all_cores = [core_r[:, ::-1] for core_r in all_cores_r]
     else:
         all_cores, mcs_diagnostics = get_cores_(mol_a, mol_b)
-        return all_cores, mcs_diagnostics
+    return all_cores, mcs_diagnostics
 
 
 def get_cores(
