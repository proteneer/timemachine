import time
from collections.abc import Iterator, Sequence
from dataclasses import asdict, dataclass, is_dataclass, replace
from functools import cache
from typing import Callable, Optional
from warnings import warn

import jax
import numpy as np
from numpy.typing import NDArray
from pymbar.utils import kln_to_kn

from timemachine.constants import BOLTZ
from timemachine.fe import model_utils, topology
from timemachine.fe.bar import (
    bar_with_pessimistic_uncertainty,
    df_and_err_from_u_kln,
    pair_overlap_from_ukln,
    works_from_ukln,
)
from timemachine.fe.energy_decomposition import EnergyDecomposedState, compute_energy_decomposed_u_kln, get_batch_u_fns
from timemachine.fe.plots import (
    plot_as_png_fxn,
    plot_dG_errs_figure,
    plot_overlap_detail_figure,
    plot_overlap_summary_figure,
)
from timemachine.fe.protocol_refinement import greedy_bisection_step
from timemachine.fe.rest.single_topology import InterpolationFxnName
from timemachine.fe.stored_arrays import StoredArrays
from timemachine.fe.utils import get_mol_masses, get_romol_conf
from timemachine.ff import Forcefield, ForcefieldParams
from timemachine.lib import LangevinIntegrator, MonteCarloBarostat, custom_ops
from timemachine.lib.custom_ops import Context
from timemachine.md.barostat.utils import compute_box_center, get_bond_list, get_group_indices
from timemachine.md.exchange.exchange_mover import get_water_idxs
from timemachine.md.hrex import HREX, HREXDiagnostics, ReplicaIdx, StateIdx, get_swap_attempts_per_iter_heuristic
from timemachine.md.states import CoordsVelBox
from timemachine.potentials import (
    BoundPotential,
    HarmonicBond,
    Nonbonded,
    NonbondedInteractionGroup,
    Potential,
    SummedPotential,
    make_summed_potential,
)
from timemachine.potentials.potential import get_bound_potential_by_type
from timemachine.utils import batches

WATER_SAMPLER_MOVERS = (
    custom_ops.TIBDExchangeMove_f32,
    custom_ops.TIBDExchangeMove_f64,
)


# (YTZ): make dataclass/immutable later?
# (YTZ): deduplicate with rbfe.py
class HostConfig:
    def __init__(self, host_system, conf, box, num_water_atoms, omm_topology, masses):
        self.host_system = host_system
        self.conf = conf
        self.box = box
        self.num_water_atoms = num_water_atoms
        self.omm_topology = omm_topology
        self.masses = np.array(masses)


@dataclass(frozen=True)
class RESTParams:
    max_temperature_scale: float
    temperature_scale_interpolation: InterpolationFxnName


@dataclass(frozen=True)
class HREXParams:
    """
    Parameters
    ----------

    n_frames_bisection: int
        Number of frames to sample using MD during the initial bisection phase used to determine lambda spacing

    n_frames_per_iter: int
        DEPRECATED, must be set to 1. Number of frames to sample using MD per HREX iteration.

    max_delta_states: int or None
        If given, number of neighbor states on either side of a given replica's initial state for which to compute
        potentials. This determines the maximum number of states that a replica can move from its initial state during
        a single HREX iteration. Otherwise, compute potentials for all (replica, state) pairs.

    optimize_target_overlap: float or None
        If given, optimize the lambda schedule out of the initial bisection phase to target a specific minimum overlap
        between all adjacent windows. Must be in the interval (0.0, 1.0) if provided.
    """

    n_frames_bisection: int = 100
    n_frames_per_iter: int = 1
    max_delta_states: Optional[int] = 4
    optimize_target_overlap: Optional[float] = None
    rest_params: Optional[RESTParams] = None

    def __post_init__(self):
        assert self.n_frames_bisection > 0
        assert self.n_frames_per_iter == 1, "n_frames_per_iter must be 1"
        assert self.max_delta_states is None or self.max_delta_states > 0
        assert self.optimize_target_overlap is None or 0.0 < self.optimize_target_overlap < 1.0


@dataclass(frozen=True)
class WaterSamplingParams:
    """
    Parameters
    ----------

    interval:
        How many steps of MD between water sampling moves

    n_proposals:
        Number of proposals per make.

    batch_size:
        Internal parameter detailing the parallelism of the mover, typically can be left at default.

    radius:
        Radius, in nanometers, from the centroid of the molecule to treat as the inner target volume
    """

    interval: int = 400
    n_proposals: int = 1000
    batch_size: int = 250
    radius: float = 1.0

    def __post_init__(self):
        assert self.interval > 0
        assert self.n_proposals > 0
        assert self.radius > 0.0
        assert self.batch_size > 0
        assert self.batch_size <= self.n_proposals


@dataclass(frozen=True)
class MDParams:
    n_frames: int
    n_eq_steps: int
    steps_per_frame: int
    seed: int
    local_steps: int = 0
    k: float = 1_000.0  # kJ/mol/nm^4
    min_radius: float = 1.0  # nm
    max_radius: float = 3.0  # nm
    freeze_reference: bool = True

    # Set to HREXParams or None to disable HREX
    hrex_params: Optional[HREXParams] = None
    # Setting water_sampling_params to None disables water sampling.
    water_sampling_params: Optional[WaterSamplingParams] = None

    def __post_init__(self):
        assert self.steps_per_frame > 0
        assert self.n_frames > 0
        assert self.n_eq_steps >= 0
        assert 0.1 <= self.min_radius <= self.max_radius
        assert 0 <= self.local_steps <= self.steps_per_frame
        assert 1.0 <= self.k <= 1.0e6


@dataclass
class InitialState:
    """
    An initial contains everything that is needed to bitwise reproduce a trajectory given MDParams

    This object can be pickled safely.
    """

    potentials: list[BoundPotential]
    integrator: LangevinIntegrator
    barostat: Optional[MonteCarloBarostat]
    x0: NDArray
    v0: NDArray
    box0: NDArray
    lamb: float
    ligand_idxs: NDArray
    protein_idxs: NDArray
    # The atoms that are in the 4d plane defined by w_coord == 0.0
    interacting_atoms: Optional[NDArray] = None

    def __post_init__(self):
        assert self.ligand_idxs.dtype == np.int32 or self.ligand_idxs.dtype == np.int64
        assert self.protein_idxs.dtype == np.int32 or self.protein_idxs.dtype == np.int64

    def to_bound_impl(self, precision=np.float32):
        return make_summed_potential(self.potentials).to_gpu(precision).bound_impl


@dataclass
class BarResult:
    dG: float
    dG_err: float
    dG_err_by_component: NDArray  # (len(U_names),)
    overlap: float
    overlap_by_component: NDArray  # (len(U_names),)
    u_kln_by_component: NDArray  # (len(U_names), 2, 2, N)


@dataclass
class PairBarPlots:
    dG_errs_png: bytes
    overlap_summary_png: bytes
    overlap_detail_png: bytes


@dataclass
class HREXPlots:
    transition_matrix_png: bytes
    swap_acceptance_rates_convergence_png: bytes
    replica_state_distribution_heatmap_png: bytes


@dataclass
class PairBarResult:
    """Results of BAR analysis on L-1 adjacent pairs of states given a sequence of L states."""

    initial_states: list[InitialState]  # length L
    bar_results: list[BarResult]  # length L - 1

    def __post_init__(self):
        assert len(self.bar_results) == len(self.initial_states) - 1

    @property
    def dGs(self) -> list[float]:
        return [r.dG for r in self.bar_results]

    @property
    def dG_errs(self) -> list[float]:
        return [r.dG_err for r in self.bar_results]

    @property
    def dG_err_by_component_by_lambda(self) -> NDArray:
        return np.array([r.dG_err_by_component for r in self.bar_results])

    @property
    def overlaps(self) -> list[float]:
        return [r.overlap for r in self.bar_results]

    @property
    def overlap_by_component_by_lambda(self) -> NDArray:
        return np.array([r.overlap_by_component for r in self.bar_results])

    @property
    def u_kln_by_component_by_lambda(self) -> NDArray:
        return np.array([r.u_kln_by_component for r in self.bar_results])


@dataclass
class Trajectory:
    frames: StoredArrays  # (frame, atom, dim)
    boxes: list[NDArray]  # (frame, dim, dim)
    final_velocities: Optional[NDArray]  # (atom, dim)
    final_barostat_volume_scale_factor: Optional[float] = None

    def __post_init__(self):
        n_frames = len(self.frames)
        assert len(self.boxes) == n_frames
        if n_frames == 0:
            return
        n_atoms, n_dims = self.frames[0].shape
        assert self.boxes[0].shape == (n_dims, n_dims)
        if self.final_velocities is not None:
            assert self.final_velocities.shape == (n_atoms, n_dims)

    def extend(self, other: "Trajectory"):
        """Concatenate another trajectory to the end of this one"""
        self.frames.extend(other.frames)
        self.boxes.extend(other.boxes)
        self.final_velocities = other.final_velocities
        self.final_barostat_volume_scale_factor = other.final_barostat_volume_scale_factor

    @classmethod
    def empty(cls):
        return Trajectory(StoredArrays(), [], None, None)


@dataclass
class SimulationResult:
    final_result: PairBarResult
    plots: PairBarPlots
    trajectories: list[Trajectory]
    md_params: MDParams
    intermediate_results: list[PairBarResult]

    @property
    def frames(self) -> list[StoredArrays]:
        return [traj.frames for traj in self.trajectories]

    @property
    def boxes(self) -> list[NDArray]:
        return [np.array(traj.boxes) for traj in self.trajectories]

    def compute_u_kn(self) -> tuple[NDArray, NDArray]:
        """get MBAR input matrices u_kn and N_k"""

        return compute_u_kn(self.trajectories, self.final_result.initial_states)


@dataclass
class HREXSimulationResult(SimulationResult):
    hrex_diagnostics: HREXDiagnostics
    hrex_plots: HREXPlots

    def extract_trajectories_by_replica(self, atom_idxs: NDArray) -> NDArray:
        """Returns an array of shape (n_replicas, n_frames, len(atom_idxs), 3) of trajectories for each replica

        Note: This consumes O(n_frames * len(atom_idxs)) memory, and thus may OOM for large systems if len(atom_idxs) is
        a significant fraction of the total number of atoms.

        Parameters
        ----------
        atom_idxs: NDArray
            Indices of atoms to extract
        """

        # (states, frames, atoms, 3)
        # NOTE: chunk[:, atom_idxs] below returns a copy (rather than a view) due to the use of "advanced indexing".
        # This is important because otherwise we would try to store all of the whole-system frames in memory at once.
        trajs_by_state = np.array(
            [
                np.concatenate([chunk[:, atom_idxs] for chunk in state_traj.frames._chunks()], axis=0)
                for state_traj in self.trajectories
            ]
        )

        replica_idx_by_iter_by_state = np.asarray(self.hrex_diagnostics.replica_idx_by_state_by_iter).T
        state_idx_by_iter_by_replica = np.argsort(replica_idx_by_iter_by_state, axis=0)

        # (replicas, frames, atoms, 3)
        trajs_by_replica = np.take_along_axis(trajs_by_state, state_idx_by_iter_by_replica[:, :, None, None], axis=0)

        return trajs_by_replica

    def extract_ligand_trajectories_by_replica(self):
        """Returns an array of shape (n_replicas, n_frames, n_ligand_atoms, 3) of ligand trajectories for each replica"""
        ligand_idxs = self.final_result.initial_states[0].ligand_idxs
        assert all(np.all(s.ligand_idxs == ligand_idxs) for s in self.final_result.initial_states)
        return self.extract_trajectories_by_replica(ligand_idxs)


def trajectories_by_replica_to_by_state(
    trajectory_by_iter_by_replica: NDArray,
    replica_idx_by_state_by_iter: Sequence[Sequence[ReplicaIdx]],
) -> NDArray:
    """Utility function to convert the output of `extract_trajectories_by_replica` from (replica, iters, ...) to
    (state, iters, ...). This is useful for evaluating the trajectories of states.
    """
    assert len(trajectory_by_iter_by_replica.shape) == 4
    replica_idx_by_iter_by_state = np.asarray(replica_idx_by_state_by_iter).T
    assert replica_idx_by_iter_by_state.shape == trajectory_by_iter_by_replica.shape[:2]

    trajectory_by_iter_by_state = np.take_along_axis(
        trajectory_by_iter_by_replica, replica_idx_by_iter_by_state[:, :, None, None], axis=0
    )

    return trajectory_by_iter_by_state


def image_frames(initial_state: InitialState, frames: np.ndarray, boxes: np.ndarray) -> np.ndarray:
    """Images a sequence of frames within the periodic box given an Initial state. Recenters the simulation around the
    centroid of the coordinates specified by initial_state.ligand_idxs prior to imaging.

    Calling this function on a sequence of frames will NOT produce identical energies/du_dp/du_dx. Should only be used
    for visualization convenience.

    Parameters
    ----------

    initial_state: InitialState
        State that the frames came from

    frames: sequence of np.ndarray of coordinates
        Coordinates to image, sequence of K arrays with shape (N, 3)

    boxes: list of boxes
        Boxes to image coordinates into, list of K arrays with shape (3, 3)

    Returns
    -------
        imaged_coordinates
    """
    assert np.array(boxes).shape[1:] == (3, 3), "Boxes are not 3x3"
    assert len(frames) == len(boxes), "Number of frames and boxes don't match"

    hb_potential = get_bound_potential_by_type(initial_state.potentials, HarmonicBond).potential
    group_indices = get_group_indices(get_bond_list(hb_potential), len(initial_state.integrator.masses))
    imaged_frames = np.empty_like(frames)
    for i, (frame, box) in enumerate(zip(frames, boxes)):
        assert frame.ndim == 2 and frame.shape[-1] == 3, "frames must have shape (N, 3)"
        # Recenter the frame around the centroid of the ligand
        ligand_centroid = np.mean(frame[initial_state.ligand_idxs], axis=0)
        center = compute_box_center(box)
        offset = ligand_centroid + center
        centered_frames = frame - offset

        imaged_frames[i] = model_utils.image_frame(group_indices, centered_frames, box)
    return np.array(imaged_frames)


class BaseFreeEnergy:
    @staticmethod
    def _get_system_params_and_potentials(ff_params: ForcefieldParams, topology, lamb: float):
        params_potential_pairs = [
            topology.parameterize_harmonic_bond(ff_params.hb_params),
            topology.parameterize_harmonic_angle(ff_params.ha_params),
            topology.parameterize_proper_torsion(ff_params.pt_params),
            topology.parameterize_improper_torsion(ff_params.it_params),
            topology.parameterize_nonbonded(
                ff_params.q_params,
                ff_params.q_params_intra,
                ff_params.lj_params,
                ff_params.lj_params_intra,
                lamb,
            ),
        ]

        params, potentials = zip(*params_potential_pairs)
        return params, potentials


# this class is serializable.
class AbsoluteFreeEnergy(BaseFreeEnergy):
    def __init__(self, mol, top):
        """
        Compute the absolute free energy of a molecule via 4D decoupling.

        Parameters
        ----------
        mol: rdkit mol
            Ligand to be decoupled

        top: Topology
            topology.Topology to use

        """
        self.mol = mol
        self.top = top

    def prepare_host_edge(
        self, ff: Forcefield, host_config: HostConfig, lamb: float
    ) -> tuple[tuple[Potential, ...], tuple, NDArray]:
        """
        Prepares the host-guest system

        Parameters
        ----------
        ff: Forcefield
            forcefield to use

        host_config: HostConfig
            HostConfig containing openmm System object to be deserialized.

        lamb: float
            alchemical parameter controlling 4D decoupling

        Returns
        -------
        3-tuple
            unbound_potentials, system_params, combined_masses

        """
        ligand_masses = get_mol_masses(self.mol)
        ff_params = ff.get_params()
        hgt = topology.HostGuestTopology(
            host_config.host_system.get_U_fns(), self.top, host_config.num_water_atoms, ff, host_config.omm_topology
        )

        final_params = []
        final_potentials = []
        combined_params, combined_potentials = self._get_system_params_and_potentials(ff_params, hgt, lamb)
        for params, pot in zip(combined_params, combined_potentials):
            # Unpack the summed potential to be consistent with SingleTopology and so
            # that downstream code which relies on the potential types works properly
            # TBD: Deboggle and unify the topology classes
            if isinstance(pot, SummedPotential):
                for partial_params, sub_pot in zip(pot.params_init, pot.potentials):
                    assert not isinstance(sub_pot, SummedPotential), "Multiple levels of nesting of summed potentials"
                    final_params.append(partial_params)
                    final_potentials.append(sub_pot)
            else:
                final_params.append(params)
                final_potentials.append(pot)
        combined_masses = self._combine(ligand_masses, np.array(host_config.masses))
        return tuple(final_potentials), tuple(final_params), combined_masses

    def prepare_vacuum_edge(self, ff: Forcefield) -> tuple[tuple[Potential, ...], tuple, NDArray]:
        """
        Prepares the vacuum system

        Parameters
        ----------
        ff: Forcefield
            forcefield to use

        Returns
        -------
        3-tuple
            unbound_potentials, system_params, combined_masses

        """
        ff_params = ff.get_params()
        ligand_masses = get_mol_masses(self.mol)
        final_params, final_potentials = self._get_system_params_and_potentials(ff_params, self.top, 0.0)
        return final_potentials, final_params, ligand_masses

    def prepare_combined_coords(self, host_coords: Optional[NDArray] = None) -> NDArray:
        """
        Returns the combined coordinates.

        Parameters
        ----------
        host_coords: np.array
            Nx3 array of atomic coordinates
            If None, return just the ligand coordinates.

        Returns
        -------
            combined_coordinates
        """
        ligand_coords = get_romol_conf(self.mol)
        return self._combine(ligand_coords, host_coords)

    def _combine(self, ligand_values: NDArray, host_values: Optional[NDArray] = None) -> NDArray:
        """
        Combine the values along the 0th axis.
        The host values will be first, if given.
        Then ligand values.

        Parameters
        ----------
        ligand_values: np.array
        host_values: Optional[np.array]

        Returns
        -------
            combined_values
        """
        if host_values is None:
            return ligand_values
        return np.concatenate([host_values, ligand_values])


def get_water_sampler_params(initial_state: InitialState) -> NDArray:
    """Given an initial state, return a copy of the parameters that define the nonbonded parameters of water with respect to the
    entire system.
    """
    nb_ixn_pot = get_bound_potential_by_type(initial_state.potentials, NonbondedInteractionGroup)
    water_params = np.array(nb_ixn_pot.params)

    # If the protein is present, use the original protein parameters for the water sampler
    if len(initial_state.protein_idxs):
        prot_params = get_bound_potential_by_type(initial_state.potentials, Nonbonded).params[
            initial_state.protein_idxs
        ]
        water_params[initial_state.protein_idxs] = prot_params

    assert water_params.shape[1] == 4
    return water_params


def get_context(initial_state: InitialState, md_params: Optional[MDParams] = None) -> Context:
    """
    Construct a Context that has a single SummedPotential that combines the potentials defined by the initial state
    """
    potentials = [bp.potential for bp in initial_state.potentials]
    params = [bp.params for bp in initial_state.potentials]
    potential = SummedPotential(potentials, params).to_gpu(np.float32)

    # Set up context for MD using overall potential
    bound_impl = potential.bind_params_list(params).bound_impl
    bound_impls = [bound_impl]
    intg_impl = initial_state.integrator.impl()
    movers = []
    if initial_state.barostat:
        movers.append(initial_state.barostat.impl(bound_impls))
    if md_params is not None and md_params.water_sampling_params is not None:
        # Setup the water indices
        hb_potential = get_bound_potential_by_type(initial_state.potentials, HarmonicBond).potential
        group_indices = get_group_indices(get_bond_list(hb_potential), len(initial_state.integrator.masses))

        water_idxs = get_water_idxs(group_indices, ligand_idxs=initial_state.ligand_idxs)

        # Select a Nonbonded Potential to get the the cutoff/beta, assumes all have same cutoff/beta.
        nb = get_bound_potential_by_type(initial_state.potentials, NonbondedInteractionGroup).potential

        water_params = get_water_sampler_params(initial_state)

        # Generate a new random seed based on the integrator seed, MDParams seed is constant across states
        rng = np.random.default_rng(initial_state.integrator.seed)
        water_sampler_seed = rng.integers(np.iinfo(np.int32).max)

        water_sampler = custom_ops.TIBDExchangeMove_f32(
            initial_state.x0.shape[0],
            initial_state.ligand_idxs.tolist(),  # type: ignore
            [water_group.tolist() for water_group in water_idxs],  # type: ignore
            water_params,
            initial_state.integrator.temperature,
            nb.beta,
            nb.cutoff,
            md_params.water_sampling_params.radius,
            water_sampler_seed,
            md_params.water_sampling_params.n_proposals,
            md_params.water_sampling_params.interval,
            batch_size=md_params.water_sampling_params.batch_size,
        )
        movers.append(water_sampler)

    return Context(initial_state.x0, initial_state.v0, initial_state.box0, intg_impl, bound_impls, movers=movers)


def sample_with_context_iter(
    ctxt: Context, md_params: MDParams, temperature: float, ligand_idxs: NDArray, batch_size: int
) -> Iterator[tuple[NDArray, NDArray, NDArray]]:
    """Sample a context using MDParams returning batches of frames up to `batch_size`. All results are returned
    as numpy arrays that are in memory, and it is left to the user to act accordingly.

    For getting a Trajectory object that stores the frames to disk, refer to `sample_with_context`.

    Parameters
    ----------
    ctxt: Context
        The context to use to generate samples

    md_params: MDParams
        The parameters that define the sampling of frames from the context

    temperature: float
        The temperature, in kelvin, used when running Local MD moves

    ligand_idxs: np.ndarray
        Array representing the indices of atoms that make up the ligand, determines the atoms considered as the center
        of local MD.

    batch_size: int
        The most number of frames (coords and boxes) that will be kept in memory at one time.

    Returns
    -------
    Iterator of 3-tuples
        coords, boxes, final_velocities

    Notes
    -----
    * If md_params.n_eq_steps is greater than 0, the barostat will be set to run every 15 steps regardless of what
      the context defined. Will be reset to the original interval for production steps.
    """
    # burn-in
    if md_params.n_eq_steps:
        # Set barostat interval to 15 for equilibration, then back to the original interval for production
        barostat = ctxt.get_barostat()
        original_interval = 0 if barostat is None else barostat.get_interval()
        equil_barostat_interval = 15
        if barostat is not None:
            barostat.set_interval(equil_barostat_interval)
        ctxt.multiple_steps(
            n_steps=md_params.n_eq_steps,
            store_x_interval=0,
        )
        if barostat is not None:
            barostat.set_interval(original_interval)

    rng = np.random.default_rng(md_params.seed)

    if md_params.local_steps > 0:
        ctxt.setup_local_md(temperature, md_params.freeze_reference)

    assert np.all(np.isfinite(ctxt.get_x_t())), "Equilibration resulted in a nan"

    def run_production_steps(n_steps: int) -> tuple[NDArray, NDArray, NDArray]:
        coords, boxes = ctxt.multiple_steps(
            n_steps=n_steps,
            store_x_interval=md_params.steps_per_frame,
        )
        final_velocities = ctxt.get_v_t()

        return coords, boxes, final_velocities

    def run_production_local_steps(n_steps: int) -> tuple[NDArray, NDArray, NDArray]:
        coords = []
        boxes = []
        for steps in batches(n_steps, md_params.steps_per_frame):
            if steps < md_params.steps_per_frame:
                warn(
                    f"Batch of sample has {steps} steps, less than batch size {md_params.steps_per_frame}. Setting to {md_params.steps_per_frame}"
                )
                steps = md_params.steps_per_frame
            global_steps = steps - md_params.local_steps
            local_steps = md_params.local_steps
            if global_steps > 0:
                ctxt.multiple_steps(n_steps=global_steps)
            x_t, box_t = ctxt.multiple_steps_local(
                local_steps,
                ligand_idxs.astype(np.int32),
                k=md_params.k,
                radius=rng.uniform(md_params.min_radius, md_params.max_radius),
                seed=rng.integers(np.iinfo(np.int32).max),
            )
            coords.append(x_t)
            boxes.append(box_t)

        final_velocities = ctxt.get_v_t()

        return np.concatenate(coords), np.concatenate(boxes), final_velocities

    steps_func = run_production_steps
    if md_params.local_steps > 0:
        steps_func = run_production_local_steps

    for n_frames in batches(md_params.n_frames, batch_size):
        yield steps_func(n_frames * md_params.steps_per_frame)


def sample_with_context(
    ctxt: Context, md_params: MDParams, temperature: float, ligand_idxs: NDArray, max_buffer_frames: int
) -> Trajectory:
    """Wrapper for `sample_with_context_iter` that stores the frames to disk and returns a Trajectory result.
    Stores up to `max_buffer_frames` frames in memory before writing to disk.

    Refer to `sample_with_context_iter` for parameter documentation
    """
    all_coords = StoredArrays()
    all_boxes: list[NDArray] = []
    final_velocities: NDArray = None  # type: ignore # work around "possibly unbound" error
    for batch_coords, batch_boxes, final_velocities in sample_with_context_iter(
        ctxt, md_params, temperature, ligand_idxs, max_buffer_frames
    ):
        all_coords.extend(batch_coords)
        all_boxes.extend(batch_boxes)

    assert len(all_coords) == md_params.n_frames
    assert len(all_boxes) == md_params.n_frames

    assert np.all(np.isfinite(all_coords[-1])), "Production resulted in a nan"

    final_barostat_volume_scale_factor = ctxt.get_barostat().get_volume_scale_factor() if ctxt.get_barostat() else None

    return Trajectory(all_coords, all_boxes, final_velocities, final_barostat_volume_scale_factor)


def sample(initial_state: InitialState, md_params: MDParams, max_buffer_frames: int) -> Trajectory:
    """Generate a trajectory given an initial state and a simulation protocol

    Parameters
    ----------
    initial_state: InitialState
        (contains potentials, integrator, optional barostat)

    md_params: MDParams
        MD parameters

    max_buffer_frames: int
        number of frames to store in memory before dumping to disk

    Returns
    -------
    Trajectory

    Notes
    -----
    * Assertion error if coords become NaN
    """

    ctxt = get_context(initial_state, md_params)

    return sample_with_context(
        ctxt, md_params, initial_state.integrator.temperature, initial_state.ligand_idxs, max_buffer_frames
    )


class IndeterminateEnergyWarning(UserWarning):
    pass


def estimate_free_energy_bar(u_kln_by_component: NDArray, temperature: float) -> BarResult:
    """
    Estimate free energy difference for a pair of states given pre-generated samples.

    Parameters
    ----------
    u_kln_by_component: array
        u_kln in pymbar format (k = l = 2) for each energy component

    temperature: float
        Temperature

    Return
    ------
    PairBarResult
        results from BAR computation

    """

    # 1. We represent energies that we aren't able to evaluate (e.g. because of a fixed-point overflow in GPU potential code) with NaNs, but
    # 2. pymbar.MBAR will fail with LinAlgError if there are NaNs in the input.
    #
    # To work around this, we replace any NaNs with np.inf prior to the MBAR calculation.
    #
    # This is reasonable because u(x) -> inf corresponds to probability(x) -> 0, so this in effect declares that these
    # pathological states have zero weight.
    if np.any(np.isnan(u_kln_by_component)):
        warn(
            "Encountered NaNs in u_kln matrix. Replacing each instance with inf prior to MBAR calculation",
            IndeterminateEnergyWarning,
        )
        u_kln_by_component = np.where(np.isnan(u_kln_by_component), np.inf, u_kln_by_component)

    u_kln = u_kln_by_component.sum(0)

    df, df_err = bar_with_pessimistic_uncertainty(u_kln)  # reduced units

    kBT = BOLTZ * temperature
    dG, dG_err = df * kBT, df_err * kBT  # kJ/mol

    overlap = pair_overlap_from_ukln(u_kln)

    # Componentwise calculations

    w_fwd_by_component, w_rev_by_component = jax.vmap(works_from_ukln)(u_kln_by_component)
    dG_err_by_component = np.array([df_and_err_from_u_kln(u_kln)[1] * kBT for u_kln in u_kln_by_component])

    # When forward and reverse works are identically zero (usually because a given energy term does not depend on
    # lambda, e.g. host-host nonbonded interactions), BAR error is undefined; we return 0.0 by convention.
    dG_err_by_component = np.where(
        np.all(np.isclose(w_fwd_by_component, 0.0), axis=1) & np.all(np.isclose(w_rev_by_component, 0.0), axis=1),
        0.0,
        dG_err_by_component,
    )

    overlap_by_component = np.array([pair_overlap_from_ukln(u_kln) for u_kln in u_kln_by_component])

    return BarResult(dG, dG_err, dG_err_by_component, overlap, overlap_by_component, u_kln_by_component)


def make_pair_bar_plots(res: PairBarResult, temperature: float, prefix: str) -> PairBarPlots:
    U_names = [type(p.potential).__name__ for p in res.initial_states[0].potentials]
    lambdas = [s.lamb for s in res.initial_states]

    overlap_detail_png = plot_as_png_fxn(
        plot_overlap_detail_figure, U_names, res.dGs, res.dG_errs, res.u_kln_by_component_by_lambda, temperature, prefix
    )

    dG_errs_png = plot_as_png_fxn(plot_dG_errs_figure, U_names, lambdas, res.dG_errs, res.dG_err_by_component_by_lambda)

    overlap_summary_png = plot_as_png_fxn(
        plot_overlap_summary_figure, U_names, lambdas, res.overlaps, res.overlap_by_component_by_lambda
    )

    return PairBarPlots(dG_errs_png, overlap_summary_png, overlap_detail_png)


def assert_deep_eq(obj1, obj2, custom_assertion=lambda path, x1, x2: False):
    def is_dataclass_instance(obj):
        return is_dataclass(obj) and not isinstance(obj, type)

    def go(x1, x2, path=("$",)):
        def assert_(cond, reason):
            assert cond, f"objects differ in field {'.'.join(path)}: {reason}"

        if custom_assertion(path, x1, x2):
            pass
        elif type(x1) is not type(x2):
            assert_(False, f"types differ (left={type(x1)}, right={type(x2)})")
        elif is_dataclass_instance(x1) and is_dataclass_instance(x2):
            go(asdict(x1), asdict(x2), path)
        elif isinstance(x1, (np.ndarray, jax.Array)):
            assert_(np.array_equal(x1, x2), "arrays not equal")
        elif isinstance(x1, dict):
            assert_(x1.keys() == x2.keys(), "dataclass fields or dictionary keys differ")
            for k in x1.keys():
                go(x1[k], x2[k], (*path, str(k)))
        elif isinstance(x1, Sequence):
            assert_(len(x1) == len(x2), f"lengths differ (left={len(x1)}, right={len(x2)})")
            for idx, (v1, v2) in enumerate(zip(x1, x2)):
                go(v1, v2, (*path, f"[{idx}]"))
        else:
            assert_(x1 == x2, "left != right")

    return go(obj1, obj2, ("$",))


def assert_potentials_compatible(bps1: Sequence[BoundPotential], bps2: Sequence[BoundPotential]):
    """Asserts that two sequences of bound potentials are equivalent except for their parameters"""

    ps1 = [bp.potential for bp in bps1]
    ps2 = [bp.potential for bp in bps2]

    # We override the default deep equality check to allow SummedPotentials to differ in the values of the initial
    # parameters, as long as the shapes are consistent

    def custom_assertion(path, x1, x2):
        if len(path) >= 2 and path[-2] == "params_init":
            assert x1.shape == x2.shape, f"shape mismatch in field {'.'.join(path)}"
            return True
        return False

    assert_deep_eq(ps1, ps2, custom_assertion)


def run_sims_sequential(
    initial_states: Sequence[InitialState],
    md_params: MDParams,
    temperature: float,
) -> tuple[PairBarResult, list[Trajectory]]:
    """Sequentially run simulations at each state in initial_states,
    returning summaries that can be used for pair BAR, energy decomposition, and other diagnostics

    Returns
    -------
    PairBarResult
        Results of pair BAR analysis

    list of Trajectory
        Trajectory for each state in initial_states

    Notes
    -----
    * Memory complexity:
        Memory demand should be no more than that of 2 states worth of frames.
        Disk demand is proportional to number of initial states.

        This restriction may need to be relaxed in the future if:
        * We decide to use MBAR(states) rather than sum_i BAR(states[i], states[i+1])
        * We use online protocol optimization approaches that require more states to be kept on-hand
    """
    stored_trajectories = []

    # Ensure that states differ only in their parameters so that we can safely instantiate potentials from the first
    # state and use set_params for efficiency
    for s in initial_states[1:]:
        assert_potentials_compatible(initial_states[0].potentials, s.potentials)

    unbound_impls = [p.potential.to_gpu(np.float32).unbound_impl for p in initial_states[0].potentials]
    for initial_state in initial_states:
        # run simulation
        traj = sample(initial_state, md_params, max_buffer_frames=100)
        print(f"completed simulation at lambda={initial_state.lamb}!")

        # keep samples from any requested states in memory
        stored_trajectories.append(traj)

    neighbor_ulkns_by_component = generate_pair_bar_ulkns(
        initial_states, stored_trajectories, temperature, unbound_impls=unbound_impls
    )

    pair_bar_results = [
        estimate_free_energy_bar(u_kln_by_component, temperature) for u_kln_by_component in neighbor_ulkns_by_component
    ]

    return PairBarResult(list(initial_states), pair_bar_results), stored_trajectories


class MinOverlapWarning(UserWarning):
    pass


def run_sims_bisection(
    initial_lambdas: Sequence[float],
    make_initial_state: Callable[[float], InitialState],
    md_params: MDParams,
    n_bisections: int,
    temperature: float,
    min_overlap: Optional[float] = None,
    verbose: bool = True,
) -> tuple[list[PairBarResult], list[Trajectory]]:
    r"""Starting from a specified lambda schedule, successively bisect the lambda interval between the pair of states
    with the lowest BAR overlap and sample the new state with MD.

    Parameters
    ----------
    initial_lambdas: sequence of float, length >= 2, monotonically increasing
        Initial protocol; starting point for bisection.

    make_initial_state: callable
        Function returning an InitialState (i.e., starting point for MD) given lambda

    md_params: MDParams
        Parameters used to simulate new states

    n_bisections: int
        Number of bisection steps to perform

    temperature: float
        Temperature in K

    min_overlap: float or None, optional
        If not None, return early when the BAR overlap between all neighboring pairs of states exceeds this value

    verbose: bool, optional
        Whether to print diagnostic information

    Returns
    -------
    list of IntermediateResult
        For each iteration of bisection, object containing the current list of states and array of energy-decomposed
        u_kln matrices.

    list of Trajectory
        Trajectory for each state
    """

    assert len(initial_lambdas) >= 2
    assert np.all(np.diff(initial_lambdas) > 0), "initial lambda schedule must be monotonically increasing"

    lambdas = list(initial_lambdas)

    get_initial_state = cache(make_initial_state)

    @cache
    def get_samples(lamb: float) -> Trajectory:
        initial_state = get_initial_state(lamb)
        traj = sample(initial_state, md_params, max_buffer_frames=100)
        return traj

    # Set up a single set of unbound potentials for computing the batch U fns
    potentials_0 = get_initial_state(lambdas[0]).potentials
    unbound_impls = [p.potential.to_gpu(np.float32).unbound_impl for p in potentials_0]

    # NOTE: we don't cache get_state to avoid holding BoundPotentials in memory since they
    # 1. can use significant GPU memory
    # 2. can be reconstructed relatively quickly
    def get_state(lamb: float) -> EnergyDecomposedState[StoredArrays]:
        initial_state = get_initial_state(lamb)

        # Ensure that state differs only in parameters
        assert_potentials_compatible(initial_state.potentials, potentials_0)

        traj = get_samples(lamb)
        batch_u_fns = get_batch_u_fns(unbound_impls, [p.params for p in initial_state.potentials], temperature)
        return EnergyDecomposedState(traj.frames, traj.boxes, batch_u_fns)

    @cache
    def get_bar_result(lamb1: float, lamb2: float) -> BarResult:
        u_kln_by_component = compute_energy_decomposed_u_kln([get_state(lamb1), get_state(lamb2)])
        return estimate_free_energy_bar(u_kln_by_component, temperature)

    def overlap_to_cost(overlap: float) -> float:
        """Use -log(overlap) as the cost function for bisection; i.e., bisect the pair of states with lowest overlap."""
        return -np.log(overlap) if overlap != 0.0 else float("inf")

    def cost_to_overlap(cost: float) -> float:
        return np.exp(-cost)

    def cost_fn(lamb1: float, lamb2: float) -> float:
        overlap = get_bar_result(lamb1, lamb2).overlap
        return overlap_to_cost(overlap)

    def midpoint(x1: float, x2: float) -> float:
        return (x1 + x2) / 2.0

    def compute_intermediate_result(lambdas: Sequence[float]) -> PairBarResult:
        refined_initial_states = [get_initial_state(lamb) for lamb in lambdas]
        bar_results = [get_bar_result(lamb1, lamb2) for lamb1, lamb2 in zip(lambdas, lambdas[1:])]
        return PairBarResult(refined_initial_states, bar_results)

    result = compute_intermediate_result(lambdas)
    results = [result]

    for iteration in range(n_bisections):
        if min_overlap is not None and np.all(np.array(result.overlaps) > min_overlap):
            if verbose:
                print(f"All BAR overlaps exceed min_overlap={min_overlap}. Returning after {iteration} iterations.")
            break

        lambdas_new, info = greedy_bisection_step(lambdas, cost_fn, midpoint)
        if verbose:
            costs, left_idx, lamb_new = info
            lamb1 = lambdas[left_idx]
            lamb2 = lambdas[left_idx + 1]

            if min_overlap is not None:
                overlap_info = f"Current minimum BAR overlap {cost_to_overlap(max(costs)):.3g} <= {min_overlap:.3g} "
            else:
                overlap_info = f"Current minimum BAR overlap {cost_to_overlap(max(costs)):.3g} (min_overlap == None) "

            print(
                f"Bisection iteration {iteration} (of {n_bisections}): "
                + overlap_info
                + f"between states at λ={lamb1:.3g} and λ={lamb2:.3g}. "
                f"Sampling new state at λ={lamb_new:.3g}…"
            )

        lambdas = lambdas_new
        result = compute_intermediate_result(lambdas)
        results.append(result)
    else:
        if min_overlap is not None and np.min(result.overlaps) < min_overlap:
            warn(
                f"Reached n_bisections={n_bisections} iterations without achieving min_overlap={min_overlap}. "
                f"The minimum BAR overlap was {np.min(result.overlaps)}.",
                MinOverlapWarning,
            )

    trajectories = [get_samples(lamb) for lamb in lambdas]

    return results, trajectories


def compute_potential_matrix(
    potential: custom_ops.Potential,
    hrex: HREX[CoordsVelBox],
    params_by_state: NDArray,
    max_delta_states: Optional[int] = None,
) -> NDArray:
    """Computes the (n_replicas, n_states) sparse matrix of potential energies, where a given element $(k, l)$ is
    computed if and only if state $l$ is within `max_delta_states` of the current state of replica $k$, and is otherwise
    set to `np.inf`.

    Parameters
    ----------
    potential : custom_ops.Potential
        potential to evaluate

    hrex : HREX
        HREX state (containing replica states and permutation)

    params_by_state : NDArray
        (n_states, ...) array of potential parameters for each state

    max_delta_states : int or None, optional
        If given, number of neighbor states on either side of a given replica's initial state for which to compute
        potentials. Otherwise, compute potentials for all (replica, state) pairs.
    """

    coords = np.array([xvb.coords for xvb in hrex.replicas])
    boxes = np.array([xvb.box for xvb in hrex.replicas])

    def compute_sparse(k: int):
        n_states = len(hrex.replicas)
        state_idx = np.argsort(hrex.replica_idx_by_state)
        neighbor_state_idxs = state_idx[:, None] + np.arange(-k, k + 1)[None, :]
        valid_idxs: tuple = np.nonzero((0 <= neighbor_state_idxs) & (neighbor_state_idxs < n_states))
        coords_batch_idxs = valid_idxs[0].astype(np.uint32)
        params_batch_idxs = neighbor_state_idxs[valid_idxs].astype(np.uint32)

        _, _, U = potential.execute_batch_sparse(
            coords, params_by_state, boxes, coords_batch_idxs, params_batch_idxs, False, False, True
        )

        U_kl = np.full((n_states, n_states), np.inf)
        U_kl[coords_batch_idxs, params_batch_idxs] = U

        return U_kl

    def compute_dense():
        _, _, U_kl = potential.execute_batch(coords, params_by_state, boxes, False, False, True)
        return U_kl

    U_kl = compute_sparse(max_delta_states) if max_delta_states is not None else compute_dense()

    return U_kl


def verify_and_sanitize_potential_matrix(
    U_kl: NDArray, replica_idx_by_state: Sequence[int], abs_energy_threshold: float = 1e9
) -> NDArray:
    """Ensure energies in the diagonal are finite and below some threshold and sanitizes NaNs to infs."""
    # Verify that the energies that the energies of the replica in the same state are finite, else a replica is no longer valid
    replica_energies = np.diagonal(U_kl[replica_idx_by_state])
    assert np.all(np.isfinite(replica_energies)), "Replicas have non-finite energies"
    assert np.all(np.abs(replica_energies) < abs_energy_threshold), "Energies larger in magnitude than tolerated"
    if np.any(np.isnan(U_kl)):
        warn(
            "Encountered NaNs in potential matrix. Replacing each instance with inf",
            IndeterminateEnergyWarning,
        )
        U_kl = np.where(np.isnan(U_kl), np.inf, U_kl)
    return U_kl


def make_u_kl_fxn(trajs, initial_states):
    """fxn(k, l) = "trajs[k] evaluated in ensembles[l]"

    usage note: be careful of axis-ordering convention, see: https://github.com/proteneer/timemachine/issues/1100
    """

    # validate assumption that initial states all have compatible potentials / ensembles
    kBTs = [BOLTZ * state.integrator.temperature for state in initial_states]
    assert len(set(kBTs)) == 1

    s_0 = initial_states[0]
    sp = make_summed_potential(s_0.potentials)
    K = len(initial_states)
    P = len(sp.params)
    all_params = np.zeros((K, P))
    all_params[0] = sp.params
    for i in range(1, K):
        s = initial_states[i]
        assert_ensembles_compatible(s_0, s)
        assert_potentials_compatible(s_0.potentials, s.potentials)
        all_params[i] = make_summed_potential(s.potentials).params

    sp_gpu = sp.potential.to_gpu(np.float32)

    def batch_U_fxn(xs, ps, bs, x_idxs, p_idxs):
        Us = sp_gpu.unbound_impl.execute_batch_sparse(xs, ps, bs, x_idxs, p_idxs, False, False, True)[2]
        return np.nan_to_num(Us, nan=+np.inf)

    def u_kl(k, l):
        coords = trajs[k].frames
        boxes = trajs[k].boxes

        params = np.array([all_params[l]])

        coords_batch_idxs = np.arange(len(coords)).astype(np.uint32)
        params_batch_idxs = np.zeros_like(coords_batch_idxs).astype(np.uint32)

        Us = batch_U_fxn(coords, params, boxes, coords_batch_idxs, params_batch_idxs)

        return Us / kBTs[l]

    return u_kl


def assert_ensembles_compatible(state_a: InitialState, state_b: InitialState):
    """check that xvb from state_a can be swapped with xvb from state_b (up to timestep error),
    with swap acceptance probability that depends only on U_a, U_b, kBT"""

    # assert (A, B) have identical masses, temperature
    intg_a = state_a.integrator
    intg_b = state_b.integrator

    assert (intg_a.masses == intg_b.masses).all()
    assert intg_a.temperature == intg_b.temperature

    # assert same pressure (or same volume)
    assert (state_a.barostat is None) == (state_b.barostat is None), "should both be NVT or both be NPT"

    if state_a.barostat and state_b.barostat:
        # assert (A, B) are compatible NPT ensembles
        baro_a: MonteCarloBarostat = state_a.barostat
        baro_b: MonteCarloBarostat = state_b.barostat

        assert baro_a.pressure == baro_b.pressure
        assert baro_a.temperature == baro_b.temperature

        # also, assert barostat and integrator are self-consistent
        assert intg_a.temperature == baro_a.temperature

    else:
        # assert (A, B) are compatible NVT ensembles
        assert (state_a.box0 == state_b.box0).all()


def compute_u_kn(trajs, initial_states) -> tuple[NDArray, NDArray]:
    """makes K^2 calls to execute_batch_sparse"""

    u_kl = make_u_kl_fxn(trajs, initial_states)
    N_k = [len(traj.frames) for traj in trajs]
    K = len(N_k)
    assert len(initial_states) == K

    u_kln = np.nan * np.zeros((K, K, max(N_k)))
    for k in range(K):
        for l in range(K):
            u_kln[k, l, : N_k[k]] = u_kl(k, l)

    u_kn = kln_to_kn(u_kln, N_k)
    return u_kn, np.array(N_k)


def generate_pair_bar_ulkns(
    initial_states: Sequence[InitialState],
    samples_by_state: Sequence[Trajectory],
    temperature: float,
    unbound_impls: Sequence[custom_ops.Potential] | None,
) -> NDArray:
    """Generate pair bair u_klns.
    This is a specialized variant of generating u_klns, only loading each set of frames into memory once.
    Each set of frames is loaded once then all of the parameters of interest are run in a batch.
    This improves throughput for potentials that use Neighborlists, as there are at most len(frames) neighborlist
    rebuilds, rather than 3 * len(frames).

    Returns
    -------
        u_klns: np.array[len(initial_states) - 1, len(unbound_impls), 2, 2, n_frames]
    """

    assert len(initial_states) > 0
    assert len(initial_states) == len(samples_by_state)
    if unbound_impls is None:
        unbound_impls = [pot.potential.to_gpu(np.float32).unbound_impl for pot in initial_states[0].potentials]
    assert len(unbound_impls) == len(initial_states[0].potentials)
    kBT = temperature * BOLTZ
    # Construct an empty array
    energies_by_frames_by_params = np.zeros(
        (len(initial_states), len(initial_states), len(unbound_impls)), dtype=object
    )
    for i, state in enumerate(initial_states):
        frames = np.array(samples_by_state[i].frames)
        boxes = np.asarray(samples_by_state[i].boxes)

        state_idxs = []
        if i > 0:
            state_idxs.append(i - 1)
        state_idxs.append(i)
        if i < len(initial_states) - 1:
            state_idxs.append(i + 1)
        for j, pot in enumerate(state.potentials):
            params = np.array([initial_states[idx].potentials[j].params for idx in state_idxs])
            _, _, Us = unbound_impls[j].execute_batch(
                frames,
                params,
                boxes,
                compute_du_dx=False,
                compute_du_dp=False,
                compute_u=True,
            )

            Us = Us.T  # Transpose to get energies by params
            us = Us.reshape(len(state_idxs), -1) / kBT
            for p_idx, p_us in zip(state_idxs, us):
                energies_by_frames_by_params[i, p_idx, j] = p_us

    u_kln_by_component_by_lambda = np.empty(
        (len(initial_states) - 1, len(unbound_impls), 2, 2, len(energies_by_frames_by_params[0][0][0]))
    )
    for i, states in enumerate(zip(range(len(initial_states)), range(1, len(initial_states)))):
        assert len(states) == 2
        for j in range(len(unbound_impls)):
            for l in range(2):
                for k in range(2):
                    # energies_by_frames_by_params is frames of state l to params of k
                    u_kln_by_component_by_lambda[i, j, k, l] = energies_by_frames_by_params[states[l]][states[k]][j]
    return u_kln_by_component_by_lambda


def run_sims_hrex(
    initial_states: Sequence[InitialState],
    md_params: MDParams,
    n_swap_attempts_per_iter: Optional[int] = None,
    print_diagnostics_interval: Optional[int] = 10,
) -> tuple[PairBarResult, list[Trajectory], HREXDiagnostics]:
    r"""Sample from a sequence of states using nearest-neighbor Hamiltonian Replica EXchange (HREX).

    See documentation for :py:func:`timemachine.md.hrex.run_hrex` for details of the algorithm and implementation.

    Parameters
    ----------
    initial_states: sequence of InitialState
        States to sample. Should be ordered such that adjacent states have significant overlap for good mixing
        performance

    md_params: MDParams
        MD parameters

    n_swap_attempts_per_iter: int or None, optional
        Number of nearest-neighbor swaps to attempt per iteration. Defaults to len(initial_states) ** 4.

    print_diagnostics_interval: int or None, optional
        If not None, print diagnostics every N iterations

    Returns
    -------
    PairBarResult
        results of pair BAR free energy analysis

    list of Trajectory
        Trajectory for each state

    HREXDiagnostics
        HREX statistics (e.g. swap rates, replica-state distribution)
    """

    assert md_params.hrex_params is not None

    # TODO: to support replica exchange with variable temperatures,
    #  consider modifying sample fxn to rescale velocities by sqrt(T_new/T_orig)
    for s in initial_states[1:]:
        assert_ensembles_compatible(initial_states[0], s)

    if n_swap_attempts_per_iter is None:
        n_swap_attempts_per_iter = get_swap_attempts_per_iter_heuristic(len(initial_states))

    # Ensure that states differ only in their parameters so that we can safely instantiate potentials from the first
    # state and use set_params for efficiency
    for s in initial_states[1:]:
        assert_potentials_compatible(initial_states[0].potentials, s.potentials)

    # Set up overall potential and context using the first state.
    context = get_context(initial_states[0], md_params=md_params)
    bound_potentials = context.get_potentials()
    assert len(bound_potentials) == 1
    potential = bound_potentials[0].get_potential()
    temperature = initial_states[0].integrator.temperature
    ligand_idxs = initial_states[0].ligand_idxs

    def get_flattened_params(initial_state: InitialState) -> NDArray:
        return np.concatenate([bp.params.flatten() for bp in initial_state.potentials])

    params_by_state = np.array([get_flattened_params(initial_state) for initial_state in initial_states])
    water_params_by_state: Optional[NDArray] = None
    if md_params.water_sampling_params is not None:
        water_params_by_state = np.array([get_water_sampler_params(initial_state) for initial_state in initial_states])

    state_idxs = [StateIdx(i) for i, _ in enumerate(initial_states)]
    neighbor_pairs = list(zip(state_idxs, state_idxs[1:]))

    if len(initial_states) == 2:
        # Add an identity move to the mixture to ensure aperiodicity
        neighbor_pairs = [(StateIdx(0), StateIdx(0)), *neighbor_pairs]

    barostat = context.get_barostat()

    hrex = HREX.from_replicas([CoordsVelBox(s.x0, s.v0, s.box0) for s in initial_states])

    samples_by_state: list[Trajectory] = [Trajectory.empty() for _ in initial_states]
    replica_idx_by_state_by_iter: list[list[ReplicaIdx]] = []
    fraction_accepted_by_pair_by_iter: list[list[tuple[int, int]]] = []

    if (
        md_params.water_sampling_params is not None
        and md_params.steps_per_frame * md_params.n_frames < md_params.water_sampling_params.interval
    ):
        warn("Not running any water sampling, too few steps of MD per window for the water sampling interval")

    begin_loop_time = time.perf_counter()
    last_update_time = begin_loop_time

    for current_frame in range(md_params.n_frames):

        def sample_replica(xvb: CoordsVelBox, state_idx: StateIdx) -> tuple[NDArray, NDArray, NDArray, Optional[float]]:
            context.set_x_t(xvb.coords)
            context.set_v_t(xvb.velocities)
            context.set_box(xvb.box)

            params = params_by_state[state_idx]
            bound_potentials[0].set_params(params)

            current_step = current_frame * md_params.steps_per_frame
            # Setup the MC movers of the Context
            for mover in context.get_movers():
                if md_params.water_sampling_params is not None and isinstance(mover, WATER_SAMPLER_MOVERS):
                    assert water_params_by_state is not None
                    mover.set_params(water_params_by_state[state_idx])
                # Set the step so that all windows have the movers be called the same number of times.
                mover.set_step(current_step)

            md_params_replica = replace(
                md_params,
                n_frames=1,
                # Run equilibration as part of the first frame
                n_eq_steps=md_params.n_eq_steps if current_frame == 0 else 0,
                seed=state_idx + current_frame,
            )

            assert md_params_replica.n_frames == 1
            # Get the next set of frames from the iterator, which will be the only value returned
            frame, box, final_velos = next(
                sample_with_context_iter(context, md_params_replica, temperature, ligand_idxs, batch_size=1)
            )
            assert frame.shape[0] == 1

            final_barostat_volume_scale_factor = barostat.get_volume_scale_factor() if barostat is not None else None

            return frame[-1], box[-1], final_velos, final_barostat_volume_scale_factor

        def replica_from_samples(last_sample: tuple[NDArray, NDArray, NDArray, Optional[float]]) -> CoordsVelBox:
            frame, box, velos, _ = last_sample
            return CoordsVelBox(frame, velos, box)

        hrex, samples_by_state_iter = hrex.sample_replicas(sample_replica, replica_from_samples)
        U_kl_raw = compute_potential_matrix(potential, hrex, params_by_state, md_params.hrex_params.max_delta_states)
        U_kl = verify_and_sanitize_potential_matrix(U_kl_raw, hrex.replica_idx_by_state)
        log_q_kl = -U_kl / (BOLTZ * temperature)

        replica_idx_by_state_by_iter.append(hrex.replica_idx_by_state)

        hrex, fraction_accepted_by_pair = hrex.attempt_neighbor_swaps_fast(
            neighbor_pairs,
            log_q_kl,
            n_swap_attempts_per_iter,
            md_params.seed + current_frame + 1,  # NOTE: "+ 1" is for bitwise compatibility with previous version
        )

        if len(initial_states) == 2:
            fraction_accepted_by_pair = fraction_accepted_by_pair[1:]  # remove stats for identity move

        for samples, (xs, boxes, velos, final_barostat_volume_scale_factor) in zip(
            samples_by_state, samples_by_state_iter
        ):
            samples.frames.extend([xs])
            samples.boxes.extend([boxes])
            samples.final_velocities = velos
            samples.final_barostat_volume_scale_factor = final_barostat_volume_scale_factor

        fraction_accepted_by_pair_by_iter.append(fraction_accepted_by_pair)

        if print_diagnostics_interval and (current_frame + 1) % print_diagnostics_interval == 0:
            current_time = time.perf_counter()

            def get_swap_acceptance_rates(fraction_accepted_by_pair):
                return [
                    n_accepted / n_proposed if n_proposed else np.nan
                    for n_accepted, n_proposed in fraction_accepted_by_pair
                ]

            instantaneous_swap_acceptance_rates = get_swap_acceptance_rates(fraction_accepted_by_pair)
            average_swap_acceptance_rates = get_swap_acceptance_rates(np.sum(fraction_accepted_by_pair_by_iter, axis=0))

            wall_time_per_frame_current = (current_time - last_update_time) / print_diagnostics_interval
            wall_time_per_frame_average = (current_time - begin_loop_time) / (current_frame + 1)
            estimated_wall_time_remaining = wall_time_per_frame_average * (md_params.n_frames - (current_frame + 1))

            def format_rate(r):
                return f"{r * 100.0:5.1f}%"

            def format_rates(rs):
                return " |".join(format_rate(r) for r in rs)

            print("Frame", current_frame + 1)
            print(
                f"{estimated_wall_time_remaining:.1f} s remaining at "
                f"{wall_time_per_frame_average:.2f} s/frame "
                f"({wall_time_per_frame_current:.2f} s/frame since last message)"
            )
            print("HREX acceptance rates, current:", format_rates(instantaneous_swap_acceptance_rates))
            print("HREX acceptance rates, average:", format_rates(average_swap_acceptance_rates))
            print("HREX replica permutation      :", hrex.replica_idx_by_state)
            print()

            last_update_time = current_time

    # Use the unbound potentials associated with the summed potential once to compute the u_kln
    # Avoids repeated creation of underlying GPU potentials
    assert isinstance(potential, custom_ops.SummedPotential)
    unbound_impls = potential.get_potentials()

<<<<<<< HEAD
    neighbor_ulkns_by_component = generate_pair_bar_ulkns(
        initial_states, samples_by_state, temperature, unbound_impls=unbound_impls
    )
=======
    def make_energy_decomposed_state(
        results: tuple[StoredArrays, list[NDArray], InitialState],
    ) -> EnergyDecomposedState[StoredArrays]:
        frames, boxes, initial_state = results
        # Reuse the existing unbound potentials already constructed to make a batch Us fn
        return EnergyDecomposedState(
            frames,
            boxes,
            get_batch_u_fns(unbound_impls, [p.params for p in initial_state.potentials], temperature),
        )
>>>>>>> 870e0a74

    pair_bar_results = [
        estimate_free_energy_bar(u_kln_by_component, temperature) for u_kln_by_component in neighbor_ulkns_by_component
    ]

    diagnostics = HREXDiagnostics(replica_idx_by_state_by_iter, fraction_accepted_by_pair_by_iter)

    return PairBarResult(list(initial_states), pair_bar_results), samples_by_state, diagnostics<|MERGE_RESOLUTION|>--- conflicted
+++ resolved
@@ -1532,22 +1532,9 @@
     assert isinstance(potential, custom_ops.SummedPotential)
     unbound_impls = potential.get_potentials()
 
-<<<<<<< HEAD
     neighbor_ulkns_by_component = generate_pair_bar_ulkns(
         initial_states, samples_by_state, temperature, unbound_impls=unbound_impls
     )
-=======
-    def make_energy_decomposed_state(
-        results: tuple[StoredArrays, list[NDArray], InitialState],
-    ) -> EnergyDecomposedState[StoredArrays]:
-        frames, boxes, initial_state = results
-        # Reuse the existing unbound potentials already constructed to make a batch Us fn
-        return EnergyDecomposedState(
-            frames,
-            boxes,
-            get_batch_u_fns(unbound_impls, [p.params for p in initial_state.potentials], temperature),
-        )
->>>>>>> 870e0a74
 
     pair_bar_results = [
         estimate_free_energy_bar(u_kln_by_component, temperature) for u_kln_by_component in neighbor_ulkns_by_component
