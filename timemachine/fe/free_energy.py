--- conflicted
+++ resolved
@@ -94,11 +94,8 @@
     n_frames_bisection: int = 100
     n_frames_per_iter: int = 1
     max_delta_states: Optional[int] = 4
-<<<<<<< HEAD
+    optimize_target_overlap: Optional[float] = None
     rest_params: Optional[RESTParams] = None
-=======
-    optimize_target_overlap: Optional[float] = None
->>>>>>> 92e25e02
 
     def __post_init__(self):
         assert self.n_frames_bisection > 0
