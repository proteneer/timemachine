import functools
import io
import pickle
import warnings
from dataclasses import dataclass
from typing import List

import matplotlib.pyplot as plt
import numpy as np
import pymbar
from rdkit import Chem
from rdkit.Chem import AllChem, Draw

from timemachine.constants import BOLTZ, DEFAULT_TEMP
from timemachine.fe.single_topology_v3 import SingleTopologyV3
from timemachine.fe.system import convert_bps_into_system
from timemachine.fe.utils import get_mol_name, get_romol_conf
from timemachine.ff.handlers import openmm_deserializer
from timemachine.lib import LangevinIntegrator, MonteCarloBarostat, custom_ops
from timemachine.lib.potentials import CustomOpWrapper
from timemachine.md import builders, minimizer
from timemachine.md.barostat.utils import get_bond_list, get_group_indices


def plot_atom_mapping_grid(mol_a, mol_b, core_smarts, core, show_idxs=False):
    mol_a_2d = Chem.Mol(mol_a)
    mol_b_2d = Chem.Mol(mol_b)
    mol_q_2d = Chem.MolFromSmarts(core_smarts)

    AllChem.Compute2DCoords(mol_q_2d)

    q_to_a = [[int(x[0]), int(x[1])] for x in enumerate(core[:, 0])]
    q_to_b = [[int(x[0]), int(x[1])] for x in enumerate(core[:, 1])]

    AllChem.GenerateDepictionMatching2DStructure(mol_a_2d, mol_q_2d, atomMap=q_to_a)
    AllChem.GenerateDepictionMatching2DStructure(mol_b_2d, mol_q_2d, atomMap=q_to_b)

    atom_colors_a = {}
    atom_colors_b = {}
    atom_colors_q = {}
    for c_idx, ((a_idx, b_idx), rgb) in enumerate(zip(core, np.random.random((len(core), 3)))):
        atom_colors_a[int(a_idx)] = tuple(rgb.tolist())
        atom_colors_b[int(b_idx)] = tuple(rgb.tolist())
        atom_colors_q[int(c_idx)] = tuple(rgb.tolist())

    if show_idxs:
        for atom in mol_a_2d.GetAtoms():
            atom.SetProp("molAtomMapNumber", str(atom.GetIdx()))
        for atom in mol_b_2d.GetAtoms():
            atom.SetProp("molAtomMapNumber", str(atom.GetIdx()))
        for atom in mol_q_2d.GetAtoms():
            atom.SetProp("molAtomMapNumber", str(atom.GetIdx()))

    return Draw.MolsToGridImage(
        [mol_q_2d, mol_a_2d, mol_b_2d],
        molsPerRow=3,
        highlightAtomLists=[list(range(mol_q_2d.GetNumAtoms())), core[:, 0].tolist(), core[:, 1].tolist()],
        highlightAtomColors=[atom_colors_q, atom_colors_a, atom_colors_b],
        subImgSize=(300, 300),
        legends=["core", get_mol_name(mol_a), get_mol_name(mol_b)],
        useSVG=True,
    )


def get_batch_U_fns(bps, lamb):
    # return a function that takes in coords, boxes, lambda
    all_U_fns = []
    for bp in bps:

        def batch_U_fn(xs, boxes, bp_impl):
            Us = []
            for x, box in zip(xs, boxes):
                # tbd optimize to "selective" later
                _, _, U = bp_impl.execute(x, box, lamb)
                Us.append(U)
            return np.array(Us)

        # extra functools.partial is needed to deal with closure jank
        all_U_fns.append(functools.partial(batch_U_fn, bp_impl=bp))

    return all_U_fns


class HostConfig:
    def __init__(self, omm_system, conf, box):
        self.omm_system = omm_system
        self.conf = conf
        self.box = box


def sample(initial_state, protocol):
    """
    Generate a trajectory given an initial state and a simulation protocol
    """

    bound_impls = [p.bound_impl(np.float32) for p in initial_state.potentials]
    intg_impl = initial_state.integrator.impl()
    baro_impl = initial_state.barostat.impl(bound_impls)

    ctxt = custom_ops.Context(initial_state.x0, initial_state.v0, initial_state.box0, intg_impl, bound_impls, baro_impl)

    # burn-in
    ctxt.multiple_steps_U(
        lamb=initial_state.lamb,
        n_steps=protocol.n_eq_steps,
        lambda_windows=[initial_state.lamb],
        store_u_interval=0,
        store_x_interval=0,
    )

    # a crude, and probably not great, guess on the decorrelation time
    n_steps = protocol.n_frames * protocol.steps_per_frame
    all_nrgs, all_coords, all_boxes = ctxt.multiple_steps_U(
        lamb=initial_state.lamb,
        n_steps=n_steps,
        lambda_windows=[initial_state.lamb],
        store_u_interval=protocol.steps_per_frame,
        store_x_interval=protocol.steps_per_frame,
    )

    assert all_coords.shape[0] == protocol.n_frames
    assert all_boxes.shape[0] == protocol.n_frames

    return all_coords, all_boxes


@dataclass
class SimulationProtocol:
    n_frames: int
    n_eq_steps: int
    steps_per_frame: int


@dataclass
class InitialState:
    """
    An initial contains everything that is needed to bitwise reproduce a trajectory given a SimulationProtocol

    This object can be pickled safely.
    """

    potentials: List[CustomOpWrapper]
    integrator: LangevinIntegrator
    barostat: MonteCarloBarostat
    x0: np.ndarray
    v0: np.ndarray
    box0: np.ndarray
    lamb: float


@dataclass
class SimulationResult:
    all_dGs: List[np.ndarray]
    all_errs: List[float]
    overlaps_by_lambda: np.ndarray  # (L - 1,)
    overlaps_by_lambda_by_component: np.ndarray  # (len(U_names), L - 1)
    overlap_summary_png: bytes
    overlap_detail_png: bytes
    frames: List[np.ndarray]
    boxes: List[np.ndarray]
    initial_states: List[InitialState]
    protocol: SimulationProtocol


# setup the initial state so we can (hopefully) bitwise recover the identical simulation
# to help us debug errors.
def setup_initial_states(st, host_config, temperature, lambda_schedule, seed):

    host_bps, host_masses = openmm_deserializer.deserialize_system(host_config.omm_system, cutoff=1.2)
    host_conf = minimizer.minimize_host_4d(
        [st.mol_a, st.mol_b],
        host_config.omm_system,
        host_config.conf,
        st.ff,
        host_config.box,
    )

    initial_states = []

    for lamb_idx, lamb in enumerate(lambda_schedule):
        hgs = st.combine_with_host(convert_bps_into_system(host_bps), lamb=lamb)
        # minimize water box around the ligand by 4D-decoupling
        potentials = hgs.get_U_fns()
        mol_a_conf = get_romol_conf(st.mol_a)
        mol_b_conf = get_romol_conf(st.mol_b)
        ligand_conf = st.combine_confs(mol_a_conf, mol_b_conf)
        combined_conf = np.concatenate([host_conf, ligand_conf])
        x0 = combined_conf
        v0 = np.zeros_like(x0)
        box0 = host_config.box
        group_idxs = get_group_indices(get_bond_list(hgs.bond))
        run_seed = seed + lamb_idx
        combined_masses = np.concatenate([host_masses, st.combine_masses()])
        dt = 1e-3
        friction = 1.0
        intg = LangevinIntegrator(temperature, dt, friction, combined_masses, run_seed)
        baro = MonteCarloBarostat(len(combined_masses), 1.0, temperature, group_idxs, 15, run_seed + 1)
        state = InitialState(potentials, intg, baro, x0, v0, box0, lamb)
        initial_states.append(state)

    return initial_states


def plot_BAR(df, df_err, fwd_delta_u, rev_delta_u, title, axes):
    """
    Generate a subplot showing overlap for a particular pair of delta_us.

    Parameters
    ----------
    df: float
        reduced free energy

    df_err: float
        reduced free energy error

    fwd_delta_u: array
        reduced works

    rev_delta_u: array
        reduced reverse works

    title: str
        title to use

    plot_idx: triple (n_row, n_col, n_pos)
        where to place the subplot

    axes: matplotlib axis
        obj used to draw the figures

    """
    axes.set_title(f"{title}, dg: {df:.2f} +- {df_err:.2f} kTs")
    axes.hist(fwd_delta_u, alpha=0.5, label="fwd", density=True, bins=20)
    axes.hist(-rev_delta_u, alpha=0.5, label="-rev", density=True, bins=20)
    axes.set_xlabel("work (kTs)")
    axes.legend()


<<<<<<< HEAD
class SimulationException(Exception):
    def __init__(self, initial_states, protocol, message):
        self.initial_states = initial_states
        self.protocol = protocol
        self.message = message


def plot_overlap_summary(ax, components, lambdas, overlaps):
    for component, ys in zip(components, overlaps):
        ax.plot(lambdas[:-1], ys, marker=".", label=component)

    ax.set_xlabel(r"$\lambda_i$")
    ax.set_ylabel(r"pair BAR overlap ($\lambda_i$, $\lambda_{i+1}$)")
    ax.legend()


=======
>>>>>>> a053d998
def estimate_free_energy_given_initial_states(initial_states, protocol, temperature, prefix, keep_idxs):
    """
    Estimate free energies given pre-generated samples. This implements the pair-BAR method, where
    windows assumed to be ordered with good overlap, with the final free energy being a sum
    of the components. The constants below are:

    L: the number of lambda windows
    T: the number of samples
    N: the number of atoms
    P: the number of components in the energy function.

    Parameters
    ----------
    initial_states: list of InitialState
        Initial state objects

    protocol: Protocol
        Detailing specifics of each simulation

    temperature: float
        Temperature the system was run at

    prefix: str
        A prefix that we append to the BAR overlap figures

    keep_idxs: list of int
        Which states we keep samples for.

    Return
    ------
    SimulationResult
        object containing results of the simulation

    """
    # assume pair-BAR format
    kT = BOLTZ * temperature
    beta = 1 / kT

    all_dGs = []
    all_errs = []

    U_names = [type(U_fn).__name__ for U_fn in initial_states[0].potentials]

    num_rows = len(initial_states) - 1
    num_cols = len(U_names) + 1

    figure, all_axes = plt.subplots(num_rows, num_cols, figsize=(num_cols * 5, num_rows * 3))

    stored_frames = []
    stored_boxes = []

    # memory complexity should be no more than that of 2-states worth of frames when generating samples needed to estimate the free energy.
    # appending too many idxs to keep_idxs may blow this up, so best to keep to first and last states in keep_idxs. when we change to multi-state
    # approaches later on this may need to change.
    prev_frames, prev_boxes = None, None
    prev_batch_U_fns = None

    # u_kln matrix (2, 2, n_frames) for each pair of adjacent lambda windows and energy term
    ukln_by_component_by_lambda = []

    for lamb_idx, initial_state in enumerate(initial_states):

        cur_frames, cur_boxes = sample(initial_state, protocol)
        bound_impls = [p.bound_impl(np.float32) for p in initial_state.potentials]
        cur_batch_U_fns = get_batch_U_fns(bound_impls, initial_state.lamb)

        if lamb_idx in keep_idxs:
            stored_frames.append(cur_frames)
            stored_boxes.append(cur_boxes)

        if lamb_idx > 0:

            ukln_by_component = []

            # loop over bond, angle, torsion, nonbonded terms etc.
            for u_idx, (prev_U_fn, cur_U_fn) in enumerate(zip(prev_batch_U_fns, cur_batch_U_fns)):
                x_cur = (cur_frames, cur_boxes)
                x_prev = (prev_frames, prev_boxes)
                u_00 = beta * prev_U_fn(*x_prev)
                u_01 = beta * prev_U_fn(*x_cur)
                u_10 = beta * cur_U_fn(*x_prev)
                u_11 = beta * cur_U_fn(*x_cur)
                ukln_by_component.append([[u_00, u_01], [u_10, u_11]])

                fwd_delta_u = u_10 - u_00
                rev_delta_u = u_01 - u_11
                df, df_err = pymbar.BAR(fwd_delta_u, rev_delta_u)
                plot_axis = all_axes[lamb_idx - 1][u_idx]
                plot_BAR(df, df_err, fwd_delta_u, rev_delta_u, U_names[u_idx], plot_axis)

            # sanity check - I don't think the dG calculation commutes with its components, so we have to re-estimate
            # the dG from the sum of the delta_us as opposed to simply summing the component dGs

            # (energy components, energy fxns = 2, sampled states = 2, frames)
            ukln_by_component = np.array(ukln_by_component, dtype=np.float64)
            total_fwd_delta_us = (ukln_by_component[:, 1, 0, :] - ukln_by_component[:, 0, 0, :]).sum(axis=0)
            total_rev_delta_us = (ukln_by_component[:, 0, 1, :] - ukln_by_component[:, 1, 1, :]).sum(axis=0)
            total_df, total_df_err = pymbar.BAR(total_fwd_delta_us, total_rev_delta_us)

            plot_axis = all_axes[lamb_idx - 1][u_idx + 1]

            plot_BAR(
                total_df,
                total_df_err,
                total_fwd_delta_us,
                total_rev_delta_us,
                f"{prefix}_{lamb_idx-1}_to_{lamb_idx}",
                plot_axis,
            )

            total_dG = total_df / beta
            total_dG_err = total_df_err / beta

            all_dGs.append(total_dG)
            all_errs.append(total_dG_err)
            ukln_by_component_by_lambda.append(ukln_by_component)

            print(
                f"{prefix} BAR: lambda {lamb_idx-1} -> {lamb_idx} dG: {total_dG:.3f} +- {total_dG_err:.3f} kJ/mol",
                flush=True,
            )

        prev_frames = cur_frames
        prev_boxes = cur_boxes
        prev_batch_U_fns = cur_batch_U_fns

    plt.tight_layout()
    buffer = io.BytesIO()
    plt.savefig(buffer, format="png")
    buffer.seek(0)
    overlap_detail_png = buffer.read()

    # (energy components, lambdas, energy fxns = 2, sampled states = 2, frames)
    ukln_by_lambda_by_component = np.array(ukln_by_component_by_lambda).swapaxes(0, 1)

    def pair_overlap(u_kln):
        assert u_kln.shape[:2] == (2, 2)
        u_kn = np.concatenate(u_kln, axis=1)
        N_k = u_kln.shape[2] * np.ones(u_kn.shape[0])
        return pymbar.MBAR(u_kn, N_k).computeOverlap()["matrix"][0, 1]  # type: ignore

    lambdas = [s.lamb for s in initial_states]

    _, (ax_top, ax_btm) = plt.subplots(2, 1, figsize=(7, 9))
    overlaps_by_lambda = np.array([pair_overlap(u_kln) for u_kln in ukln_by_lambda_by_component.sum(axis=0)])
    plot_overlap_summary(ax_top, ["Overall"], lambdas, [overlaps_by_lambda])

    overlaps_by_lambda_by_component = np.array(
        [[pair_overlap(u_kln) for u_kln in ukln_by_lambda] for ukln_by_lambda in ukln_by_lambda_by_component]
    )
    plot_overlap_summary(ax_btm, U_names, lambdas, overlaps_by_lambda_by_component)

    buffer = io.BytesIO()
    plt.savefig(buffer, format="png")
    buffer.seek(0)
    overlap_summary_png = buffer.read()

    return SimulationResult(
        all_dGs,
        all_errs,
        overlaps_by_lambda,
        overlaps_by_lambda_by_component,
        overlap_summary_png,
        overlap_detail_png,
        stored_frames,
        stored_boxes,
        initial_states,
        protocol,
    )


def estimate_relative_free_energy(
    mol_a,
    mol_b,
    core,
    ff,
    host_config,
    seed,
    n_frames=1000,
    prefix="",
    lambda_schedule=None,
    keep_idxs=None,
    n_eq_steps=10000,
):
    """
    Estimate relative free energy between mol_a and mol_b. Molecules should be aligned to each
    other and within the host environment.

    Parameters
    ----------
    mol_a: Chem.Mol
        initial molecule

    mol_b: Chem.Mol
        target molecule

    core: list of 2-tuples
        atom_mapping of atoms in mol_a into atoms in mol_b

    ff: ff.Forcefield
        Forcefield to be used for the system

    host_config: HostConfig
        Configuration for the host system.

    n_frames: int
        number of samples to generate for each lambda windows, where each sample is 1000 steps of MD.

    prefix: str
        A prefix to append to figures

    seed: int
        Random seed to use for the simulations.

    lambda_schedule: list of float
        This should only be set when debugging or unit testing. This argument may be removed later.

    keep_idxs: list of int or None
        If None, return only the end-state frames. Otherwise if not None, use only for debugging, and this
        will return the frames corresponding to the idxs of interest.

    n_eq_steps: int
        Number of equilibration steps for each window.

    Returns
    -------
    SimulationResult
        Collected data from the simulation (see class for storage information). We currently return frames
        from only the first and last window.

    """
    single_topology = SingleTopologyV3(mol_a, mol_b, core, ff)

    if lambda_schedule is None:
        lambda_schedule = np.array([0.0, 0.01, 0.02, 0.04, 0.06, 0.08, 0.11, 0.15, 0.20, 0.32, 0.42])
        lambda_schedule = np.concatenate([lambda_schedule, (1 - lambda_schedule[::-1])])
    else:
        warnings.warn("Warning: setting lambda_schedule manually, this argument may be removed in a future release.")

    temperature = DEFAULT_TEMP
    initial_states = setup_initial_states(single_topology, host_config, temperature, lambda_schedule, seed)
    protocol = SimulationProtocol(n_frames=n_frames, n_eq_steps=n_eq_steps, steps_per_frame=1000)

    if keep_idxs is None:
        keep_idxs = [0, -1]  # keep first and last frames
    assert len(keep_idxs) <= len(lambda_schedule)
    combined_prefix = get_mol_name(mol_a) + "_" + get_mol_name(mol_b) + "_" + prefix
    try:
        return estimate_free_energy_given_initial_states(
            initial_states, protocol, temperature, combined_prefix, keep_idxs
        )
    except Exception as err:
        with open(f"failed_rbfe_result_{combined_prefix}.pkl", "wb") as fh:
            pickle.dump((initial_states, protocol, err), fh)
        raise err


def run_pair(mol_a, mol_b, core, forcefield, protein, n_frames, seed, n_eq_steps=10000):
    box_width = 4.0
    solvent_sys, solvent_conf, solvent_box, solvent_top = builders.build_water_system(box_width)
    solvent_box += np.diag([0.1, 0.1, 0.1])  # remove any possible clashes, deboggle later
    solvent_host_config = HostConfig(solvent_sys, solvent_conf, solvent_box)
    solvent_res = estimate_relative_free_energy(
        mol_a,
        mol_b,
        core,
        forcefield,
        solvent_host_config,
        seed,
        n_frames=n_frames,
        prefix="solvent",
        n_eq_steps=n_eq_steps,
    )

    complex_sys, complex_conf, _, _, complex_box, complex_top = builders.build_protein_system(protein)
    complex_box += np.diag([0.1, 0.1, 0.1])  # remove any possible clashes, deboggle later
    complex_host_config = HostConfig(complex_sys, complex_conf, complex_box)
    complex_res = estimate_relative_free_energy(
        mol_a,
        mol_b,
        core,
        forcefield,
        complex_host_config,
        seed + 1,
        n_frames=n_frames,
        prefix="complex",
        n_eq_steps=n_eq_steps,
    )

    return solvent_res, solvent_top, complex_res, complex_top<|MERGE_RESOLUTION|>--- conflicted
+++ resolved
@@ -236,14 +236,6 @@
     axes.legend()
 
 
-<<<<<<< HEAD
-class SimulationException(Exception):
-    def __init__(self, initial_states, protocol, message):
-        self.initial_states = initial_states
-        self.protocol = protocol
-        self.message = message
-
-
 def plot_overlap_summary(ax, components, lambdas, overlaps):
     for component, ys in zip(components, overlaps):
         ax.plot(lambdas[:-1], ys, marker=".", label=component)
@@ -253,8 +245,6 @@
     ax.legend()
 
 
-=======
->>>>>>> a053d998
 def estimate_free_energy_given_initial_states(initial_states, protocol, temperature, prefix, keep_idxs):
     """
     Estimate free energies given pre-generated samples. This implements the pair-BAR method, where
