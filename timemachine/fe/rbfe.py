import pickle
import traceback
import warnings
from typing import Any, Dict, List, NamedTuple, Optional, Sequence

import numpy as np
from rdkit import Chem
from simtk.openmm import app

from timemachine.constants import BOLTZ, DEFAULT_PRESSURE, DEFAULT_TEMP
from timemachine.fe import atom_mapping, model_utils
from timemachine.fe.bar import bar_with_bootstrapped_uncertainty, df_err_from_ukln, pair_overlap_from_ukln
from timemachine.fe.energy_decomposition import EnergyDecomposedState, compute_energy_decomposed_u_kln, get_batch_u_fns
from timemachine.fe.free_energy import HostConfig, InitialState, SimulationProtocol, SimulationResult, sample
from timemachine.fe.plots import make_dG_errs_figure, make_overlap_detail_figure, make_overlap_summary_figure
from timemachine.fe.single_topology import SingleTopology
from timemachine.fe.system import convert_omm_system
from timemachine.fe.utils import get_mol_name, get_romol_conf
from timemachine.ff import Forcefield
from timemachine.lib import LangevinIntegrator, MonteCarloBarostat
from timemachine.md import builders, minimizer
from timemachine.md.barostat.utils import get_bond_list, get_group_indices
from timemachine.parallel.client import AbstractClient, AbstractFileClient, CUDAPoolClient, FileClient
from timemachine.potentials import jax_utils


def setup_in_vacuum(st, ligand_conf, lamb):
    """Prepare potentials, initial coords, large 10x10x10nm box, and HMR masses"""

    system = st.setup_intermediate_state(lamb)
    combined_masses = np.array(st.combine_masses())

    potentials = system.get_U_fns()
    hmr_masses = model_utils.apply_hmr(combined_masses, system.bond.get_idxs())
    baro = None

    x0 = ligand_conf
    box0 = np.eye(3, dtype=np.float64) * 10  # make a large 10x10x10nm box

    return x0, box0, hmr_masses, potentials, baro


def setup_in_env(st, host, host_config, ligand_conf, lamb, temperature, run_seed):
    """Prepare potentials, concatenate environment and ligand coords, apply HMR, and construct barostat"""

    host_system, host_masses, host_conf = host

    system = st.combine_with_host(host_system, lamb=lamb)
    combined_masses = np.concatenate([host_masses, st.combine_masses()])

    potentials = system.get_U_fns()
    hmr_masses = model_utils.apply_hmr(combined_masses, system.bond.get_idxs())

    group_idxs = get_group_indices(get_bond_list(system.bond))
    baro = MonteCarloBarostat(len(hmr_masses), DEFAULT_PRESSURE, temperature, group_idxs, 15, run_seed + 1)

    x0 = np.concatenate([host_conf, ligand_conf])
    box0 = host_config.box

    return x0, box0, hmr_masses, potentials, baro


def assert_all_states_have_same_masses(initial_states: List[InitialState]):
    """
    hmr masses should be identical throughout the lambda schedule
    bond idxs should be the same at the two end-states, note that a possible corner
    case with bond breaking may seem to be problematic:

    0 1 2    0 1 2
    C-O-C -> C.H-C

    but this isn't an issue, since hydrogens will only ever be terminal atoms
    and core hydrogens that are mapped to heavy atoms will take the mass of the
    heavy atom (thereby not triggering the mass repartitioning to begin with).

    but it's reasonable to be skeptical, so we also assert consistency through the lambda
    schedule as an extra sanity check.
    """

    masses = np.array([s.integrator.masses for s in initial_states])
    deviation_among_windows = masses.std(0)
    np.testing.assert_array_almost_equal(deviation_among_windows, 0, err_msg="masses assumed constant w.r.t. lambda")


def setup_initial_states(
    st,
    host_config,
    temperature,
    lambda_schedule,
    seed,
    min_cutoff=0.7,
):
    """
    Set up the initial states for a series of lambda values,
    so we can (hopefully) bitwise recover the identical simulation to debug errors.

    Assumes lambda schedule is a monotonically increasing sequence in the closed interval [0,1].

    Parameters
    ----------
    st: SingleTopology
        A single topology object

    host_config: HostConfig or None
        Configurations of the host. If None, then a vacuum state will be setup.

    temperature: float
        Temperature to run the simulation at.

    lambda_schedule: list of float of length K
        Lambda schedule.

    seed: int
        Random number seed

    min_cutoff: float
        throw error if any atom moves more than this distance (nm) after minimization

    Returns
    -------
    list of InitialStates
        Returns an initial state for each value of lambda.
    """

    if host_config:
        host_system, host_masses = convert_omm_system(host_config.omm_system)
        host_conf = minimizer.minimize_host_4d(
            [st.mol_a, st.mol_b],
            host_config.omm_system,
            host_config.conf,
            st.ff,
            host_config.box,
        )
        host = (host_system, host_masses, host_conf)
    else:
        host = None

    initial_states = []

    # check that the lambda schedule is monotonically increasing.
    assert np.all(np.diff(lambda_schedule) > 0)

    conf_a = get_romol_conf(st.mol_a)
    conf_b = get_romol_conf(st.mol_b)

    for lamb_idx, lamb in enumerate(lambda_schedule):
        ligand_conf = st.combine_confs(conf_a, conf_b, lamb)

        # use a different seed to initialize every window,
        # but in a way that should be symmetric for
        # A -> B vs. B -> A edge definitions
        init_seed = int(seed + hash(ligand_conf.tobytes())) % 10000

        if host is None:
            x0, box0, hmr_masses, potentials, baro = setup_in_vacuum(st, ligand_conf, lamb)
        else:
            x0, box0, hmr_masses, potentials, baro = setup_in_env(
                st, host, host_config, ligand_conf, lamb, temperature, init_seed
            )

        # provide a different run_seed for every lambda window,
        # but in a way that should be symmetric for
        # A -> B vs. B -> A edge definitions
        run_seed = int(seed + hash(bytes().join([np.array(p.params).tobytes() for p in potentials]))) % 10000
        # the constant is arbitrary, but see
        # https://github.com/proteneer/timemachine/commit/e1f7328f01f427534d8744aab6027338e116ad09

        # initialize velocities
        v0 = np.zeros_like(x0)  # tbd resample from Maxwell-boltzman?

        # determine ligand idxs
        num_ligand_atoms = len(ligand_conf)
        num_total_atoms = len(x0)
        ligand_idxs = np.arange(num_total_atoms - num_ligand_atoms, num_total_atoms)

        # initialize Langevin integrator
        dt = 2.5e-3
        friction = 1.0
        intg = LangevinIntegrator(temperature, dt, friction, hmr_masses, run_seed)

        # pack into state
        state = InitialState(potentials, intg, baro, x0, v0, box0, lamb, ligand_idxs)
        initial_states.append(state)

    # minimize ligand and environment atoms within min_cutoff of the ligand

    # optimization introduces dependencies among states with lam < 0.5, and among states with lam >= 0.5
    optimized_x0s = optimize_coordinates(initial_states, min_cutoff=min_cutoff)

    # update initial states in-place
    for state, x0 in zip(initial_states, optimized_x0s):
        state.x0 = x0

    # perform any concluding sanity-checks
    assert_all_states_have_same_masses(initial_states)

    return initial_states


def run_sequential_sims_given_initial_states(
    initial_states,
    protocol,
    temperature,
    keep_idxs,
):
    """Sequentially run simulations at each state in initial_states,
    returning summaries that can be used for pair BAR, energy decomposition, and other diagnostics

    Returns
    -------
    decomposed_u_klns: [n_lams - 1, n_components, 2, 2, n_frames] array
    stored_frames: coord trajectories, one for each state in keep_idxs
    stored_boxes: box trajectories, one for each state in keep_idxs

    Notes
    -----
    * Memory complexity:
        Memory demand should be no more than that of 2 states worth of frames.

        Requesting too many states in keep_idxs may blow this up,
        so best to keep to first and last states in keep_idxs.

        This restriction may need to be relaxed in the future if:
        * We decide to use MBAR(states) rather than sum_i BAR(states[i], states[i+1])
        * We use online protocol optimization approaches that require more states to be kept on-hand
    """
    stored_frames = []
    stored_boxes = []

    tmp_states = [None] * len(initial_states)

    # u_kln matrix (2, 2, n_frames) for each pair of adjacent lambda windows and energy term
    u_kln_by_component_by_lambda = []

    keep_idxs = keep_idxs or []
    if keep_idxs:
        assert all(np.array(keep_idxs) >= 0)

    for lamb_idx, initial_state in enumerate(initial_states):

        # run simulation
        cur_frames, cur_boxes = sample(initial_state, protocol)
        print(f"completed simulation at lambda={initial_state.lamb}!")

        # keep samples from any requested states in memory
        if lamb_idx in keep_idxs:
            stored_frames.append(cur_frames)
            stored_boxes.append(cur_boxes)

        # construct EnergyDecomposedState for current lamb_idx,
        # but keep no more than 2 of these states in memory at once
        if lamb_idx >= 2:
            tmp_states[lamb_idx - 2] = None

        bound_impls = [p.bound_impl(np.float32) for p in initial_state.potentials]
        cur_batch_U_fns = get_batch_u_fns(bound_impls, temperature)

        tmp_states[lamb_idx] = EnergyDecomposedState(cur_frames, cur_boxes, cur_batch_U_fns)

        # analysis that depends on current and previous state
        if lamb_idx > 0:
            state_pair = [tmp_states[lamb_idx - 1], tmp_states[lamb_idx]]
            u_kln_by_component = compute_energy_decomposed_u_kln(state_pair)
            u_kln_by_component_by_lambda.append(u_kln_by_component)

    return np.array(u_kln_by_component_by_lambda), stored_frames, stored_boxes


def estimate_free_energy_given_initial_states(
    initial_states,
    protocol,
    temperature,
    prefix,
    keep_idxs,
):
    """
    Estimate free energies given pre-generated samples. This implements the pair-BAR method, where
    windows assumed to be ordered with good overlap, with the final free energy being a sum
    of the components. The constants below are:

    L: the number of lambda windows
    T: the number of samples
    N: the number of atoms
    P: the number of components in the energy function.

    Parameters
    ----------
    initial_states: list of InitialState
        Initial state objects

    protocol: SimulationProtocol
        Detailing specifics of each simulation

    temperature: float
        Temperature the system was run at

    prefix: str
        A prefix that we append to the BAR overlap figures

    keep_idxs: list of int
        Which states we keep samples for. Must be positive.

    Return
    ------
    SimulationResult
        object containing results of the simulation

    """

    # run n_lambdas simulations in sequence
    u_kln_by_component_by_lambda, stored_frames, stored_boxes = run_sequential_sims_given_initial_states(
        initial_states, protocol, temperature, keep_idxs
    )

    # "pair BAR" free energy analysis
    kBT = BOLTZ * temperature
    beta = 1 / kBT

    all_dGs = []
    all_errs = []
    for lamb_idx, u_kln_by_component in enumerate(u_kln_by_component_by_lambda):
        # pair BAR
        u_kln = u_kln_by_component.sum(0)

        w_fwd = u_kln[1, 0] - u_kln[0, 0]
        w_rev = u_kln[0, 1] - u_kln[1, 1]

        df, df_err = bar_with_bootstrapped_uncertainty(w_fwd, w_rev)  # reduced units
        dG, dG_err = df / beta, df_err / beta  # kJ/mol

        message = f"{prefix} BAR: lambda {lamb_idx} -> {lamb_idx + 1} dG: {dG:.3f} +- {dG_err:.3f} kJ/mol"
        print(message, flush=True)

        all_dGs.append(dG)
        all_errs.append(dG_err)

    # (energy components, lambdas, energy fxns = 2, sampled states = 2, frames)
    ukln_by_lambda_by_component = np.array(u_kln_by_component_by_lambda).swapaxes(0, 1)

    # compute more diagnostics
    overlaps_by_lambda = [pair_overlap_from_ukln(u_kln) for u_kln in ukln_by_lambda_by_component.sum(axis=0)]

    dG_errs_by_lambda_by_component = np.array(
        [[df_err_from_ukln(u_kln) / beta for u_kln in ukln_by_lambda] for ukln_by_lambda in ukln_by_lambda_by_component]
    )
    overlaps_by_lambda_by_component = np.array(
        [[pair_overlap_from_ukln(u_kln) for u_kln in ukln_by_lambda] for ukln_by_lambda in ukln_by_lambda_by_component]
    )

    # generate figures
    U_names = [type(U_fn).__name__ for U_fn in initial_states[0].potentials]
    lambdas = [s.lamb for s in initial_states]

    overlap_detail_png = make_overlap_detail_figure(
        U_names,
        all_dGs,
        all_errs,
        u_kln_by_component_by_lambda,
        temperature,
        prefix,
    )
    dG_errs_png = make_dG_errs_figure(U_names, lambdas, all_errs, dG_errs_by_lambda_by_component)
    overlap_summary_png = make_overlap_summary_figure(
        U_names, lambdas, overlaps_by_lambda, overlaps_by_lambda_by_component
    )

    return SimulationResult(
        all_dGs,
        all_errs,
        dG_errs_by_lambda_by_component,
        overlaps_by_lambda,
        overlaps_by_lambda_by_component,
        dG_errs_png,
        overlap_summary_png,
        overlap_detail_png,
        stored_frames,
        stored_boxes,
        initial_states,
        protocol,
    )


def _optimize_coords_along_states(initial_states: List[InitialState]) -> List[np.ndarray]:

    # use the end-state to define the optimization settings
    end_state = initial_states[0]

    # select particles within cutoff of ligand
    x_opt = end_state.x0
    x_lig = x_opt[end_state.ligand_idxs]
    box = end_state.box0

    free_idxs = jax_utils.idxs_within_cutoff(x_opt, x_lig, box, cutoff=0.5).tolist()

    x_traj = []
    for idx, initial_state in enumerate(initial_states):
        print(initial_state.lamb)
        bound_impls = [p.bound_impl(np.float32) for p in initial_state.potentials]
        val_and_grad_fn = minimizer.get_val_and_grad_fn(bound_impls, initial_state.box0)
        assert np.all(np.isfinite(x_opt)), "Initial coordinates contain nan or inf"

        # only assert that the energy decreases at the end-state
        check_nrg = idx == 0

        x_opt = minimizer.local_minimize(x_opt, val_and_grad_fn, free_idxs, assert_energy_decreased=check_nrg)

        x_traj.append(x_opt)
        assert np.all(np.isfinite(x_opt)), "Minimization resulted in a nan"
        del bound_impls

    return x_traj


def optimize_coordinates(initial_states, min_cutoff=0.7) -> List[np.ndarray]:
    """
    Optimize geometries of the initial states.

    Parameters
    ----------
    initial_states: list of InitialState

    min_cutoff: float
        throw error if any atom moves more than this distance (nm) after minimization

    Returns
    -------
    list of np.array
        Optimized coordinates

    """
    all_xs = []
    lambda_schedule = np.array([s.lamb for s in initial_states])

    # check for monotonic, any subsequence of a monotonic sequence is also monotonic.
    assert np.all(np.diff(lambda_schedule) > 0)

    lhs_initial_states = []
    rhs_initial_states = []

    for state in initial_states:
        if state.lamb < 0.5:
            lhs_initial_states.append(state)
        else:
            rhs_initial_states.append(state)

    # go from lambda 0 -> 0.5
    if len(lhs_initial_states) > 0:
        lhs_xs = _optimize_coords_along_states(lhs_initial_states)
        for xs in lhs_xs:
            all_xs.append(xs)

    # go from lambda 1 -> 0.5 and reverse the coordinate trajectory and lambda schedule
    if len(rhs_initial_states) > 0:
        rhs_xs = _optimize_coords_along_states(rhs_initial_states[::-1])[::-1]
        for xs in rhs_xs:
            all_xs.append(xs)

    # sanity check that no atom has moved more than `min_cutoff` nm away
    for state, coords in zip(initial_states, all_xs):
        displacement_distances = jax_utils.distance_on_pairs(state.x0, coords, box=state.box0)
        assert (
            displacement_distances < min_cutoff
        ).all(), f"λ = {state.lamb} moved an atom > {min_cutoff*10} Å from initial state during minimization"

    return all_xs


def estimate_relative_free_energy(
    mol_a,
    mol_b,
    core,
    ff,
    host_config,
    seed,
    n_frames=1000,
    prefix="",
    lambda_schedule=None,
    n_windows=None,
    keep_idxs=None,
    n_eq_steps=10000,
    steps_per_frame=400,
    min_cutoff=0.7,
):
    """
    Estimate relative free energy between mol_a and mol_b. Molecules should be aligned to each
    other and within the host environment.

    Parameters
    ----------
    mol_a: Chem.Mol
        initial molecule

    mol_b: Chem.Mol
        target molecule

    core: list of 2-tuples
        atom_mapping of atoms in mol_a into atoms in mol_b

    ff: ff.Forcefield
        Forcefield to be used for the system

    host_config: HostConfig or None
        Configuration for the host system. If None, then the vacuum leg is run.

    n_frames: int
        number of samples to generate for each lambda windows, where each sample is 1000 steps of MD.

    prefix: str
        A prefix to append to figures

    seed: int
        Random seed to use for the simulations.

    lambda_schedule: list of float
        This should only be set when debugging or unit testing. This argument may be removed later.

    n_windows: None
        Number of windows used for interpolating the the lambda schedule with additional windows.

    keep_idxs: list of int or None
        If None, return only the end-state frames. Otherwise if not None, use only for debugging, and this
        will return the frames corresponding to the idxs of interest.

    n_eq_steps: int
        Number of equilibration steps for each window.

    steps_per_frame: int
        The number of steps to take before collecting a frame

    min_cutoff: float
        throw error if any atom moves more than this distance (nm) after minimization

    Returns
    -------
    SimulationResult
        Collected data from the simulation (see class for storage information). Returned frames and boxes
        are defined by keep_idxs.

    """
    single_topology = SingleTopology(mol_a, mol_b, core, ff)

    if lambda_schedule is None:
        lambda_schedule = np.linspace(0, 1, n_windows or 30)
    else:
        assert n_windows is None
        warnings.warn("Warning: setting lambda_schedule manually, this argument may be removed in a future release.")

    temperature = DEFAULT_TEMP
    initial_states = setup_initial_states(
        single_topology, host_config, temperature, lambda_schedule, seed, min_cutoff=min_cutoff
    )
    protocol = SimulationProtocol(n_frames=n_frames, n_eq_steps=n_eq_steps, steps_per_frame=steps_per_frame)

    if keep_idxs is None:
        keep_idxs = [0, len(initial_states) - 1]  # keep first and last frames
    assert len(keep_idxs) <= len(lambda_schedule)

    # TODO: rename prefix to postfix, or move to beginning of combined_prefix?
    combined_prefix = get_mol_name(mol_a) + "_" + get_mol_name(mol_b) + "_" + prefix
    try:
        sim_result = estimate_free_energy_given_initial_states(
            initial_states, protocol, temperature, combined_prefix, keep_idxs
        )
        return sim_result
    except Exception as err:
        with open(f"failed_rbfe_result_{combined_prefix}.pkl", "wb") as fh:
            pickle.dump((initial_states, protocol, err), fh)
        raise err


def run_vacuum(
    mol_a,
    mol_b,
    core,
    forcefield,
    _,
    n_frames,
    seed,
    n_eq_steps=10000,
    steps_per_frame=400,
    n_windows=None,
    min_cutoff=1.5,
):
    # min_cutoff defaults to 15 Å since there is no environment to prevent conformational changes in the ligand
    vacuum_host_config = None
    return estimate_relative_free_energy(
        mol_a,
        mol_b,
        core,
        forcefield,
        vacuum_host_config,
        seed,
        n_frames=n_frames,
        prefix="vacuum",
        n_eq_steps=n_eq_steps,
        n_windows=n_windows,
        steps_per_frame=steps_per_frame,
        min_cutoff=min_cutoff,
    )


def run_solvent(
    mol_a,
    mol_b,
    core,
    forcefield,
    _,
    n_frames,
    seed,
    n_eq_steps=None,
    steps_per_frame=400,
    n_windows=None,
    min_cutoff=0.7,
):
    box_width = 4.0
    solvent_sys, solvent_conf, solvent_box, solvent_top = builders.build_water_system(box_width, forcefield.water_ff)
    solvent_box += np.diag([0.1, 0.1, 0.1])  # remove any possible clashes, deboggle later
    solvent_host_config = HostConfig(solvent_sys, solvent_conf, solvent_box)
    solvent_res = estimate_relative_free_energy(
        mol_a,
        mol_b,
        core,
        forcefield,
        solvent_host_config,
        seed,
        n_frames=n_frames,
        prefix="solvent",
        n_eq_steps=n_eq_steps or 10000,
        n_windows=n_windows,
        steps_per_frame=steps_per_frame,
        min_cutoff=min_cutoff,
    )
    return solvent_res, solvent_top, solvent_host_config


def run_complex(
    mol_a,
    mol_b,
    core,
    forcefield,
    protein,
    n_frames,
    seed,
    n_eq_steps=None,
    steps_per_frame=400,
    n_windows=None,
    min_cutoff=0.7,
):
    complex_sys, complex_conf, _, _, complex_box, complex_top = builders.build_protein_system(
        protein, forcefield.protein_ff, forcefield.water_ff
    )
    complex_box += np.diag([0.1, 0.1, 0.1])  # remove any possible clashes, deboggle later
    complex_host_config = HostConfig(complex_sys, complex_conf, complex_box)
    complex_res = estimate_relative_free_energy(
        mol_a,
        mol_b,
        core,
        forcefield,
        complex_host_config,
        seed,
        n_frames=n_frames,
        prefix="complex",
        n_eq_steps=n_eq_steps or 10000,
        n_windows=n_windows,
        steps_per_frame=steps_per_frame,
        min_cutoff=min_cutoff,
    )
    return complex_res, complex_top, complex_host_config


class Edge(NamedTuple):
    mol_a_name: str
    mol_b_name: str
    metadata: Dict[str, Any]


def run_edge_and_save_results(
    edge: Edge,
    mols: Dict[str, Chem.rdchem.Mol],
    forcefield: Forcefield,
    protein: app.PDBFile,
    n_frames: int,
    seed: int,
    file_client: AbstractFileClient,
    n_eq_steps: Optional[int],
    n_windows: Optional[int],
):
    # Ensure that all mol props (e.g. _Name) are included in pickles
    # Without this get_mol_name(mol) will fail on roundtripped mol
    Chem.SetDefaultPickleProperties(Chem.PropertyPickleOptions.AllProps)

    try:
        mol_a = mols[edge.mol_a_name]
        mol_b = mols[edge.mol_b_name]

        all_cores = atom_mapping.get_cores(
            mol_a,
            mol_b,
            ring_cutoff=0.12,
            chain_cutoff=0.2,
            max_visits=1e7,
            connected_core=True,
            max_cores=1e6,
            enforce_core_core=True,
            complete_rings=True,
            enforce_chiral=True,
            min_threshold=0,
        )
        core = all_cores[0]

<<<<<<< HEAD
        complex_res, complex_top = run_complex(
            mol_a, mol_b, core, forcefield, protein, n_frames, seed, n_eq_steps=n_eq_steps, n_windows=n_windows
        )
        solvent_res, solvent_top = run_solvent(
            mol_a, mol_b, core, forcefield, protein, n_frames, seed, n_eq_steps=n_eq_steps, n_windows=n_windows
        )
=======
        complex_res, complex_top, _ = run_complex(mol_a, mol_b, core, forcefield, protein, n_frames, seed)
        solvent_res, solvent_top, _ = run_solvent(mol_a, mol_b, core, forcefield, protein, n_frames, seed)
>>>>>>> b4a5042d

    except Exception as err:
        print(
            "failed:",
            " | ".join(
                [
                    f"{edge.mol_a_name} -> {edge.mol_b_name} (kJ/mol)",
                    f"exp_ddg {edge.metadata['exp_ddg']:.2f}" if "exp_ddg" in edge.metadata else "",
                    f"fep_ddg {edge.metadata['fep_ddg']:.2f} +- {edge.metadata['fep_ddg_err']:.2f}"
                    if "fep_ddg" in edge.metadata and "fep_ddg_err" in edge.metadata
                    else "",
                ]
            ),
        )

        path = f"failure_rbfe_result_{edge.mol_a_name}_{edge.mol_b_name}.pkl"
        tb = traceback.format_exception(None, err, err.__traceback__)
        file_client.store(path, pickle.dumps((edge, err, tb)))

        print(err)
        traceback.print_exc()

        return file_client.full_path(path)

    path = f"success_rbfe_result_{edge.mol_a_name}_{edge.mol_b_name}.pkl"
    pkl_obj = (mol_a, mol_b, edge.metadata, core, solvent_res, solvent_top, complex_res, complex_top)
    file_client.store(path, pickle.dumps(pkl_obj))

    solvent_ddg = np.sum(solvent_res.all_dGs)
    solvent_ddg_err = np.linalg.norm(solvent_res.all_errs)
    complex_ddg = np.sum(complex_res.all_dGs)
    complex_ddg_err = np.linalg.norm(complex_res.all_errs)

    tm_ddg = complex_ddg - solvent_ddg
    tm_err = np.linalg.norm([complex_ddg_err, solvent_ddg_err])

    print(
        "finished:",
        " | ".join(
            [
                f"{edge.mol_a_name} -> {edge.mol_b_name} (kJ/mol)",
                f"complex {complex_ddg:.2f} +- {complex_ddg_err:.2f}",
                f"solvent {solvent_ddg:.2f} +- {solvent_ddg_err:.2f}",
                f"tm_pred {tm_ddg:.2f} +- {tm_err:.2f}",
                f"exp_ddg {edge.metadata['exp_ddg']:.2f}" if "exp_ddg" in edge.metadata else "",
                f"fep_ddg {edge.metadata['fep_ddg']:.2f} +- {edge.metadata['fep_ddg_err']:.2f}"
                if "fep_ddg" in edge.metadata and "fep_ddg_err" in edge.metadata
                else "",
            ]
        ),
    )

    return file_client.full_path(path)


def run_edges_parallel(
    ligands: Sequence[Chem.rdchem.Mol],
    edges: Sequence[Edge],
    ff: Forcefield,
    protein: app.PDBFile,
    n_frames: int,
    n_gpus: int,
    seed: int,
    pool_client: Optional[AbstractClient] = None,
    file_client: Optional[AbstractFileClient] = None,
    n_eq_steps: Optional[int] = None,
    n_windows: Optional[int] = None,
):
    mols = {get_mol_name(mol): mol for mol in ligands}

    pool_client = pool_client or CUDAPoolClient(n_gpus)
    pool_client.verify()

    file_client = file_client or FileClient()

    # Ensure that all mol props (e.g. _Name) are included in pickles
    # Without this get_mol_name(mol) will fail on roundtripped mol
    Chem.SetDefaultPickleProperties(Chem.PropertyPickleOptions.AllProps)

    jobs = [
        pool_client.submit(
            run_edge_and_save_results,
            edge,
            mols,
            ff,
            protein,
            n_frames,
            seed + edge_idx,
            file_client,
            n_eq_steps,
            n_windows,
        )
        for edge_idx, edge in enumerate(edges)
    ]

    # Remove references to completed jobs to allow garbage collection.
    # TODO: The current approach uses O(edges) memory in the worst case (e.g. if the first job gets stuck). Ideally we
    #   should process and remove references to jobs in the order they complete, but this would require an interface
    #   presently not implemented in our custom future classes.
    paths = []
    while jobs:
        job = jobs.pop(0)
        paths.append(job.result())

    return paths<|MERGE_RESOLUTION|>--- conflicted
+++ resolved
@@ -708,17 +708,12 @@
         )
         core = all_cores[0]
 
-<<<<<<< HEAD
-        complex_res, complex_top = run_complex(
+        complex_res, complex_top, _ = run_complex(
             mol_a, mol_b, core, forcefield, protein, n_frames, seed, n_eq_steps=n_eq_steps, n_windows=n_windows
         )
-        solvent_res, solvent_top = run_solvent(
+        solvent_res, solvent_top, _ = run_solvent(
             mol_a, mol_b, core, forcefield, protein, n_frames, seed, n_eq_steps=n_eq_steps, n_windows=n_windows
         )
-=======
-        complex_res, complex_top, _ = run_complex(mol_a, mol_b, core, forcefield, protein, n_frames, seed)
-        solvent_res, solvent_top, _ = run_solvent(mol_a, mol_b, core, forcefield, protein, n_frames, seed)
->>>>>>> b4a5042d
 
     except Exception as err:
         print(
