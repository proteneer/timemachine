--- conflicted
+++ resolved
@@ -766,8 +766,6 @@
     combined_prefix: str,
     min_overlap: Optional[float] = None,
 ) -> HREXSimulationResult:
-<<<<<<< HEAD
-=======
     """
     Parameters
     ----------
@@ -806,9 +804,6 @@
         Collected data from the simulation (see class for storage information).
 
     """
-    if n_windows is None:
-        n_windows = DEFAULT_NUM_WINDOWS
->>>>>>> 92e25e02
     assert n_windows >= 2
 
     assert md_params.hrex_params is not None, "hrex_params must be set to use HREX"
