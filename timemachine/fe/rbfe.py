import functools
import io
import pickle
import traceback
import warnings
from typing import Any, Dict, NamedTuple, Optional, Sequence

import matplotlib.pyplot as plt
import numpy as np
import pymbar
from rdkit import Chem
from simtk.openmm import app

from timemachine.constants import BOLTZ, DEFAULT_TEMP
from timemachine.fe import atom_mapping, model_utils
from timemachine.fe.bar import bar_with_bootstrapped_uncertainty
from timemachine.fe.free_energy import HostConfig, InitialState, SimulationProtocol, SimulationResult
from timemachine.fe.single_topology import SingleTopology
from timemachine.fe.system import convert_omm_system
from timemachine.fe.utils import get_mol_name, get_romol_conf
from timemachine.ff import Forcefield
from timemachine.lib import LangevinIntegrator, MonteCarloBarostat, custom_ops
from timemachine.md import builders, minimizer
from timemachine.md.barostat.utils import get_bond_list, get_group_indices
from timemachine.parallel.client import AbstractClient, AbstractFileClient, CUDAPoolClient, FileClient
from timemachine.potentials import jax_utils


def get_batch_U_fns(bps):
    # return a function that takes in coords, boxes
    all_U_fns = []
    for bp in bps:

        def batch_U_fn(xs, boxes, bp_impl):
            Us = []
            for x, box in zip(xs, boxes):
                # tbd optimize to "selective" later
                _, U = bp_impl.execute(x, box)
                Us.append(U)
            return np.array(Us)

        # extra functools.partial is needed to deal with closure jank
        all_U_fns.append(functools.partial(batch_U_fn, bp_impl=bp))

    return all_U_fns


def sample(initial_state, protocol):
    """
    Generate a trajectory given an initial state and a simulation protocol
    """

    bound_impls = [p.bound_impl(np.float32) for p in initial_state.potentials]
    intg_impl = initial_state.integrator.impl()
    if initial_state.barostat:
        baro_impl = initial_state.barostat.impl(bound_impls)
    else:
        baro_impl = None

    ctxt = custom_ops.Context(
        initial_state.x0,
        initial_state.v0,
        initial_state.box0,
        intg_impl,
        bound_impls,
        baro_impl,
    )

    # burn-in
    ctxt.multiple_steps_U(
        n_steps=protocol.n_eq_steps,
        store_u_interval=0,
        store_x_interval=0,
    )

    assert np.all(np.isfinite(ctxt.get_x_t())), "Equilibration resulted in a nan"

    # a crude, and probably not great, guess on the decorrelation time
    n_steps = protocol.n_frames * protocol.steps_per_frame
    _, all_coords, all_boxes = ctxt.multiple_steps_U(
        n_steps=n_steps,
        store_u_interval=0,
        store_x_interval=protocol.steps_per_frame,
    )

    assert all_coords.shape[0] == protocol.n_frames
    assert all_boxes.shape[0] == protocol.n_frames

    assert np.all(np.isfinite(all_coords[-1])), "Production resulted in a nan"

    return all_coords, all_boxes


# setup the initial state so we can (hopefully) bitwise recover the identical simulation
# to help us debug errors.
def setup_initial_states(st, host_config, temperature, lambda_schedule, seed, min_cutoff=0.7):
    """
    Setup the initial states for a series of lambda values. It is assumed that the lambda schedule
    is a monotonically increasing sequence in the closed interval [0,1].

    Parameters
    ----------
    st: SingleTopology
        A single topology object

    host_config: HostConfig or None
        Configurations of the host. If None, then a vacuum state will be setup.

    temperature: float
        Temperature to run the simulation at.

    lambda_schedule: list of float of length K
        Lambda schedule.

    seed: int
        Random number seed

    min_cutoff: float
        throw error if any atom moves more than this distance (nm) after minimization

    Returns
    -------
    list of InitialStates
        Returns an initial state for each value of lambda.

    """

    host = None
    if host_config:
        host_system, host_masses = convert_omm_system(host_config.omm_system)
        host_conf = minimizer.minimize_host_4d(
            [st.mol_a, st.mol_b],
            host_config.omm_system,
            host_config.conf,
            st.ff,
            host_config.box,
        )
        host = (host_system, host_masses, host_conf)

    initial_states = []

    # check that the lambda schedule is monotonically increasing.
    assert np.all(np.diff(lambda_schedule) > 0)

    for lamb_idx, lamb in enumerate(lambda_schedule):

        mol_a_conf = get_romol_conf(st.mol_a)
        mol_b_conf = get_romol_conf(st.mol_b)

        assert lamb >= 0.0 and lamb <= 1.0

        if lamb < 0.5:
            ligand_conf = st.combine_confs_lhs(mol_a_conf, mol_b_conf)
        else:
            ligand_conf = st.combine_confs_rhs(mol_a_conf, mol_b_conf)

        run_seed = seed + lamb_idx

        if host is not None:
            # run in an environment
            host_system, host_masses, host_conf = host
            system = st.combine_with_host(host_system, lamb=lamb)
            combined_masses = np.concatenate([host_masses, st.combine_masses()])
            potentials = system.get_U_fns()
            hmr_masses = model_utils.apply_hmr(combined_masses, system.bond.get_idxs())
            group_idxs = get_group_indices(get_bond_list(system.bond))
            baro = MonteCarloBarostat(len(hmr_masses), 1.0, temperature, group_idxs, 15, run_seed + 1)
            x0 = np.concatenate([host_conf, ligand_conf])
            box0 = host_config.box
        else:
            # run a vacuum simulation
            system = st.setup_intermediate_state(lamb)
            combined_masses = np.array(st.combine_masses())
            potentials = system.get_U_fns()
            hmr_masses = model_utils.apply_hmr(combined_masses, system.bond.get_idxs())
            baro = None
            x0 = ligand_conf
            box0 = np.eye(3, dtype=np.float64) * 10  # make a large 10x10x10nm box

        # minimize water box around the ligand by 4D-decoupling

        # hmr masses should be identical throughout the lambda schedule
        # bond idxs should be the same at the two end-states, note that a possible corner
        # case with bond breaking may seem to be problematic:

        # 0 1 2    0 1 2
        # C-O-C -> C.H-C

        # but this isn't an issue, since hydrogens will only ever be terminal atoms
        # and core hydrogens that are mapped to heavy atoms will take the mass of the
        # heavy atom (thereby not triggering the mass repartitioning to begin with).

        # but its reasonable to be skeptical, so we also assert consistency through the lambda
        # schedule as an extra sanity check.

        v0 = np.zeros_like(x0)  # tbd resample from Maxwell-boltzman?
        num_ligand_atoms = len(ligand_conf)
        num_total_atoms = len(x0)
        ligand_idxs = np.arange(num_total_atoms - num_ligand_atoms, num_total_atoms)

        dt = 2.5e-3
        friction = 1.0
        intg = LangevinIntegrator(temperature, dt, friction, hmr_masses, run_seed)

        state = InitialState(potentials, intg, baro, x0, v0, box0, lamb, ligand_idxs)
        initial_states.append(state)

    all_coords = optimize_coordinates(initial_states, min_cutoff=min_cutoff)
    for state, coords in zip(initial_states, all_coords):
        state.x0 = coords

    return initial_states


def plot_work(w_forward, w_reverse, axes):
    """histograms of +forward and -reverse works"""
    axes.hist(+w_forward, alpha=0.5, label="fwd", density=True, bins=20)
    axes.hist(-w_reverse, alpha=0.5, label="-rev", density=True, bins=20)
    axes.set_xlabel("work (kT)")
    axes.legend()


def plot_BAR(df, df_err, fwd_delta_u, rev_delta_u, title, axes):
    """
    Generate a subplot showing overlap for a particular pair of delta_us.

    Parameters
    ----------
    df: float
        reduced free energy

    df_err: float
        reduced free energy error

    fwd_delta_u: array
        reduced works

    rev_delta_u: array
        reduced reverse works

    title: str
        title to use

    axes: matplotlib axis
        obj used to draw the figures

    """
    axes.set_title(f"{title}, dg: {df:.2f} +- {df_err:.2f} kTs")
    plot_work(fwd_delta_u, rev_delta_u, axes)


def pair_overlap_from_ukln(u_kln):
    k, l, n = u_kln.shape
    assert k == l == 2
    u_kn = u_kln.reshape(k, -1)
    assert u_kn.shape == (k, l * n)
    N_k = n * np.ones(l)
    return 2 * pymbar.MBAR(u_kn, N_k).computeOverlap()["matrix"][0, 1]  # type: ignore


def plot_overlap_summary(ax, components, lambdas, overlaps):
    # one line per energy component
    for component, ys in zip(components, overlaps):
        percentages = 100 * ys
        ax.plot(lambdas[:-1], percentages, marker=".", label=component)

    # min and max within axis limits
    ax.set_ylim(-5, 105)
    ax.hlines([0, 100], min(lambdas), max(lambdas), color="grey", linestyles="--")

    # express in %
    ticks = [0, 25, 50, 75, 100]
    labels = [f"{t}%" for t in ticks]
    ax.set_yticks(ticks)
    ax.set_yticklabels(labels)

    # labels and legends
    ax.set_xlabel(r"$\lambda_i$")
    ax.set_ylabel(r"pair BAR overlap ($\lambda_i$, $\lambda_{i+1}$)")
    ax.legend()


def estimate_free_energy_given_initial_states(initial_states, protocol, temperature, prefix, keep_idxs):
    """
    Estimate free energies given pre-generated samples. This implements the pair-BAR method, where
    windows assumed to be ordered with good overlap, with the final free energy being a sum
    of the components. The constants below are:

    L: the number of lambda windows
    T: the number of samples
    N: the number of atoms
    P: the number of components in the energy function.

    Parameters
    ----------
    initial_states: list of InitialState
        Initial state objects

    protocol: Protocol
        Detailing specifics of each simulation

    temperature: float
        Temperature the system was run at

    prefix: str
        A prefix that we append to the BAR overlap figures

    keep_idxs: list of int
        Which states we keep samples for. Must be positive.

    Return
    ------
    SimulationResult
        object containing results of the simulation

    """
    # assume pair-BAR format
    kT = BOLTZ * temperature
    beta = 1 / kT

    all_dGs = []
    all_errs = []

    U_names = [type(U_fn).__name__ for U_fn in initial_states[0].potentials]

    num_rows = len(initial_states) - 1
    num_cols = len(U_names) + 1

    figure, all_axes = plt.subplots(num_rows, num_cols, figsize=(num_cols * 5, num_rows * 3))
    if num_rows == 1:
        all_axes = [all_axes]

    stored_frames = []
    stored_boxes = []

    # memory complexity should be no more than that of 2-states worth of frames when generating samples needed to estimate the free energy.
    # appending too many idxs to keep_idxs may blow this up, so best to keep to first and last states in keep_idxs. when we change to multi-state
    # approaches later on this may need to change.
    prev_frames, prev_boxes = None, None
    prev_batch_U_fns = None

    # u_kln matrix (2, 2, n_frames) for each pair of adjacent lambda windows and energy term
    ukln_by_component_by_lambda = []

    keep_idxs = keep_idxs or []
    if keep_idxs:
        assert all(np.array(keep_idxs) >= 0)

    for lamb_idx, initial_state in enumerate(initial_states):
        # Clear any old references to avoid holding on to objects in memory we don't need.
        cur_frames = None
        cur_boxes = None
        bound_impls = None
        cur_batch_U_fns = None
        cur_frames, cur_boxes = sample(initial_state, protocol)
        bound_impls = [p.bound_impl(np.float32) for p in initial_state.potentials]
        cur_batch_U_fns = get_batch_U_fns(bound_impls)

        if lamb_idx in keep_idxs:
            stored_frames.append(cur_frames)
            stored_boxes.append(cur_boxes)

        if lamb_idx > 0:

            ukln_by_component = []

            # loop over bond, angle, torsion, nonbonded terms etc.
            for u_idx, (prev_U_fn, cur_U_fn) in enumerate(zip(prev_batch_U_fns, cur_batch_U_fns)):
                u_00 = beta * prev_U_fn(prev_frames, prev_boxes)
                u_01 = beta * prev_U_fn(cur_frames, cur_boxes)
                u_10 = beta * cur_U_fn(prev_frames, prev_boxes)
                u_11 = beta * cur_U_fn(cur_frames, cur_boxes)
                ukln_by_component.append([[u_00, u_01], [u_10, u_11]])

                fwd_delta_u = u_10 - u_00
                rev_delta_u = u_01 - u_11
                plot_axis = all_axes[lamb_idx - 1][u_idx]
                plot_work(fwd_delta_u, rev_delta_u, plot_axis)
                plot_axis.set_title(U_names[u_idx])

            # sanity check - I don't think the dG calculation commutes with its components, so we have to re-estimate
            # the dG from the sum of the delta_us as opposed to simply summing the component dGs

            # (energy components, energy fxns = 2, sampled states = 2, frames)
            ukln_by_component = np.array(ukln_by_component, dtype=np.float64)
            total_fwd_delta_us = (ukln_by_component[:, 1, 0, :] - ukln_by_component[:, 0, 0, :]).sum(axis=0)
            total_rev_delta_us = (ukln_by_component[:, 0, 1, :] - ukln_by_component[:, 1, 1, :]).sum(axis=0)
            total_df, total_df_err = bar_with_bootstrapped_uncertainty(total_fwd_delta_us, total_rev_delta_us)

            plot_axis = all_axes[lamb_idx - 1][u_idx + 1]

            plot_BAR(
                total_df,
                total_df_err,
                total_fwd_delta_us,
                total_rev_delta_us,
                f"{prefix}_{lamb_idx-1}_to_{lamb_idx}",
                plot_axis,
            )

            total_dG = total_df / beta
            total_dG_err = total_df_err / beta

            all_dGs.append(total_dG)
            all_errs.append(total_dG_err)
            ukln_by_component_by_lambda.append(ukln_by_component)

            print(
                f"{prefix} BAR: lambda {lamb_idx-1} -> {lamb_idx} dG: {total_dG:.3f} +- {total_dG_err:.3f} kJ/mol",
                flush=True,
            )

        prev_frames = cur_frames
        prev_boxes = cur_boxes
        prev_batch_U_fns = cur_batch_U_fns

    plt.tight_layout()
    buffer = io.BytesIO()
    plt.savefig(buffer, format="png")
    buffer.seek(0)
    overlap_detail_png = buffer.read()

    # (energy components, lambdas, energy fxns = 2, sampled states = 2, frames)
    ukln_by_lambda_by_component = np.array(ukln_by_component_by_lambda).swapaxes(0, 1)

    lambdas = [s.lamb for s in initial_states]

    _, (ax_top, ax_btm) = plt.subplots(2, 1, figsize=(7, 9))
    overlaps_by_lambda = np.array([pair_overlap_from_ukln(u_kln) for u_kln in ukln_by_lambda_by_component.sum(axis=0)])
    plot_overlap_summary(ax_top, ["Overall"], lambdas, [overlaps_by_lambda])

    overlaps_by_lambda_by_component = np.array(
        [[pair_overlap_from_ukln(u_kln) for u_kln in ukln_by_lambda] for ukln_by_lambda in ukln_by_lambda_by_component]
    )
    plot_overlap_summary(ax_btm, U_names, lambdas, overlaps_by_lambda_by_component)

    buffer = io.BytesIO()
    plt.savefig(buffer, format="png")
    buffer.seek(0)
    overlap_summary_png = buffer.read()

    return SimulationResult(
        all_dGs,
        all_errs,
        overlaps_by_lambda,
        overlaps_by_lambda_by_component,
        overlap_summary_png,
        overlap_detail_png,
        stored_frames,
        stored_boxes,
        initial_states,
        protocol,
    )


def _optimize_coords_along_states(initial_states):
    # use the end-state to define the optimization settings
    end_state = initial_states[0]
    ligand_coords = end_state.x0[end_state.ligand_idxs]
    r_i = np.expand_dims(ligand_coords, axis=1)
    r_j = np.expand_dims(end_state.x0, axis=0)
    d_ij = np.linalg.norm(jax_utils.delta_r(r_i, r_j, box=end_state.box0), axis=-1)
    cutoff = 0.5  # in nanometers
    free_idxs = np.where(np.any(d_ij < cutoff, axis=0))[0].tolist()
    x_opt = end_state.x0
    x_traj = []
    for idx, initial_state in enumerate(initial_states):
        print(initial_state.lamb)
        bound_impls = [p.bound_impl(np.float32) for p in initial_state.potentials]
        val_and_grad_fn = minimizer.get_val_and_grad_fn(bound_impls, initial_state.box0)
        assert np.all(np.isfinite(x_opt)), "Initial coordinates contain nan or inf"
        # assert that the energy decreases only at the end-state.z
        if idx == 0:
            check_nrg = True
        else:
            check_nrg = False
        x_opt = minimizer.local_minimize(x_opt, val_and_grad_fn, free_idxs, assert_energy_decreased=check_nrg)
        x_traj.append(x_opt)
        assert np.all(np.isfinite(x_opt)), "Minimization resulted in a nan"
        del bound_impls

    return x_traj


def optimize_coordinates(initial_states, min_cutoff=0.7):
    """
    Optimize geometries of the initial states.

    Parameters
    ----------
    initial_states: list of InitialState

    min_cutoff: float
        throw error if any atom moves more than this distance (nm) after minimization

    Returns
    -------
    list of np.array
        Optimized coordinates

    """
    all_xs = []
    lambda_schedule = np.array([s.lamb for s in initial_states])

    # check for monotonic, any subsequence of a monotonic sequence is also monotonic.
    assert np.all(np.diff(lambda_schedule) > 0)

    lhs_initial_states = []
    rhs_initial_states = []

    for state in initial_states:
        if state.lamb < 0.5:
            lhs_initial_states.append(state)
        else:
            rhs_initial_states.append(state)

    # go from lambda 0 -> 0.5
    if len(lhs_initial_states) > 0:
        lhs_xs = _optimize_coords_along_states(lhs_initial_states)
        for xs in lhs_xs:
            all_xs.append(xs)

    # go from lambda 1 -> 0.5 and reverse the coordinate trajectory and lambda schedule
    if len(rhs_initial_states) > 0:
        rhs_xs = _optimize_coords_along_states(rhs_initial_states[::-1])[::-1]
        for xs in rhs_xs:
            all_xs.append(xs)

    for state, coords in zip(initial_states, all_xs):
        # sanity check that no atom has moved more than `min_cutoff` nm away
        assert (
            np.amax(np.linalg.norm(state.x0 - coords, axis=1)) < min_cutoff
        ), f"λ = {state.lamb} has minimized atom > {min_cutoff*10} Å from initial state"

    return all_xs


def estimate_relative_free_energy(
    mol_a,
    mol_b,
    core,
    ff,
    host_config,
    seed,
    n_frames=1000,
    prefix="",
    lambda_schedule=None,
    n_windows=None,
    keep_idxs=None,
    n_eq_steps=10000,
    steps_per_frame=400,
    min_cutoff=0.7,
):
    """
    Estimate relative free energy between mol_a and mol_b. Molecules should be aligned to each
    other and within the host environment.

    Parameters
    ----------
    mol_a: Chem.Mol
        initial molecule

    mol_b: Chem.Mol
        target molecule

    core: list of 2-tuples
        atom_mapping of atoms in mol_a into atoms in mol_b

    ff: ff.Forcefield
        Forcefield to be used for the system

    host_config: HostConfig or None
        Configuration for the host system. If None, then the vacuum leg is run.

    n_frames: int
        number of samples to generate for each lambda windows, where each sample is 1000 steps of MD.

    prefix: str
        A prefix to append to figures

    seed: int
        Random seed to use for the simulations.

    lambda_schedule: list of float
        This should only be set when debugging or unit testing. This argument may be removed later.

    n_windows: None
        Number of windows used for interpolating the the lambda schedule with additional windows.

    keep_idxs: list of int or None
        If None, return only the end-state frames. Otherwise if not None, use only for debugging, and this
        will return the frames corresponding to the idxs of interest.

    n_eq_steps: int
        Number of equilibration steps for each window.

    steps_per_frame: int
        The number of steps to take before collecting a frame

    min_cutoff: float
        throw error if any atom moves more than this distance (nm) after minimization

    Returns
    -------
    SimulationResult
        Collected data from the simulation (see class for storage information). Returned frames and boxes
        are defined by keep_idxs.

    """
    single_topology = SingleTopology(mol_a, mol_b, core, ff)

    if lambda_schedule is None:
        lambda_schedule = np.linspace(0, 1, n_windows or 30)
    else:
        assert n_windows is None
        warnings.warn("Warning: setting lambda_schedule manually, this argument may be removed in a future release.")

    temperature = DEFAULT_TEMP
    initial_states = setup_initial_states(
        single_topology, host_config, temperature, lambda_schedule, seed, min_cutoff=min_cutoff
    )
    protocol = SimulationProtocol(n_frames=n_frames, n_eq_steps=n_eq_steps, steps_per_frame=steps_per_frame)

    if keep_idxs is None:
        keep_idxs = [0, len(initial_states) - 1]  # keep first and last frames
    assert len(keep_idxs) <= len(lambda_schedule)
    combined_prefix = get_mol_name(mol_a) + "_" + get_mol_name(mol_b) + "_" + prefix
    try:
        return estimate_free_energy_given_initial_states(
            initial_states, protocol, temperature, combined_prefix, keep_idxs
        )
    except Exception as err:
        with open(f"failed_rbfe_result_{combined_prefix}.pkl", "wb") as fh:
            pickle.dump((initial_states, protocol, err), fh)
        raise err


def run_vacuum(
    mol_a,
    mol_b,
    core,
    forcefield,
    _,
    n_frames,
    seed,
    n_eq_steps=10000,
    steps_per_frame=400,
    n_windows=None,
<<<<<<< HEAD
=======
    min_cutoff=1.5,
>>>>>>> bb04f20a
):
    # min_cutoff defaults to 15 Å since there is no environment to prevent conformational changes in the ligand
    vacuum_host_config = None
    return estimate_relative_free_energy(
        mol_a,
        mol_b,
        core,
        forcefield,
        vacuum_host_config,
        seed,
        n_frames=n_frames,
        prefix="vacuum",
        n_eq_steps=n_eq_steps,
        n_windows=n_windows,
        steps_per_frame=steps_per_frame,
        min_cutoff=min_cutoff,
    )


def run_solvent(
    mol_a,
    mol_b,
    core,
    forcefield,
    _,
    n_frames,
    seed,
    n_eq_steps=10000,
    steps_per_frame=400,
    n_windows=None,
<<<<<<< HEAD
=======
    min_cutoff=0.7,
>>>>>>> bb04f20a
):
    box_width = 4.0
    solvent_sys, solvent_conf, solvent_box, solvent_top = builders.build_water_system(box_width, forcefield.water_ff)
    solvent_box += np.diag([0.1, 0.1, 0.1])  # remove any possible clashes, deboggle later
    solvent_host_config = HostConfig(solvent_sys, solvent_conf, solvent_box)
    solvent_res = estimate_relative_free_energy(
        mol_a,
        mol_b,
        core,
        forcefield,
        solvent_host_config,
        seed,
        n_frames=n_frames,
        prefix="solvent",
        n_eq_steps=n_eq_steps,
        n_windows=n_windows,
        steps_per_frame=steps_per_frame,
        min_cutoff=min_cutoff,
    )
    return solvent_res, solvent_top


def run_complex(
    mol_a,
    mol_b,
    core,
    forcefield,
    protein,
    n_frames,
    seed,
    n_eq_steps=10000,
    steps_per_frame=400,
    n_windows=None,
<<<<<<< HEAD
=======
    min_cutoff=0.7,
>>>>>>> bb04f20a
):
    complex_sys, complex_conf, _, _, complex_box, complex_top = builders.build_protein_system(
        protein, forcefield.protein_ff, forcefield.water_ff
    )
    complex_box += np.diag([0.1, 0.1, 0.1])  # remove any possible clashes, deboggle later
    complex_host_config = HostConfig(complex_sys, complex_conf, complex_box)
    complex_res = estimate_relative_free_energy(
        mol_a,
        mol_b,
        core,
        forcefield,
        complex_host_config,
        seed,
        n_frames=n_frames,
        prefix="complex",
        n_eq_steps=n_eq_steps,
        n_windows=n_windows,
        steps_per_frame=steps_per_frame,
        min_cutoff=min_cutoff,
    )
    return complex_res, complex_top


class Edge(NamedTuple):
    mol_a_name: str
    mol_b_name: str
    metadata: Dict[str, Any]


def run_edge_and_save_results(
    edge: Edge,
    mols: Dict[str, Chem.rdchem.Mol],
    forcefield: Forcefield,
    protein: app.PDBFile,
    n_frames: int,
    seed: int,
    file_client: AbstractFileClient,
):
    # Ensure that all mol props (e.g. _Name) are included in pickles
    # Without this get_mol_name(mol) will fail on roundtripped mol
    Chem.SetDefaultPickleProperties(Chem.PropertyPickleOptions.AllProps)

    try:
        mol_a = mols[edge.mol_a_name]
        mol_b = mols[edge.mol_b_name]

        all_cores = atom_mapping.get_cores(
            mol_a,
            mol_b,
            ring_cutoff=0.12,
            chain_cutoff=0.2,
            max_visits=1e7,
            connected_core=True,
            max_cores=1e6,
            enforce_core_core=True,
            complete_rings=True,
            enforce_chiral=True,
        )
        core = all_cores[0]

        complex_res, complex_top = run_complex(mol_a, mol_b, core, forcefield, protein, n_frames, seed)
        solvent_res, solvent_top = run_solvent(mol_a, mol_b, core, forcefield, protein, n_frames, seed)

    except Exception as err:
        print(
            "failed:",
            " | ".join(
                [
                    f"{edge.mol_a_name} -> {edge.mol_b_name} (kJ/mol)",
                    f"exp_ddg {edge.metadata['exp_ddg']:.2f}" if "exp_ddg" in edge.metadata else "",
                    f"fep_ddg {edge.metadata['fep_ddg']:.2f} +- {edge.metadata['fep_ddg_err']:.2f}"
                    if "fep_ddg" in edge.metadata and "fep_ddg_err" in edge.metadata
                    else "",
                ]
            ),
        )

        path = f"failure_rbfe_result_{edge.mol_a_name}_{edge.mol_b_name}.pkl"
        tb = traceback.format_exception(None, err, err.__traceback__)
        file_client.store(path, pickle.dumps((edge, err, tb)))

        print(err)
        traceback.print_exc()

        return path

    path = f"success_rbfe_result_{edge.mol_a_name}_{edge.mol_b_name}.pkl"
    pkl_obj = (mol_a, mol_b, edge.metadata, core, solvent_res, solvent_top, complex_res, complex_top)
    file_client.store(path, pickle.dumps(pkl_obj))

    solvent_ddg = np.sum(solvent_res.all_dGs)
    solvent_ddg_err = np.linalg.norm(solvent_res.all_errs)
    complex_ddg = np.sum(complex_res.all_dGs)
    complex_ddg_err = np.linalg.norm(complex_res.all_errs)

    tm_ddg = complex_ddg - solvent_ddg
    tm_err = np.linalg.norm([complex_ddg_err, solvent_ddg_err])

    print(
        "finished:",
        " | ".join(
            [
                f"{edge.mol_a_name} -> {edge.mol_b_name} (kJ/mol)",
                f"complex {complex_ddg:.2f} +- {complex_ddg_err:.2f}",
                f"solvent {solvent_ddg:.2f} +- {solvent_ddg_err:.2f}",
                f"tm_pred {tm_ddg:.2f} +- {tm_err:.2f}",
                f"exp_ddg {edge.metadata['exp_ddg']:.2f}" if "exp_ddg" in edge.metadata else "",
                f"fep_ddg {edge.metadata['fep_ddg']:.2f} +- {edge.metadata['fep_ddg_err']:.2f}"
                if "fep_ddg" in edge.metadata and "fep_ddg_err" in edge.metadata
                else "",
            ]
        ),
    )

    return path


def run_edges_parallel(
    ligands: Sequence[Chem.rdchem.Mol],
    edges: Sequence[Edge],
    ff: Forcefield,
    protein: app.PDBFile,
    n_frames: int,
    n_gpus: int,
    seed: int,
    pool_client: Optional[AbstractClient] = None,
    file_client: Optional[AbstractFileClient] = None,
):
    mols = {get_mol_name(mol): mol for mol in ligands}

    pool_client = pool_client or CUDAPoolClient(n_gpus)
    pool_client.verify()

    file_client = file_client or FileClient()

    # Ensure that all mol props (e.g. _Name) are included in pickles
    # Without this get_mol_name(mol) will fail on roundtripped mol
    Chem.SetDefaultPickleProperties(Chem.PropertyPickleOptions.AllProps)

    jobs = [
        pool_client.submit(
            run_edge_and_save_results,
            edge,
            mols,
            ff,
            protein,
            n_frames,
            seed + edge_idx,
            file_client,
        )
        for edge_idx, edge in enumerate(edges)
    ]

    # Remove references to completed jobs to allow garbage collection.
    # TODO: The current approach uses O(edges) memory in the worst case (e.g. if the first job gets stuck). Ideally we
    # should process and remove references to jobs in the order they complete, but this would require an interface
    # presently not implemented in our custom future classes.
    paths = []
    while jobs:
        job = jobs.pop(0)
        paths.append(job.result())

    return paths<|MERGE_RESOLUTION|>--- conflicted
+++ resolved
@@ -646,10 +646,7 @@
     n_eq_steps=10000,
     steps_per_frame=400,
     n_windows=None,
-<<<<<<< HEAD
-=======
     min_cutoff=1.5,
->>>>>>> bb04f20a
 ):
     # min_cutoff defaults to 15 Å since there is no environment to prevent conformational changes in the ligand
     vacuum_host_config = None
@@ -680,10 +677,7 @@
     n_eq_steps=10000,
     steps_per_frame=400,
     n_windows=None,
-<<<<<<< HEAD
-=======
     min_cutoff=0.7,
->>>>>>> bb04f20a
 ):
     box_width = 4.0
     solvent_sys, solvent_conf, solvent_box, solvent_top = builders.build_water_system(box_width, forcefield.water_ff)
@@ -717,10 +711,7 @@
     n_eq_steps=10000,
     steps_per_frame=400,
     n_windows=None,
-<<<<<<< HEAD
-=======
     min_cutoff=0.7,
->>>>>>> bb04f20a
 ):
     complex_sys, complex_conf, _, _, complex_box, complex_top = builders.build_protein_system(
         protein, forcefield.protein_ff, forcefield.water_ff
