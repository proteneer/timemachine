import pickle
import warnings
from collections.abc import Iterable, Sequence
from dataclasses import dataclass, replace
from functools import partial
from typing import Callable, Optional, Union, cast

import numpy as np
from numpy.typing import NDArray
from openmm import app
from pymbar.mbar import MBAR
from rdkit import Chem

from timemachine.constants import DEFAULT_POSITIONAL_RESTRAINT_K, DEFAULT_PRESSURE, DEFAULT_TEMP
from timemachine.fe import model_utils
from timemachine.fe.bar import DEFAULT_MAXIMUM_ITERATIONS, DEFAULT_RELATIVE_TOLERANCE
from timemachine.fe.free_energy import (
    HostConfig,
    HREXParams,
    HREXPlots,
    HREXSimulationResult,
    InitialState,
    MDParams,
    RESTParams,
    SimulationResult,
    Trajectory,
    compute_u_kn,
    make_pair_bar_plots,
    run_sims_bisection,
    run_sims_hrex,
    run_sims_sequential,
)
from timemachine.fe.lambda_schedule import bisection_lambda_schedule
from timemachine.fe.plots import (
    plot_as_png_fxn,
    plot_hrex_replica_state_distribution_heatmap,
    plot_hrex_swap_acceptance_rates_convergence,
    plot_hrex_transition_matrix,
)
from timemachine.fe.rest.single_topology import SingleTopologyREST
from timemachine.fe.single_topology import AtomMapFlags, SingleTopology, assert_default_system_constraints
from timemachine.fe.system import HostSystem
from timemachine.fe.utils import bytes_to_id, get_mol_name, get_romol_conf
from timemachine.ff import Forcefield
from timemachine.lib import LangevinIntegrator, MonteCarloBarostat
from timemachine.md import builders, minimizer
from timemachine.md.barostat.utils import get_bond_list, get_group_indices
from timemachine.md.thermostat.utils import sample_velocities
from timemachine.optimize.protocol import greedily_optimize_protocol, make_fast_approx_overlap_distance_fxn
from timemachine.potentials import BoundPotential, jax_utils

DEFAULT_NUM_WINDOWS = 48

# the constant is arbitrary, but see
# https://github.com/proteneer/timemachine/commit/e1f7328f01f427534d8744aab6027338e116ad09
MAX_SEED_VALUE = 10000

DEFAULT_MD_PARAMS = MDParams(n_frames=1000, n_eq_steps=10_000, steps_per_frame=400, seed=2023, hrex_params=None)

DEFAULT_HREX_PARAMS = replace(DEFAULT_MD_PARAMS, hrex_params=HREXParams(n_frames_bisection=100))

assert DEFAULT_HREX_PARAMS.hrex_params

DEFAULT_REST_PARAMS = replace(
    DEFAULT_HREX_PARAMS,
    hrex_params=replace(
        DEFAULT_HREX_PARAMS.hrex_params,
        rest_params=RESTParams(max_temperature_scale=3.0, temperature_scale_interpolation="exponential"),
    ),
)


@dataclass
class Host:
    system: HostSystem
    physical_masses: list[float]
    conf: NDArray
    box: NDArray
    num_water_atoms: int
    omm_topology: app.topology.Topology


def _get_default_state_minimization_config() -> minimizer.MinimizationConfig:
    """The parameters to be used to minimize initial states"""
    return minimizer.ScipyMinimizationConfig(method="BFGS", options={"disp": True})


def setup_in_vacuum(st: SingleTopology, ligand_conf, lamb):
    """Prepare potentials, initial coords, large 10x10x10nm box, and HMR masses"""

    system = st.setup_intermediate_state(lamb)
    assert_default_system_constraints(system)
    hmr_masses = np.array(st.combine_masses(use_hmr=True))

    potentials = system.get_U_fns()
    baro = None

    x0 = ligand_conf
    box0 = np.eye(3, dtype=np.float64) * 10  # make a large 10x10x10nm box

    return x0, box0, hmr_masses, potentials, baro


def setup_in_env(
    st: SingleTopology,
    host: Host,
    ligand_conf: NDArray,
    lamb: float,
    temperature: float,
    run_seed: int,
):
    """Prepare potentials, concatenate environment and ligand coords, apply HMR, and construct barostat"""
    barostat_interval = 25
    system = st.combine_with_host(host.system, lamb, host.num_water_atoms, st.ff, host.omm_topology)
    assert_default_system_constraints(system)
    host_hmr_masses = model_utils.apply_hmr(host.physical_masses, host.system.bond.potential.idxs)
    hmr_masses = np.concatenate([host_hmr_masses, st.combine_masses(use_hmr=True)])

    potentials = system.get_U_fns()
    group_idxs = get_group_indices(get_bond_list(system.bond.potential), len(hmr_masses))
    baro = MonteCarloBarostat(
        len(hmr_masses), DEFAULT_PRESSURE, temperature, group_idxs, barostat_interval, run_seed + 1
    )

    x0 = np.concatenate([host.conf, ligand_conf])

    return x0, hmr_masses, potentials, baro


def assert_all_states_have_same_masses(initial_states: list[InitialState]):
    """
    hmr masses should be identical throughout the lambda schedule
    bond idxs should be the same at the two end-states, note that a possible corner
    case with bond breaking may seem to be problematic:

    0 1 2    0 1 2
    C-O-C -> C.H-C

    but this isn't an issue, since hydrogens will only ever be terminal atoms
    and core hydrogens that are mapped to heavy atoms will take the mass of the
    heavy atom (thereby not triggering the mass repartitioning to begin with).

    but it's reasonable to be skeptical, so we also assert consistency through the lambda
    schedule as an extra sanity check.
    """

    masses = np.array([s.integrator.masses for s in initial_states])
    deviation_among_windows = masses.std(0)
    np.testing.assert_array_almost_equal(deviation_among_windows, 0, err_msg="masses assumed constant w.r.t. lambda")


def setup_initial_state(
    st: SingleTopology,
    lamb: float,
    host: Optional[Host],
    temperature: float,
    seed: int,
) -> InitialState:
    conf_a = get_romol_conf(st.mol_a)
    conf_b = get_romol_conf(st.mol_b)

    ligand_conf = st.combine_confs(conf_a, conf_b, lamb)
    num_ligand_atoms = len(ligand_conf)
    # use a different seed to initialize every window,
    # but in a way that should be symmetric for
    # A -> B vs. B -> A edge definitions
    init_seed = int(seed + bytes_to_id(ligand_conf.tobytes())) % MAX_SEED_VALUE
    protein_idxs: NDArray[np.int32]
    if host:
        x0, hmr_masses, potentials, baro = setup_in_env(st, host, ligand_conf, lamb, temperature, init_seed)
        box0 = host.box
        protein_idxs = np.arange(0, len(host.physical_masses) - host.num_water_atoms)
    else:
        x0, box0, hmr_masses, potentials, baro = setup_in_vacuum(st, ligand_conf, lamb)
        protein_idxs = np.array([], dtype=np.int32)

    # provide a different run_seed for every lambda window,
    # but in a way that should be symmetric for
    # A -> B vs. B -> A edge definitions
    run_seed = int(seed + bytes_to_id(b"".join([np.array(p.params).tobytes() for p in potentials]))) % MAX_SEED_VALUE

    # initialize velocities
    v0 = sample_velocities(hmr_masses, temperature, init_seed)

    # determine ligand idxs

    num_total_atoms = len(x0)
    ligand_idxs = np.arange(num_total_atoms - num_ligand_atoms, num_total_atoms, dtype=np.int32)

    # initialize Langevin integrator
    dt = 2.5e-3
    friction = 1.0
    intg = LangevinIntegrator(temperature, dt, friction, hmr_masses, run_seed)

    # Determine the atoms that are in the 4d plane defined by all w_coords being 0.0
    # TBD: Do something more sophisticated depending on the actual parameters for when we vary w_coords independently.
    # Easily done for solvent and complex, little bit trickier in the vacuum case where there is a NonbondedPairlistPrecomputed
    if lamb == 0.0:
        interacting_atoms = ligand_idxs[st.c_flags != AtomMapFlags.MOL_B]
    elif lamb == 1.0:
        interacting_atoms = ligand_idxs[st.c_flags != AtomMapFlags.MOL_A]
    else:
        interacting_atoms = ligand_idxs[st.c_flags == AtomMapFlags.CORE]

    return InitialState(
        potentials, intg, baro, x0, v0, box0, lamb, ligand_idxs, protein_idxs, interacting_atoms=interacting_atoms
    )


def setup_optimized_host(st: SingleTopology, config: HostConfig) -> Host:
    """
    Optimize a SingleTopology host using pre_equilibrate_host

    Parameters
    ----------
    st: SingleTopology
        A single topology object

    config: HostConfig
        Host configuration

    Returns
    -------
    Host
        Minimized host state
    """
    conf, box = minimizer.pre_equilibrate_host([st.mol_a, st.mol_b], config, st.ff)
    return Host(config.host_system, config.masses, conf, box, config.num_water_atoms, config.omm_topology)


def setup_initial_states(
    st: SingleTopology,
    host: Optional[Host],
    temperature: float,
    lambda_schedule: Union[NDArray, Sequence[float]],
    seed: int,
    min_cutoff: Optional[float] = None,
) -> list[InitialState]:
    """
    Given a sequence of lambda values, return a list of initial states.

    The InitialState objects can be used to recover a bitwise-identical simulation for debugging.

    Assumes lambda schedule is a monotonically increasing sequence in the closed interval [0, 1].

    Parameters
    ----------
    st: SingleTopology
        A single topology object

    host: Host or None
        Pre-optimized host configuration, generated using `setup_optimized_host`. If None, return vacuum states.

    temperature: float
        Temperature to run the simulation at.

    lambda_schedule: list of float of length K
        Lambda schedule.

    seed: int
        Random number seed

    min_cutoff: float, optional
        Throw error if any atom moves more than this distance (nm) after minimization. Typically only meaningful
        in the complex leg where the check may indicate that the ligand is no longer posed reliably.

    Returns
    -------
    list of InitialState
        Initial state for each value of lambda.
    """

    # check that the lambda schedule is monotonically increasing.
    assert np.all(np.diff(lambda_schedule) > 0)

    initial_states = [setup_initial_state(st, lamb, host, temperature, seed) for lamb in lambda_schedule]

    # minimize ligand and environment atoms within min_cutoff of the ligand
    # optimization introduces dependencies among states with lam < 0.5, and among states with lam >= 0.5
    optimized_x0s = optimize_coordinates(initial_states, min_cutoff=min_cutoff)

    # update initial states in-place
    for state, x0 in zip(initial_states, optimized_x0s):
        state.x0 = x0

    # perform any concluding sanity-checks
    assert_all_states_have_same_masses(initial_states)

    return initial_states


def rebalance_lambda_schedule(
    initial_states: Sequence[InitialState],
    setup_initial_state_fn: Callable[[float], InitialState],
    trajectories: Sequence[Trajectory],
    target_overlap: float,
    xtol: float = 1e-4,
    initial_mbar_threshold: float = 1e-3,
) -> Sequence[InitialState]:
    assert 0.0 < target_overlap <= 1.0
    assert len(initial_states) == len(trajectories)
    initial_lambs = np.array([state.lamb for state in initial_states])

    lambda_min = min(initial_lambs)
    lambda_max = max(initial_lambs)

    u_kn, n_k = compute_u_kn(trajectories, initial_states)
    mbar = MBAR(u_kn, n_k, maximum_iterations=DEFAULT_MAXIMUM_ITERATIONS, relative_tolerance=DEFAULT_RELATIVE_TOLERANCE)
    # note: len(initial_states) >= 2 in general, so this is not equivalent to 2 * overlap_matrix[0][1]
    mbar_scalar_overlap = mbar.compute_overlap()["scalar"]
    if mbar_scalar_overlap < initial_mbar_threshold:
        msg = f"""
        Skipping 'rebalancing' optimization of initial protocol
            because MBAR(initial_protocol) is an unreliable starting point
            (with overlap {mbar_scalar_overlap} < {initial_mbar_threshold})
        """
        warnings.warn(msg)

<<<<<<< HEAD
    f_k = MBAR(u_kn, n_k).f_k

    overlap_dist = make_fast_approx_overlap_distance_fxn(initial_lambs, u_kn, f_k, n_k)
    target_dist = 1.0 - target_overlap

    # REST compatibility: optimize in sub-intervals (lambda_min, 0.5) and (0.5, lambda_max)
    def optimize(lmin, lmax):
        lambdas = greedily_optimize_protocol(
            overlap_dist, target_dist, bisection_xtol=xtol, protocol_interval=(lmin, lmax)
        )
        return np.array(lambdas)

    if lambda_min < 0.5:
        greedy_prot_left = optimize(lambda_min, 0.5)
    else:
        greedy_prot_left = np.array([])
    if lambda_max > 0.5:
        greedy_prot_right = optimize(0.5, lambda_max)
    else:
        greedy_prot_right = np.array([])
    new_schedule = np.hstack([np.array(greedy_prot_left), np.array(greedy_prot_right)])

    # don't increase # of windows
    if len(new_schedule) > len(initial_lambs):
        warnings.warn("Optimized schedule has more windows than initial schedule, falling back to initial schedule")
=======
>>>>>>> 43b7fbe5
        new_schedule = initial_lambs
    else:
        f_k = mbar.f_k

        overlap_dist = make_fast_approx_overlap_distance_fxn(initial_lambs, u_kn, f_k, n_k)
        target_dist = 1.0 - target_overlap

        greedy_prot = greedily_optimize_protocol(
            overlap_dist, target_dist, bisection_xtol=xtol, protocol_interval=(lambda_min, lambda_max)
        )
<<<<<<< HEAD
    initial_states = [setup_initial_state_fn(lamb) for lamb in new_schedule]
    return initial_states
=======

        if len(greedy_prot) > len(initial_lambs):
            warnings.warn("Optimized schedule has more windows than initial schedule, falling back to initial schedule")
            new_schedule = initial_lambs
        else:
            new_schedule = np.asarray(greedy_prot)
            print(
                f"Optimized schedule has {len(new_schedule)} windows compared to {len(initial_lambs)} windows initially, target overlap {target_overlap}"
            )

    return [setup_initial_state_fn(lamb) for lamb in new_schedule]
>>>>>>> 43b7fbe5


def get_nearest_state_idx(lamb: float, initial_states: Sequence[InitialState]) -> int:
    """
    Return the index of the initial state with the closest lambda value. When determining the nearest initial state,
    will only consider states on the same side of lambda=0.5 as the specified lambda value. This imitates the behavior
    of `optimize_coordinates` which minimizes from the endstate conformations towards lambda 0.5, resulting in a discontinuity
    in the conformation at lambda=0.5.
    """
    states_subset = [(i, s.lamb) for i, s in enumerate(initial_states) if (s.lamb <= 0.5) == (lamb <= 0.5)]
    nearest_optimized = min(states_subset, key=lambda s: abs(lamb - s[1]))
    return nearest_optimized[0]


def optimize_initial_state_from_pre_optimized(
    initial_state: InitialState,
    optimized_initial_states: Sequence[InitialState],
    k: float = DEFAULT_POSITIONAL_RESTRAINT_K,
) -> InitialState:
    """Optimize an initial state's coordinates given a list of pre-optimized IntialStates.
    If the specified lambda exists within the list of optimized_initial_states list, return the existing InitialState.
    The coordinates of the pre-optimized initial state with the closest value of lambda will be optimized to the new lambda value.

    Note
    ----
    When determining the nearest initial state, will only consider states on the same side of lambda=0.5 as the specified lambda value.
    This imitates the behavior of `optimize_coordinates` which minimizes from the endstate conformations towards lambda 0.5, resulting
    in a discontinuity in the conformation at lambda=0.5.

    Returns
    -------
    InitialState
        Optimized at the specified lambda value
    """
    nearest_optimized_idx = get_nearest_state_idx(initial_state.lamb, optimized_initial_states)
    nearest_optimized = optimized_initial_states[nearest_optimized_idx]

    if np.isclose(initial_state.lamb, nearest_optimized.lamb):
        return nearest_optimized
    else:
        free_idxs = get_free_idxs(nearest_optimized)
        initial_state.x0 = optimize_coords_state(
            initial_state.potentials,
            nearest_optimized.x0,
            initial_state.box0,
            free_idxs,
            # assertion can lead to spurious errors when new state is close to an existing one
            assert_energy_decreased=False,
            k=k,
        )
        return initial_state


def optimize_coords_state(
    potentials: Sequence[BoundPotential],
    x0: NDArray,
    box: NDArray,
    free_idxs: list[int],
    assert_energy_decreased: bool,
    k: float,
    restrained_idxs: Optional[NDArray] = None,
    minimization_config: Optional[minimizer.MinimizationConfig] = None,
) -> NDArray:
    val_and_grad_fn = minimizer.get_val_and_grad_fn(potentials, box)
    assert np.all(np.isfinite(x0)), "Initial coordinates contain nan or inf"

    if minimization_config is None:
        minimization_config = _get_default_state_minimization_config()

    x_opt = minimizer.local_minimize(
        x0,
        box,
        val_and_grad_fn,
        free_idxs,
        minimization_config,
        assert_energy_decreased=assert_energy_decreased,
        restrained_idxs=restrained_idxs,
        restraint_k=k,
    )
    assert np.all(np.isfinite(x_opt)), "Minimization resulted in a nan"
    return x_opt


def get_free_idxs(initial_state: InitialState, cutoff: float = 0.5) -> list[int]:
    """Select particles within cutoff of ligand"""
    x = initial_state.x0
    x_lig = x[initial_state.ligand_idxs]
    box = initial_state.box0
    free_idxs = jax_utils.idxs_within_cutoff(x, x_lig, box, cutoff=cutoff).tolist()
    return free_idxs


def _optimize_coords_along_states(
    initial_states: list[InitialState], k: float, minimization_config: minimizer.MinimizationConfig
) -> list[NDArray]:
    # use the end-state to define the optimization settings
    end_state = initial_states[0]

    x_opt = end_state.x0

    x_traj = []
    for idx, initial_state in enumerate(initial_states):
        print(f"Optimizing initial state at λ={initial_state.lamb}")
        free_idxs = get_free_idxs(initial_state)
        try:
            x_opt = optimize_coords_state(
                initial_state.potentials,
                x_opt,
                initial_state.box0,
                free_idxs,
                minimization_config=minimization_config,
                assert_energy_decreased=idx == 0,
                restrained_idxs=initial_state.interacting_atoms,
                k=k,
            )
        except (AssertionError, minimizer.MinimizationError) as e:
            raise minimizer.MinimizationError(f"Failed to optimized state at λ={initial_state.lamb}") from e
        x_traj.append(x_opt)

    return x_traj


def optimize_coordinates(
    initial_states: list[InitialState],
    min_cutoff: Optional[float] = 0.7,
    k: float = DEFAULT_POSITIONAL_RESTRAINT_K,
    minimization_config: Optional[minimizer.MinimizationConfig] = None,
) -> list[NDArray]:
    """
    Optimize geometries of the initial states.

    Parameters
    ----------
    initial_states: list of InitialState

    min_cutoff: float, optional
        Throw error if any atom moves more than this distance (nm) after minimization

    k: float
        force constant for a positional harmonic restraint potential to apply to the initial positions.
        Refer to `timemachine.potentials.bonded.harmonic_positional_restraint` for implementation.

    minimization_config: minimizer.MinimizationConfig, optional
        Options to define the type of minimization for the states
        Defaults to value defined by _get_default_state_minimization_config() if None

    Returns
    -------
    list of np.array
        Optimized coordinates

    """
    if minimization_config is None:
        minimization_config = _get_default_state_minimization_config()

    all_xs = []
    lambda_schedule = np.array([s.lamb for s in initial_states])

    # check for monotonic, any subsequence of a monotonic sequence is also monotonic.
    assert np.all(np.diff(lambda_schedule) > 0)

    lhs_initial_states = []
    rhs_initial_states = []

    for state in initial_states:
        if state.lamb < 0.5:
            lhs_initial_states.append(state)
        else:
            rhs_initial_states.append(state)

    # go from lambda 0 -> 0.5
    if len(lhs_initial_states) > 0:
        lhs_xs = _optimize_coords_along_states(lhs_initial_states, k, minimization_config)
        for xs in lhs_xs:
            all_xs.append(xs)

    # go from lambda 1 -> 0.5 and reverse the coordinate trajectory and lambda schedule
    if len(rhs_initial_states) > 0:
        rhs_xs = _optimize_coords_along_states(rhs_initial_states[::-1], k, minimization_config)[::-1]
        for xs in rhs_xs:
            all_xs.append(xs)

    # sanity check that no atom has moved more than `min_cutoff` nm away
    if min_cutoff is not None:
        for state, coords in zip(initial_states, all_xs):
            interacting_atoms = state.interacting_atoms
            # assert that interacting ligand atoms and protein atoms are not allowed to move more than min_cutoff
            if interacting_atoms is None:
                restricted_idxs = state.protein_idxs
            else:
                restricted_idxs = np.concatenate([interacting_atoms, state.protein_idxs])
            displacement_distances = jax_utils.distance_on_pairs(
                state.x0[restricted_idxs], coords[restricted_idxs], box=state.box0
            )
            max_moved = np.max(displacement_distances)
            moved_atoms = restricted_idxs[displacement_distances >= min_cutoff]
            assert len(moved_atoms) == 0, (
                f"λ = {state.lamb} moved atoms {moved_atoms.tolist()} > {min_cutoff * 10} Å from initial state during minimization. Largest displacement was {max_moved * 10} Å"
            )
    return all_xs


def estimate_relative_free_energy(
    mol_a: Chem.rdchem.Mol,
    mol_b: Chem.rdchem.Mol,
    core: NDArray,
    ff: Forcefield,
    host_config: Optional[HostConfig],
    prefix: str = "",
    lambda_interval: Optional[tuple[float, float]] = None,
    n_windows: Optional[int] = None,
    md_params: MDParams = DEFAULT_MD_PARAMS,
    min_cutoff: Optional[float] = 0.7,
) -> SimulationResult:
    """
    Estimate relative free energy between mol_a and mol_b via independent simulations with a predetermined lambda
    schedule. Molecules should be aligned to each other and within the host environment.

    Parameters
    ----------
    mol_a: Chem.Mol
        initial molecule

    mol_b: Chem.Mol
        target molecule

    core: list of 2-tuples
        atom_mapping of atoms in mol_a into atoms in mol_b

    ff: Forcefield
        Forcefield to be used for the system

    host_config: HostConfig or None
        Configuration for the host system. If None, then the vacuum leg is run.

    prefix: str
        A prefix to append to figures

    lambda_interval: (float, float) or None, optional
        Minimum and maximum value of lambda for the transformation; typically (0, 1), but sometimes useful to choose
        other values for testing.

    n_windows: int or None, optional
        Number of windows used for interpolating the lambda schedule with additional windows. Defaults to
        `DEFAULT_NUM_WINDOWS` windows.

    md_params: MDParams, optional
        Parameters for the equilibration and production MD. Defaults to :py:const:`timemachine.fe.rbfe.DEFAULT_MD_PARAMS`

    min_cutoff: float, optional
        Throw error if any atom moves more than this distance (nm) after minimization

    Returns
    -------
    SimulationResult
        Collected data from the simulation (see class for storage information). Returned frames and boxes are of size n_windows.

    """
    if n_windows is None:
        n_windows = DEFAULT_NUM_WINDOWS
    assert n_windows >= 2

    single_topology = SingleTopology(mol_a, mol_b, core, ff)

    lambda_min, lambda_max = lambda_interval or (0.0, 1.0)
    lambda_schedule = np.linspace(lambda_min, lambda_max, n_windows or DEFAULT_NUM_WINDOWS)

    temperature = DEFAULT_TEMP

    host = setup_optimized_host(single_topology, host_config) if host_config else None

    initial_states = setup_initial_states(
        single_topology, host, temperature, lambda_schedule, md_params.seed, min_cutoff=min_cutoff
    )

    # TODO: rename prefix to postfix, or move to beginning of combined_prefix?
    combined_prefix = get_mol_name(mol_a) + "_" + get_mol_name(mol_b) + "_" + prefix
    try:
        result, stored_trajectories = run_sims_sequential(initial_states, md_params, temperature)
        plots = make_pair_bar_plots(result, temperature, combined_prefix)
        return SimulationResult(result, plots, stored_trajectories, md_params, [])
    except Exception as err:
        with open(f"failed_rbfe_result_{combined_prefix}.pkl", "wb") as fh:
            pickle.dump((initial_states, md_params, err), fh)
        raise err


def estimate_relative_free_energy_bisection_or_hrex(*args, **kwargs) -> SimulationResult:
    """
    See `estimate_relative_free_energy_bisection` for parameters.

    Will call `estimate_relative_free_energy_bisection` or `estimate_relative_free_energy_bisection_hrex`
    as appropriate given md_params.

    """
    hrex_params = kwargs["md_params"].hrex_params

    if hrex_params is not None:
        return estimate_relative_free_energy_bisection_hrex(*args, **kwargs)
    else:
        return estimate_relative_free_energy_bisection(*args, **kwargs)


def estimate_relative_free_energy_bisection(
    mol_a: Chem.rdchem.Mol,
    mol_b: Chem.rdchem.Mol,
    core: NDArray,
    ff: Forcefield,
    host_config: Optional[HostConfig],
    md_params: MDParams = DEFAULT_MD_PARAMS,
    prefix: str = "",
    lambda_interval: Optional[tuple[float, float]] = None,
    n_windows: Optional[int] = None,
    min_overlap: Optional[float] = None,
    min_cutoff: Optional[float] = 0.7,
) -> SimulationResult:
    r"""Estimate relative free energy between mol_a and mol_b via independent simulations with a dynamic lambda schedule
    determined by successively bisecting the lambda interval between the pair of states with the greatest BAR
    :math:`\Delta G` error. Molecules should be aligned to each other and within the host environment.

    Parameters
    ----------
    mol_a: Chem.Mol
        initial molecule

    mol_b: Chem.Mol
        target molecule

    core: list of 2-tuples
        atom_mapping of atoms in mol_a into atoms in mol_b

    ff: Forcefield
        Forcefield to be used for the system

    host_config: HostConfig or None
        Configuration for the host system. If None, then the vacuum leg is run.

    md_params: MDParams, optional
        Parameters for the equilibration and production MD. Defaults to :py:const:`timemachine.fe.rbfe.DEFAULT_MD_PARAMS`

    prefix: str, optional
        A prefix to append to figures

    lambda_interval: (float, float) or None, optional
        Minimum and maximum value of lambda for the transformation; typically (0, 1), but sometimes useful to choose
        other values for testing.

    n_windows: int or None, optional
        Number of windows used for interpolating the lambda schedule with additional windows. Additionally controls the
        number of evenly-spaced lambda windows used for initial conformer optimization. Defaults to
        `DEFAULT_NUM_WINDOWS` windows.

    min_overlap: float or None, optional
        If not None, terminate bisection early when the BAR overlap between all neighboring pairs of states exceeds this
        value. When given, the final number of windows may be less than or equal to n_windows.

    min_cutoff: float or None, optional
        Throw error if any atom moves more than this distance (nm) after minimization

    Returns
    -------
    SimulationResult
        Collected data from the simulation (see class for storage information). Returned frames and boxes are of size n_windows.
    """

    if n_windows is None:
        n_windows = DEFAULT_NUM_WINDOWS
    assert n_windows >= 2

    single_topology = SingleTopology(mol_a, mol_b, core, ff)

    lambda_interval = lambda_interval or (0.0, 1.0)
    lambda_min, lambda_max = min(lambda_interval), max(lambda_interval)

    # REST compatibility: avoid bypassing maximally softened state @ lam=0.5
    if lambda_min < 0.5 < lambda_max:
        initial_lambdas = [lambda_min, 0.5, lambda_max]
    else:
        initial_lambdas = [lambda_min, lambda_max]

    temperature = DEFAULT_TEMP

    host = setup_optimized_host(single_topology, host_config) if host_config else None

    lambda_grid = bisection_lambda_schedule(n_windows, lambda_interval=lambda_interval)

    initial_states = setup_initial_states(
        single_topology, host, temperature, lambda_grid, md_params.seed, min_cutoff=min_cutoff
    )

    make_initial_state_fn = partial(
        setup_initial_state,
        single_topology,
        host=host,
        temperature=temperature,
        seed=md_params.seed,
    )

    make_optimized_initial_state_fn = partial(
        optimize_initial_state_from_pre_optimized,
        optimized_initial_states=initial_states,
    )

    make_bisection_state = lambda lamb: make_optimized_initial_state_fn(make_initial_state_fn(lamb))

    # TODO: rename prefix to postfix, or move to beginning of combined_prefix?
    combined_prefix = get_mol_name(mol_a) + "_" + get_mol_name(mol_b) + "_" + prefix

    try:
        results, trajectories = run_sims_bisection(
            initial_lambdas,
            make_bisection_state,
            md_params,
            n_bisections=n_windows - 2,
            temperature=temperature,
            min_overlap=min_overlap,
        )

        final_result = results[-1]

        plots = make_pair_bar_plots(final_result, temperature, combined_prefix)

        assert len(trajectories) == len(results) + 1

        return SimulationResult(
            final_result,
            plots,
            trajectories,
            md_params,
            results,
        )

    except Exception as err:
        with open(f"failed_rbfe_result_{combined_prefix}.pkl", "wb") as fh:
            pickle.dump((md_params, err), fh)
        raise err


def estimate_relative_free_energy_bisection_hrex_impl(
    temperature: float,
    lambda_min: float,
    lambda_max: float,
    md_params: MDParams,
    n_windows: int,
    make_initial_state_fn: Callable[[float], InitialState],
    optimize_initial_state_fn: Callable[[InitialState], InitialState],
    combined_prefix: str,
    min_overlap: Optional[float] = None,
) -> HREXSimulationResult:
    """
    Parameters
    ----------
    temperature: float
        Temperature in K

    lambda_min: float
        Minimum value of lambda for the transformation; typically 0.0.

    lambda_max: float
        Maximum value of lambda for the transformation; typically 1.0.

    md_params: MDParams
        Parameters for the equilibration and production MD. md_params.hrex_params must be provided.

    n_windows: int
        Maximum number of windows to run simulations with, must be at least 2.

    make_initial_state_fn: callable(lambda: float) -> InitialState
        Function that constructs an InitialState object given a lambda.

    optimize_initial_state_fn: callable(state: InitialState) -> InitialState
        Optimize an initial state object. Optimization is performed during bisection, but disabled
        when re-balancing the lambda schedule.

    combined_prefix: str
        A prefix to append to figures

    min_overlap: float or None, optional
        If not None, terminate bisection early when the BAR overlap between all neighboring pairs of states exceeds this
        value. When given, the final number of windows may be less than or equal to n_windows.

    Returns
    -------
    HREXSimulationResult
        Collected data from the simulation (see class for storage information).

    """
    assert n_windows >= 2

    assert md_params.hrex_params is not None, "hrex_params must be set to use HREX"
    try:
        # First phase: bisection to determine lambda spacing
        md_params_bisection = replace(md_params, n_frames=md_params.hrex_params.n_frames_bisection)

        # Always optimize during bisection
        make_optimized_initial_state_fn = lambda lamb: optimize_initial_state_fn(make_initial_state_fn(lamb))

        results, trajectories_by_state = run_sims_bisection(
            [lambda_min, lambda_max],
            make_optimized_initial_state_fn,
            md_params_bisection,
            n_bisections=n_windows - 2,
            temperature=temperature,
            min_overlap=min_overlap,
        )

        assert all(traj.final_velocities is not None for traj in trajectories_by_state)

        initial_states = results[-1].initial_states
        has_barostat_by_state = [initial_state.barostat is not None for initial_state in initial_states]
        assert all(has_barostat_by_state) or not any(has_barostat_by_state)

        def get_mean_final_barostat_volume_scale_factor(trajectories_by_state: Iterable[Trajectory]) -> Optional[float]:
            scale_factors = [traj.final_barostat_volume_scale_factor for traj in trajectories_by_state]
            if any(x is not None for x in scale_factors):
                assert all(x is not None for x in scale_factors)
                sfs = cast(list[float], scale_factors)  # implied by assertion but required by mypy
                return float(np.mean(sfs))
            else:
                return None

        mean_final_barostat_volume_scale_factor = get_mean_final_barostat_volume_scale_factor(trajectories_by_state)
        assert (mean_final_barostat_volume_scale_factor is not None) == all(has_barostat_by_state)

        def get_initial_state(lamb: float) -> InitialState:
            state_idx = get_nearest_state_idx(lamb, initial_states)
            nearest_state = initial_states[state_idx]
            traj = trajectories_by_state[state_idx]
            if np.isclose(nearest_state.lamb, lamb):
                state = nearest_state
            else:
                # If the lambda value is different, reconstruct the initial state to the correct parameters
                state = make_initial_state_fn(lamb)

                # Verify that the forces of the nearest lambda value's frames are stable, since frames were not generated
                # with the same parameters
                du_dx, _ = state.to_bound_impl().execute(traj.frames[-1], traj.boxes[-1], compute_u=False)
                minimizer.check_force_norm(-du_dx)
            # Use equilibrated samples and the average of the final barostat volume scale factors from bisection phase to
            # initialize states for HREX
            updated_state = replace(
                state,
                x0=traj.frames[-1],
                v0=traj.final_velocities,  # type: ignore
                box0=traj.boxes[-1],
                barostat=(
                    replace(
                        state.barostat,
                        adaptive_scaling_enabled=False,
                        initial_volume_scale_factor=mean_final_barostat_volume_scale_factor,
                    )
                    if state.barostat
                    else None
                ),
            )
            # Verify that the forces of the system are reasonable
            return updated_state

        if md_params.hrex_params.optimize_target_overlap is not None:
            initial_states_hrex = rebalance_lambda_schedule(
                initial_states, get_initial_state, trajectories_by_state, md_params.hrex_params.optimize_target_overlap
            )
        else:
            initial_states_hrex = [get_initial_state(s.lamb) for s in initial_states]

        # Second phase: sample initial states determined by bisection using HREX
        pair_bar_result, trajectories_by_state, diagnostics = run_sims_hrex(
            initial_states_hrex,
            replace(md_params, n_eq_steps=0),  # using pre-equilibrated samples
        )

        plots = make_pair_bar_plots(pair_bar_result, temperature, combined_prefix)

        hrex_plots = HREXPlots(
            transition_matrix_png=plot_as_png_fxn(
                plot_hrex_transition_matrix, diagnostics.transition_matrix, prefix=combined_prefix
            ),
            swap_acceptance_rates_convergence_png=plot_as_png_fxn(
                plot_hrex_swap_acceptance_rates_convergence,
                diagnostics.cumulative_swap_acceptance_rates,
                prefix=combined_prefix,
            ),
            replica_state_distribution_heatmap_png=plot_as_png_fxn(
                plot_hrex_replica_state_distribution_heatmap,
                diagnostics.cumulative_replica_state_counts,
                [state.lamb for state in initial_states_hrex],
                prefix=combined_prefix,
            ),
        )
        return HREXSimulationResult(
            pair_bar_result, plots, trajectories_by_state, md_params, results, diagnostics, hrex_plots
        )

    except Exception as err:
        with open(f"failed_rbfe_result_{combined_prefix}.pkl", "wb") as fh:
            pickle.dump((md_params, err), fh)
        raise err


def estimate_relative_free_energy_bisection_hrex(
    mol_a: Chem.rdchem.Mol,
    mol_b: Chem.rdchem.Mol,
    core: NDArray,
    ff: Forcefield,
    host_config: Optional[HostConfig],
    md_params: MDParams = DEFAULT_HREX_PARAMS,
    prefix: str = "",
    lambda_interval: Optional[tuple[float, float]] = None,
    n_windows: Optional[int] = None,
    min_overlap: Optional[float] = None,
    min_cutoff: Optional[float] = 0.7,
) -> HREXSimulationResult:
    """
    Estimate relative free energy between mol_a and mol_b using Hamiltonian Replica EXchange (HREX) sampling of a
    sequence of intermediate states determined by bisection. Molecules should be aligned to each other and within the
    host environment.

    Parameters
    ----------
    mol_a: Chem.Mol
        initial molecule

    mol_b: Chem.Mol
        target molecule

    core: list of 2-tuples
        atom_mapping of atoms in mol_a into atoms in mol_b

    ff: Forcefield
        Forcefield to be used for the system

    host_config: HostConfig or None
        Configuration for the host system. If None, then the vacuum leg is run.

    md_params: MDParams, optional
        Parameters for the equilibration and production MD. Defaults to :py:const:`timemachine.fe.rbfe.DEFAULT_MD_PARAMS`

    prefix: str, optional
        A prefix to append to figures

    lambda_interval: (float, float) or None, optional
        Minimum and maximum value of lambda for the transformation; typically (0, 1), but sometimes useful to choose
        other values for testing.

    n_windows: int or None, optional
        Number of windows used for interpolating the lambda schedule with additional windows. Defaults to
        `DEFAULT_NUM_WINDOWS` windows.

    min_overlap: float or None, optional
        If not None, terminate bisection early when the BAR overlap between all neighboring pairs of states exceeds this
        value. When given, the final number of windows may be less than or equal to n_windows.

    min_cutoff: float or None, optional
        Throw error if any atom moves more than this distance (nm) after minimization

    Returns
    -------
    HREXSimulationResult
        Collected data from the simulation (see class for storage information).

    """
    hrex_params = md_params.hrex_params
    assert hrex_params

    if n_windows is None:
        n_windows = DEFAULT_NUM_WINDOWS
    assert n_windows >= 2

    single_topology = (
        SingleTopologyREST(
            mol_a,
            mol_b,
            core,
            ff,
            max_temperature_scale=hrex_params.rest_params.max_temperature_scale,
            temperature_scale_interpolation=hrex_params.rest_params.temperature_scale_interpolation,
        )
        if hrex_params.rest_params
        else SingleTopology(mol_a, mol_b, core, ff)
    )

    lambda_interval = lambda_interval or (0.0, 1.0)
    lambda_min, lambda_max = lambda_interval[0], lambda_interval[1]

    temperature = DEFAULT_TEMP

    host = setup_optimized_host(single_topology, host_config) if host_config else None

    lambda_grid = bisection_lambda_schedule(n_windows, lambda_interval=lambda_interval)
    initial_states = setup_initial_states(
        single_topology, host, temperature, lambda_grid, md_params.seed, min_cutoff=min_cutoff
    )

    make_initial_state_fn = partial(
        setup_initial_state,
        single_topology,
        host=host,
        temperature=temperature,
        seed=md_params.seed,
    )

    make_optimized_initial_state_fn = partial(
        optimize_initial_state_from_pre_optimized,
        optimized_initial_states=initial_states,
    )

    # TODO: rename prefix to postfix, or move to beginning of combined_prefix?
    combined_prefix = get_mol_name(mol_a) + "_" + get_mol_name(mol_b) + "_" + prefix

    return estimate_relative_free_energy_bisection_hrex_impl(
        temperature,
        lambda_min,
        lambda_max,
        md_params,
        n_windows,
        make_initial_state_fn,
        make_optimized_initial_state_fn,
        combined_prefix,
        min_overlap,
    )


def run_vacuum(
    mol_a: Chem.rdchem.Mol,
    mol_b: Chem.rdchem.Mol,
    core: NDArray,
    forcefield: Forcefield,
    _,
    md_params: MDParams = DEFAULT_HREX_PARAMS,
    n_windows: Optional[int] = None,
    min_overlap: Optional[float] = None,
    min_cutoff: Optional[float] = None,
):
    if md_params is not None and md_params.local_steps > 0:
        md_params = replace(md_params, local_steps=0)
        warnings.warn("Vacuum simulations don't support local steps, will use all global steps")
    if md_params is not None and md_params.water_sampling_params is not None:
        md_params = replace(md_params, water_sampling_params=None)
        warnings.warn("Vacuum simulations don't support water sampling, disabling")
    # min_cutoff defaults to None since there is no environment to prevent conformational changes in the ligand
    return estimate_relative_free_energy_bisection_or_hrex(
        mol_a,
        mol_b,
        core,
        forcefield,
        md_params=md_params,
        host_config=None,
        prefix="vacuum",
        n_windows=n_windows,
        min_overlap=min_overlap,
        min_cutoff=min_cutoff,
    )


def run_solvent(
    mol_a: Chem.rdchem.Mol,
    mol_b: Chem.rdchem.Mol,
    core: NDArray,
    forcefield: Forcefield,
    _,
    md_params: MDParams = DEFAULT_HREX_PARAMS,
    n_windows: Optional[int] = None,
    min_overlap: Optional[float] = None,
    min_cutoff: Optional[float] = None,
):
    if md_params is not None and md_params.water_sampling_params is not None:
        md_params = replace(md_params, water_sampling_params=None)
        warnings.warn("Solvent simulations don't benefit from water sampling, disabling")
    box_width = 4.0
    solvent_host_config = builders.build_water_system(box_width, forcefield.water_ff, mols=[mol_a, mol_b])
    solvent_host_config.box += np.diag([0.1, 0.1, 0.1])  # remove any possible clashes, deboggle later
    # min_cutoff defaults to None since the original poses tend to come from posing in a complex and
    # in solvent the molecules may adopt significantly different poses
    solvent_res = estimate_relative_free_energy_bisection_or_hrex(
        mol_a,
        mol_b,
        core,
        forcefield,
        solvent_host_config,
        md_params=md_params,
        prefix="solvent",
        n_windows=n_windows,
        min_overlap=min_overlap,
        min_cutoff=min_cutoff,
    )
    return solvent_res, solvent_host_config


def run_complex(
    mol_a: Chem.rdchem.Mol,
    mol_b: Chem.rdchem.Mol,
    core: NDArray,
    forcefield: Forcefield,
    protein: Union[app.PDBFile, str],
    md_params: MDParams = DEFAULT_HREX_PARAMS,
    n_windows: Optional[int] = None,
    min_overlap: Optional[float] = None,
    min_cutoff: Optional[float] = 0.7,
):
    complex_host_config = builders.build_protein_system(
        protein, forcefield.protein_ff, forcefield.water_ff, mols=[mol_a, mol_b]
    )
    complex_host_config.box += np.diag([0.1, 0.1, 0.1])  # remove any possible clashes, deboggle later
    complex_res = estimate_relative_free_energy_bisection_or_hrex(
        mol_a,
        mol_b,
        core,
        forcefield,
        complex_host_config,
        prefix="complex",
        md_params=md_params,
        n_windows=n_windows,
        min_overlap=min_overlap,
        min_cutoff=min_cutoff,
    )
    return complex_res, complex_host_config<|MERGE_RESOLUTION|>--- conflicted
+++ resolved
@@ -307,6 +307,8 @@
     u_kn, n_k = compute_u_kn(trajectories, initial_states)
     mbar = MBAR(u_kn, n_k, maximum_iterations=DEFAULT_MAXIMUM_ITERATIONS, relative_tolerance=DEFAULT_RELATIVE_TOLERANCE)
     # note: len(initial_states) >= 2 in general, so this is not equivalent to 2 * overlap_matrix[0][1]
+
+    # skip if intiial overlap is poor
     mbar_scalar_overlap = mbar.compute_overlap()["scalar"]
     if mbar_scalar_overlap < initial_mbar_threshold:
         msg = f"""
@@ -315,61 +317,40 @@
             (with overlap {mbar_scalar_overlap} < {initial_mbar_threshold})
         """
         warnings.warn(msg)
-
-<<<<<<< HEAD
-    f_k = MBAR(u_kn, n_k).f_k
-
-    overlap_dist = make_fast_approx_overlap_distance_fxn(initial_lambs, u_kn, f_k, n_k)
-    target_dist = 1.0 - target_overlap
-
-    # REST compatibility: optimize in sub-intervals (lambda_min, 0.5) and (0.5, lambda_max)
-    def optimize(lmin, lmax):
-        lambdas = greedily_optimize_protocol(
-            overlap_dist, target_dist, bisection_xtol=xtol, protocol_interval=(lmin, lmax)
-        )
-        return np.array(lambdas)
-
-    if lambda_min < 0.5:
-        greedy_prot_left = optimize(lambda_min, 0.5)
+        new_schedule = initial_lambs
     else:
-        greedy_prot_left = np.array([])
-    if lambda_max > 0.5:
-        greedy_prot_right = optimize(0.5, lambda_max)
-    else:
-        greedy_prot_right = np.array([])
-    new_schedule = np.hstack([np.array(greedy_prot_left), np.array(greedy_prot_right)])
+        f_k = mbar.f_k
+
+        overlap_dist = make_fast_approx_overlap_distance_fxn(initial_lambs, u_kn, f_k, n_k)
+        target_dist = 1.0 - target_overlap
+
+        # REST compatibility: optimize in sub-intervals (lambda_min, 0.5) and (0.5, lambda_max)
+        def optimize(lmin, lmax):
+            lambdas = greedily_optimize_protocol(
+                overlap_dist, target_dist, bisection_xtol=xtol, protocol_interval=(lmin, lmax)
+            )
+            return np.array(lambdas)
+
+        if lambda_min < 0.5:
+            greedy_prot_left = optimize(lambda_min, 0.5)
+        else:
+            greedy_prot_left = np.array([])
+        if lambda_max > 0.5:
+            greedy_prot_right = optimize(0.5, lambda_max)
+        else:
+            greedy_prot_right = np.array([])
+        new_schedule = np.hstack([np.array(greedy_prot_left), np.array(greedy_prot_right)])
 
     # don't increase # of windows
     if len(new_schedule) > len(initial_lambs):
         warnings.warn("Optimized schedule has more windows than initial schedule, falling back to initial schedule")
-=======
->>>>>>> 43b7fbe5
         new_schedule = initial_lambs
     else:
-        f_k = mbar.f_k
-
-        overlap_dist = make_fast_approx_overlap_distance_fxn(initial_lambs, u_kn, f_k, n_k)
-        target_dist = 1.0 - target_overlap
-
-        greedy_prot = greedily_optimize_protocol(
-            overlap_dist, target_dist, bisection_xtol=xtol, protocol_interval=(lambda_min, lambda_max)
+        print(
+            f"Optimized schedule has {len(new_schedule)} windows compared to {len(initial_lambs)} windows initially, target overlap {target_overlap}"
         )
-<<<<<<< HEAD
     initial_states = [setup_initial_state_fn(lamb) for lamb in new_schedule]
     return initial_states
-=======
-
-        if len(greedy_prot) > len(initial_lambs):
-            warnings.warn("Optimized schedule has more windows than initial schedule, falling back to initial schedule")
-            new_schedule = initial_lambs
-        else:
-            new_schedule = np.asarray(greedy_prot)
-            print(
-                f"Optimized schedule has {len(new_schedule)} windows compared to {len(initial_lambs)} windows initially, target overlap {target_overlap}"
-            )
-
-    return [setup_initial_state_fn(lamb) for lamb in new_schedule]
->>>>>>> 43b7fbe5
 
 
 def get_nearest_state_idx(lamb: float, initial_states: Sequence[InitialState]) -> int:
