--- conflicted
+++ resolved
@@ -1,9 +1,4 @@
-<<<<<<< HEAD
-from typing import Iterator, Sequence
-=======
-from collections.abc import Iterable, Iterator, Sequence
-from typing import Callable, Optional, TypeVar
->>>>>>> 870e0a74
+from collections.abc import Iterator, Sequence
 
 
 def batches(n: int, batch_size: int) -> Iterator[int]:
