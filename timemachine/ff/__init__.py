from dataclasses import dataclass
from pathlib import Path
from typing import Any, Generic, Iterable, Optional, Tuple, TypeVar, Union
from warnings import warn

import importlib_resources as resources

from timemachine.constants import DEFAULT_PROTEIN_FF, DEFAULT_WATER_FF
from timemachine.ff.handlers import bonded, nonbonded
from timemachine.ff.handlers.deserialize import deserialize_handlers
from timemachine.ff.handlers.serialize import serialize_handlers

_T = TypeVar("_T")


@dataclass
class ForcefieldParams(Generic[_T]):
    hb_params: _T
    ha_params: _T
    pt_params: _T
    it_params: _T
    q_params: _T
    lj_params: _T


def combine_params(a: ForcefieldParams[_T], b: ForcefieldParams[_T]) -> ForcefieldParams[Tuple[_T, _T]]:
    return ForcefieldParams(
        (a.hb_params, b.hb_params),
        (a.ha_params, b.ha_params),
        (a.pt_params, b.pt_params),
        (a.it_params, b.it_params),
        (a.q_params, b.q_params),
        (a.lj_params, b.lj_params),
    )


@dataclass
class Forcefield:
    """
    Utility class for wrapping around a list of ff_handlers
    """

    hb_handle: Optional[bonded.HarmonicBondHandler]
    ha_handle: Optional[bonded.HarmonicAngleHandler]
    pt_handle: Optional[bonded.ProperTorsionHandler]
    it_handle: Optional[bonded.ImproperTorsionHandler]
    q_handle: Optional[Union[nonbonded.SimpleChargeHandler, nonbonded.AM1BCCHandler, nonbonded.AM1CCCHandler]]
    lj_handle: Optional[nonbonded.LennardJonesHandler]

    @classmethod
    def load_from_file(cls, path_or_str: Union[str, Path]) -> "Forcefield":
        """Load a forcefield from a path

        Parameters
        ----------

        path: string or pathlib.Path
            Either the filename of a built in ff (smirnoff_1_1_0_sc.py) or a path to a new forcefield file

        Returns
        -------
        Forcefield
            Return a ForceField object constructed from parameters file
        """
        original_path = str(path_or_str)
        path = Path(path_or_str)  # Safe to construct a Path object from another Path object

        with resources.files("timemachine.ff.params") as params_path:
            built_in_path = params_path / original_path
            if built_in_path.is_file():
                if path.is_file():
                    warn(f"Provided path {original_path} shares name with builtin forcefield, falling back to builtin")
                # Search built in params for the forcefields
                path = built_in_path
            if not path.is_file():
                raise ValueError(f"Unable to find {original_path} in file system or built in forcefields")
            with open(path, "r") as ifs:
                handlers, protein_ff, water_ff = deserialize_handlers(ifs.read())

<<<<<<< HEAD
        return cls.from_handlers(handlers)

    @classmethod
    def from_handlers(cls, ff_handlers: Iterable[Any]):
        r = cls(None, None, None, None, None, None)
=======
        return cls(handlers, protein_ff=protein_ff, water_ff=water_ff)

    def __init__(self, ff_handlers, protein_ff: str = DEFAULT_PROTEIN_FF, water_ff: str = DEFAULT_WATER_FF):
        self._protein_ff = protein_ff
        self._water_ff = water_ff
        self.hb_handle = None
        self.ha_handle = None
        self.pt_handle = None
        self.it_handle = None
        self.lj_handle = None
        self.q_handle: Union[
            None, nonbonded.AM1CCCHandler, nonbonded.AM1BCCHandler, nonbonded.SimpleChargeHandler
        ] = None
>>>>>>> 874bc18f
        for handle in ff_handlers:
            if isinstance(handle, bonded.HarmonicBondHandler):
                assert r.hb_handle is None
                r.hb_handle = handle
            if isinstance(handle, bonded.HarmonicAngleHandler):
                assert r.ha_handle is None
                r.ha_handle = handle
            if isinstance(handle, bonded.ProperTorsionHandler):
                assert r.pt_handle is None
                r.pt_handle = handle
            if isinstance(handle, bonded.ImproperTorsionHandler):
                assert r.it_handle is None
                r.it_handle = handle
            if isinstance(handle, nonbonded.LennardJonesHandler):
                assert r.lj_handle is None
                r.lj_handle = handle
            if isinstance(handle, nonbonded.AM1CCCHandler):
                assert r.q_handle is None
                r.q_handle = handle
            if isinstance(handle, nonbonded.AM1BCCHandler):
                assert r.q_handle is None
                r.q_handle = handle
            if isinstance(handle, nonbonded.SimpleChargeHandler):
                assert r.q_handle is None
                r.q_handle = handle

        return r

    def get_ordered_handles(self):
        """Returns a list of handlers with deterministic ordering."""
        return [self.hb_handle, self.ha_handle, self.pt_handle, self.it_handle, self.q_handle, self.lj_handle]

<<<<<<< HEAD
    def get_params(self) -> ForcefieldParams:
        def params(x):
            return x.params if x is not None else None

        return ForcefieldParams(
            params(self.hb_handle),
            params(self.ha_handle),
            params(self.pt_handle),
            params(self.it_handle),
            params(self.q_handle),
            params(self.lj_handle),
        )
=======
    @property
    def water_ff(self) -> str:
        return self._water_ff

    @property
    def protein_ff(self) -> str:
        return self._protein_ff

    def serialize(self) -> str:
        return serialize_handlers(self.get_ordered_handles(), protein_ff=self._protein_ff, water_ff=self._water_ff)


def combine_ordered_params(ff0: Forcefield, ff1: Forcefield):
    return list(zip(ff0.get_ordered_params(), ff1.get_ordered_params()))


def sanitize_water_ff(water_ff: str) -> str:
    """
    Return the sanitized water name for the given water_ff.

    For example tip3pfb -> tip3p.
    """
    water_ff = water_ff.split("/")[-1]
    # Use consistent model name for the various water flavors
    if water_ff.lower() in ["tip3p", "tip3pfb"]:
        return "tip3p"
    if water_ff.lower() in ["tip4p", "tip4pew", "tip4pfb"]:
        return "tip4p"
    return water_ff
>>>>>>> 874bc18f
<|MERGE_RESOLUTION|>--- conflicted
+++ resolved
@@ -47,6 +47,9 @@
     q_handle: Optional[Union[nonbonded.SimpleChargeHandler, nonbonded.AM1BCCHandler, nonbonded.AM1CCCHandler]]
     lj_handle: Optional[nonbonded.LennardJonesHandler]
 
+    protein_ff: str
+    water_ff: str
+
     @classmethod
     def load_from_file(cls, path_or_str: Union[str, Path]) -> "Forcefield":
         """Load a forcefield from a path
@@ -77,60 +80,54 @@
             with open(path, "r") as ifs:
                 handlers, protein_ff, water_ff = deserialize_handlers(ifs.read())
 
-<<<<<<< HEAD
-        return cls.from_handlers(handlers)
+        return cls.from_handlers(handlers, protein_ff=protein_ff, water_ff=water_ff)
 
     @classmethod
-    def from_handlers(cls, ff_handlers: Iterable[Any]):
-        r = cls(None, None, None, None, None, None)
-=======
-        return cls(handlers, protein_ff=protein_ff, water_ff=water_ff)
+    def from_handlers(
+        cls,
+        ff_handlers: Iterable[Any],
+        protein_ff: str = DEFAULT_PROTEIN_FF,
+        water_ff: str = DEFAULT_WATER_FF,
+    ):
+        hb_handle = None
+        ha_handle = None
+        pt_handle = None
+        it_handle = None
+        lj_handle = None
+        q_handle = None
 
-    def __init__(self, ff_handlers, protein_ff: str = DEFAULT_PROTEIN_FF, water_ff: str = DEFAULT_WATER_FF):
-        self._protein_ff = protein_ff
-        self._water_ff = water_ff
-        self.hb_handle = None
-        self.ha_handle = None
-        self.pt_handle = None
-        self.it_handle = None
-        self.lj_handle = None
-        self.q_handle: Union[
-            None, nonbonded.AM1CCCHandler, nonbonded.AM1BCCHandler, nonbonded.SimpleChargeHandler
-        ] = None
->>>>>>> 874bc18f
         for handle in ff_handlers:
             if isinstance(handle, bonded.HarmonicBondHandler):
-                assert r.hb_handle is None
-                r.hb_handle = handle
+                assert hb_handle is None
+                hb_handle = handle
             if isinstance(handle, bonded.HarmonicAngleHandler):
-                assert r.ha_handle is None
-                r.ha_handle = handle
+                assert ha_handle is None
+                ha_handle = handle
             if isinstance(handle, bonded.ProperTorsionHandler):
-                assert r.pt_handle is None
-                r.pt_handle = handle
+                assert pt_handle is None
+                pt_handle = handle
             if isinstance(handle, bonded.ImproperTorsionHandler):
-                assert r.it_handle is None
-                r.it_handle = handle
+                assert it_handle is None
+                it_handle = handle
             if isinstance(handle, nonbonded.LennardJonesHandler):
-                assert r.lj_handle is None
-                r.lj_handle = handle
+                assert lj_handle is None
+                lj_handle = handle
             if isinstance(handle, nonbonded.AM1CCCHandler):
-                assert r.q_handle is None
-                r.q_handle = handle
+                assert q_handle is None
+                q_handle = handle
             if isinstance(handle, nonbonded.AM1BCCHandler):
-                assert r.q_handle is None
-                r.q_handle = handle
+                assert q_handle is None
+                q_handle = handle
             if isinstance(handle, nonbonded.SimpleChargeHandler):
-                assert r.q_handle is None
-                r.q_handle = handle
+                assert q_handle is None
+                q_handle = handle
 
-        return r
+        return cls(hb_handle, ha_handle, pt_handle, it_handle, q_handle, lj_handle, protein_ff, water_ff)
 
     def get_ordered_handles(self):
         """Returns a list of handlers with deterministic ordering."""
         return [self.hb_handle, self.ha_handle, self.pt_handle, self.it_handle, self.q_handle, self.lj_handle]
 
-<<<<<<< HEAD
     def get_params(self) -> ForcefieldParams:
         def params(x):
             return x.params if x is not None else None
@@ -143,21 +140,9 @@
             params(self.q_handle),
             params(self.lj_handle),
         )
-=======
-    @property
-    def water_ff(self) -> str:
-        return self._water_ff
-
-    @property
-    def protein_ff(self) -> str:
-        return self._protein_ff
 
     def serialize(self) -> str:
-        return serialize_handlers(self.get_ordered_handles(), protein_ff=self._protein_ff, water_ff=self._water_ff)
-
-
-def combine_ordered_params(ff0: Forcefield, ff1: Forcefield):
-    return list(zip(ff0.get_ordered_params(), ff1.get_ordered_params()))
+        return serialize_handlers(self.get_ordered_handles(), protein_ff=self.protein_ff, water_ff=self.water_ff)
 
 
 def sanitize_water_ff(water_ff: str) -> str:
@@ -172,5 +157,4 @@
         return "tip3p"
     if water_ff.lower() in ["tip4p", "tip4pew", "tip4pfb"]:
         return "tip4p"
-    return water_ff
->>>>>>> 874bc18f
+    return water_ff