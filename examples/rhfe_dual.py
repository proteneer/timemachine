--- conflicted
+++ resolved
@@ -4,19 +4,11 @@
 
 from rdkit import Chem
 from rdkit.Chem import AllChem
-<<<<<<< HEAD
-from fe import pdb_writer
-from fe import topology
-from fe.utils import get_romol_conf
-from timemachine.md import builders
-from timemachine.md import minimizer
-=======
 from timemachine.fe import pdb_writer
 from timemachine.fe import topology
 from timemachine.fe.utils import get_romol_conf
-from md import builders
-from md import minimizer
->>>>>>> 1a721dd3
+from timemachine.md import builders
+from timemachine.md import minimizer
 
 from timemachine.lib import potentials, custom_ops
 from timemachine.lib import LangevinIntegrator
