# Adapted from https://github.com/proteneer/timemachine/blob/8f4c6d009ff27e070c19ff16901082197c54494d/examples/rbfe_single.py

# without computing gradient (just computing dG_estimate), with default lambda protocol,
# what is the bias and variance of dG_estimate as a function of computational effort?

# computational effort will have two main tunable dials:
# * number of lambda windows
# * number of MD steps per lambda window

# (there are others, such as the amount of effort spent on initial minimization
# and equilibration)

# later, we can extend this script to look at
# * variance of the resulting gradient estimator
# * using an optimized lambda(t) protocol
# * using a different estimator than the one from TI


from functools import partial

# parallelization across multiple GPUs
from parallel.client import CUDAPoolClient
from parallel.utils import get_gpu_count

import os

import numpy as np
from rdkit import Chem

from timemachine.fe import topology, free_energy
from timemachine.fe.free_energy import construct_lambda_schedule
<<<<<<< HEAD
from ff import Forcefield
from ff.handlers.deserialize import deserialize_handlers
from timemachine.md import builders, minimizer
=======
from timemachine.ff import Forcefield
from timemachine.ff.handlers.deserialize import deserialize_handlers
from md import builders, minimizer
>>>>>>> f661c86f

from time import time

from pathlib import Path

root = Path(__file__).parent.parent
path_to_ligand = str(root.joinpath("tests/data/ligands_40.sdf"))
path_to_protein = str(root.joinpath("tests/data/hif2a_nowater_min.pdb"))
path_to_ff = str(root.joinpath("timemachine/ff/params/smirnoff_1_1_0_ccc.py"))


def wrap_method(args, fxn):
    return fxn(*args)


from collections import namedtuple

RelativeTransformation = namedtuple("RelativeTransformation", ["ff", "mol_a", "mol_b", "core"])


def estimate_dG(
    transformation: RelativeTransformation,
    num_lambdas: int,
    num_steps_per_lambda: int,
    num_equil_steps: int,
):
    # build the protein system.
    complex_system, complex_coords, _, _, complex_box = builders.build_protein_system(path_to_protein)

    # build the water system.
    solvent_system, solvent_coords, solvent_box, _ = builders.build_water_system(4.0)

    stage_dGs = []

    ff = transformation.ff
    mol_a, mol_b = transformation.mol_a, transformation.mol_b
    core = transformation.core

    # TODO: measure performance of complex and solvent separately

    lambda_schedule = construct_lambda_schedule(num_lambdas)

    for stage, host_system, host_coords, host_box in [
        ("complex", complex_system, complex_coords, complex_box),
        ("solvent", solvent_system, solvent_coords, solvent_box),
    ]:

        print("Minimizing the host structure to remove clashes.")
        minimized_host_coords = minimizer.minimize_host_4d(mol_a, host_system, host_coords, ff, host_box)

        single_topology = topology.SingleTopology(mol_a, mol_b, core, ff)
        rfe = free_energy.RelativeFreeEnergy(single_topology)

        # solvent leg
        host_args = []
        for lambda_idx, lamb in enumerate(lambda_schedule):
            gpu_idx = lambda_idx % num_gpus
            host_args.append(
                (gpu_idx, lamb, host_system, minimized_host_coords, host_box, num_equil_steps, num_steps_per_lambda)
            )

        # one GPU job per lambda window
        print("submitting tasks to client!")
        do_work = partial(wrap_method, fxn=rfe.host_edge)
        futures = []
        for lambda_idx, lamb in enumerate(lambda_schedule):
            arg = (lamb, host_system, minimized_host_coords, host_box, num_equil_steps, num_steps_per_lambda)
            futures.append(client.submit(do_work, arg))

        results = []
        for fut in futures:
            results.append(fut.result())

        def _mean_du_dlambda(result):
            """summarize result of rfe.host_edge into mean du/dl

            TODO: refactor where this analysis step occurs
            """
            bonded_du_dl, nonbonded_du_dl, _ = result
            return np.mean(bonded_du_dl + nonbonded_du_dl)

        dG_host = np.trapz([_mean_du_dlambda(x) for x in results], lambda_schedule)
        stage_dGs.append(dG_host)

    pred = stage_dGs[0] - stage_dGs[1]
    return pred


if __name__ == "__main__":

    # command line argument parser generated the following variables:
    # num_gpus, num_complex_windows, num_solvent_windows, num_equil_steps,
    # num_prod_steps ...
    num_gpus = get_gpu_count()

    # TODO: can I just get all of the du/dlambda time-series information
    #   so that we can guess the variance of dG_estimate without having to run
    #   multiple times from scratch?
    num_repeats = 5

    client = CUDAPoolClient(max_workers=num_gpus)

    # TODO: move this test system constructor into a test fixture sort of thing

    suppl = Chem.SDMolSupplier(path_to_ligand, removeHs=False)
    all_mols = [x for x in suppl]
    mol_a = all_mols[1]
    mol_b = all_mols[4]

    core = np.array(
        [
            [0, 0],
            [2, 2],
            [1, 1],
            [6, 6],
            [5, 5],
            [4, 4],
            [3, 3],
            [15, 16],
            [16, 17],
            [17, 18],
            [18, 19],
            [19, 20],
            [20, 21],
            [32, 30],
            [26, 25],
            [27, 26],
            [7, 7],
            [8, 8],
            [9, 9],
            [10, 10],
            [29, 11],
            [11, 12],
            [12, 13],
            [14, 15],
            [31, 29],
            [13, 14],
            [23, 24],
            [30, 28],
            [28, 27],
            [21, 22],
        ]
    )
    with open(path_to_ff) as f:
        ff_handlers = deserialize_handlers(f.read())

    forcefield = Forcefield(ff_handlers)

    transformation = RelativeTransformation(forcefield, mol_a, mol_b, core)

    arguments = dict(
        num_lambdas=60,
        num_steps_per_lambda=1000,
        num_equil_steps=1000,
    )

    num_steps_grid = [10, 20, 30, 40, 50, 100, 250, 500, 750, 1000, 2500, 5000, 10000, 50000]

    results = dict()
    times = dict()

    for num_steps in num_steps_grid:
        arguments["num_steps_per_lambda"] = num_steps
        arguments["num_equil_steps"] = num_steps

        results[str(num_steps)] = np.zeros(num_repeats)
        times[str(num_steps)] = np.zeros(num_repeats)

        for i in range(num_repeats):
            print(f"starting trial #{i + 1}...")
            t0 = time()
            dG = estimate_dG(transformation, **arguments)
            results[str(num_steps)][i] = dG
            t1 = time()
            elapsed = t1 - t0
            times[str(num_steps)][i] = elapsed
            print(f"\tdG_estimate = {dG:.3f}\n\t(wall time: {elapsed:.3f} s)")

        np.savez("estimator_variance_results.npz", **results)
        np.savez("estimator_variance_timings.npz", **times)

    # TODO: also loop over num_lambdas from 2 up to 1000 or something...

    # TODO: cache initial minimized structure and other setup, if this is all a
    #   deterministic function of lambda<|MERGE_RESOLUTION|>--- conflicted
+++ resolved
@@ -29,15 +29,9 @@
 
 from timemachine.fe import topology, free_energy
 from timemachine.fe.free_energy import construct_lambda_schedule
-<<<<<<< HEAD
-from ff import Forcefield
-from ff.handlers.deserialize import deserialize_handlers
-from timemachine.md import builders, minimizer
-=======
 from timemachine.ff import Forcefield
 from timemachine.ff.handlers.deserialize import deserialize_handlers
-from md import builders, minimizer
->>>>>>> f661c86f
+from timemachine.md import builders, minimizer
 
 from time import time
 
