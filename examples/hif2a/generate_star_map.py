--- conflicted
+++ resolved
@@ -10,11 +10,7 @@
 
 root = Path(__file__).absolute().parent.parent.parent
 
-<<<<<<< HEAD
-=======
 # 0. Get force field
-
->>>>>>> 48383294
 from ff import Forcefield
 from ff.handlers.deserialize import deserialize_handlers
 
