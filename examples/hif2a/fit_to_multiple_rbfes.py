--- conflicted
+++ resolved
@@ -1,9 +1,5 @@
 # Fit to multiple relative binding free energy edges
-<<<<<<< HEAD
-
-=======
 import sys
->>>>>>> 135ab09f
 from argparse import ArgumentParser
 import jax
 from jax import numpy as jnp
@@ -34,11 +30,8 @@
 
 from optimize.step import truncated_step
 
-<<<<<<< HEAD
 from typing import Tuple, Dict, List, Union
-=======
-from typing import List, Union
->>>>>>> 135ab09f
+
 from pathlib import Path
 from time import time
 
@@ -81,11 +74,7 @@
 #   and a "training configuration"
 #       (which describes the overall training loop)
 
-<<<<<<< HEAD
-=======
-# don't make assumptions about working directory
-
->>>>>>> 135ab09f
+
 # locations relative to project root
 root = Path(__file__).absolute().parent.parent.parent
 path_to_protein = str(root.joinpath('tests/data/hif2a_nowater_min.pdb'))
@@ -118,21 +107,15 @@
 
 
 if __name__ == "__main__":
-<<<<<<< HEAD
     import datetime
     default_output_path = f"results_{str(datetime.datetime.now())}"
-
-    parser = ArgumentParser(description="Fit Forcefield parameters to hif2a")
-    parser.add_argument("--num-gpus", default=NUM_GPUS, help="Number of GPUs to run against")
-=======
     parser = ArgumentParser(description="Fit Forcefield parameters to hif2a")
     parser.add_argument("--num-gpus", default=None, type=int, help=f"Number of GPUs to run against, defaults to {NUM_GPUS} if no hosts provided")
->>>>>>> 135ab09f
     parser.add_argument("--hosts", nargs="*", default=None, help="Hosts running GRPC worker to use for compute")
     parser.add_argument("--param-updates", default=1000, type=int, help="Number of updates for parameters")
     parser.add_argument("--seed", default=2021, type=int, help="Seed for shuffling ordering of transformations")
     parser.add_argument("--config", default="intermediate", choices=["intermediate", "production", "test"])
-<<<<<<< HEAD
+
     parser.add_argument("--path_to_ff", default=str(root.joinpath('ff/params/smirnoff_1_1_0_ccc.py')))
     parser.add_argument("--path_to_edges", default="relative_transformations.pkl",
                         help="Path to pickle file containing list of RelativeFreeEnergy objects")
@@ -144,12 +127,12 @@
     output_path = Path(args.output_path)
     output_path.mkdir(parents=True, exist_ok=True)
     print(f'output path: {output_path}')
-=======
+    
+    # xor num_gpus and hosts args
     args = parser.parse_args()
     if args.num_gpus is not None and args.hosts is not None:
         print("Unable to provide --num-gpus and --hosts together")
         sys.exit(1)
->>>>>>> 135ab09f
 
     # which force field components we'll refit
     forces_to_refit = [AM1CCCHandler, LennardJonesHandler]
@@ -160,28 +143,11 @@
         configuration = intermediate_configuration
     elif args.config == "test":
         configuration = testing_configuration # a little
-<<<<<<< HEAD
-    else:
-=======
     elif args.config == "production":
->>>>>>> 135ab09f
         configuration = production_configuration # a lot
     assert configuration is not None, "No configuration provided"
 
     if not args.hosts:
-<<<<<<< HEAD
-        # set up multi-GPU client
-        client = CUDAPoolClient(max_workers=args.num_gpus)
-    else:
-        # Setup GRPC client
-        client = GRPCClient(hosts=args.hosts)
-
-    # load and construct forcefield
-    with open(args.path_to_ff) as f:
-        ff_handlers = deserialize_handlers(f.read())
-
-    forcefield = Forcefield(ff_handlers)
-=======
         num_gpus = args.num_gpus
         if num_gpus is None:
             num_gpus = NUM_GPUS
@@ -190,7 +156,12 @@
     else:
         # Setup GRPC client
         client = GRPCClient(hosts=args.hosts)
->>>>>>> 135ab09f
+        
+    # load and construct forcefield
+    with open(args.path_to_ff) as f:
+        ff_handlers = deserialize_handlers(f.read())
+
+    forcefield = Forcefield(ff_handlers)
 
     # load pre-defined collection of relative transformations
     with open(args.path_to_edges, 'rb') as f:
@@ -207,11 +178,8 @@
         np.random.shuffle(inds)
         step_inds.append(inds)
     step_inds = np.hstack(step_inds)[:args.param_updates]
-<<<<<<< HEAD
+    
     np.save(output_path.joinpath('step_indices.npy'), step_inds)
-=======
-    np.save(path_to_results.joinpath('step_indices.npy'), step_inds)
->>>>>>> 135ab09f
 
     # build the complex system
     complex_system, complex_coords, _, _, complex_box, _ = builders.build_protein_system(
