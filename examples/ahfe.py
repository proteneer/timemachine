--- conflicted
+++ resolved
@@ -4,17 +4,10 @@
 
 from rdkit import Chem
 from rdkit.Chem import AllChem
-<<<<<<< HEAD
-from fe import pdb_writer
-from fe import topology
-from fe.utils import get_romol_conf
-from timemachine.md import builders
-=======
 from timemachine.fe import pdb_writer
 from timemachine.fe import topology
 from timemachine.fe.utils import get_romol_conf
-from md import builders
->>>>>>> 1a721dd3
+from timemachine.md import builders
 
 from timemachine.lib import potentials, custom_ops
 from timemachine.lib import LangevinIntegrator
