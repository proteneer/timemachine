# This script computes the relative hydration free energy with a single topology protocol.
# It checks to make sure the estimated dG is in agreement between the following three methods:
# 1) Two seperate absolute free energy calculations
# 2) Relative free energy with full atom-mapping
# 3) Relative free energy with partial atom-mapping (4D-decoupling)

import os
import argparse
import numpy as np

from rdkit import Chem
from rdkit.Chem import rdFMCS
from rdkit.Chem import AllChem

<<<<<<< HEAD
from fe import topology
from timemachine.md import builders
from timemachine.md import minimizer
=======
from timemachine.fe import topology, free_energy
from md import builders
from md import minimizer
>>>>>>> 1a721dd3

import functools

from ff import Forcefield
from ff.handlers.deserialize import deserialize_handlers

import multiprocessing


def wrap_method(args, fn):
    gpu_idx = args[0]
    os.environ["CUDA_VISIBLE_DEVICES"] = str(gpu_idx)
    return fn(*args[1:])


if __name__ == "__main__":

    parser = argparse.ArgumentParser(
        description="Relative Hydration Free Energy Consistency Testing",
        formatter_class=argparse.ArgumentDefaultsHelpFormatter,
    )

    parser.add_argument("--num_gpus", type=int, help="number of gpus", required=True)

    parser.add_argument("--num_vacuum_windows", type=int, help="number of vacuum lambda windows", required=True)

    parser.add_argument("--num_solvent_windows", type=int, help="number of solvent lambda windows", required=True)

    parser.add_argument(
        "--num_equil_steps", type=int, help="number of equilibration steps for each lambda window", required=True
    )

    parser.add_argument(
        "--num_prod_steps", type=int, help="number of production steps for each lambda window", required=True
    )

    parser.add_argument("--num_absolute_windows", type=int, help="number of absolute lambda windows", required=True)

    cmd_args = parser.parse_args()

    multiprocessing.set_start_method("spawn")  # CUDA runtime is not forkable
    pool = multiprocessing.Pool(cmd_args.num_gpus)

    suppl = Chem.SDMolSupplier("tests/data/benzene_fluorinated.sdf", removeHs=False)
    all_mols = [x for x in suppl]
    mol_a = all_mols[0]
    mol_b = all_mols[1]

    ff_handlers = deserialize_handlers(open("ff/params/smirnoff_1_1_0_ccc.py").read())
    ff = Forcefield(ff_handlers)

    # the water system first.
    solvent_system, solvent_coords, solvent_box, omm_topology = builders.build_water_system(4.0)

    print("Minimizing the host structure to remove clashes.")
    minimized_solvent_coords = minimizer.minimize_host_4d([mol_a], solvent_system, solvent_coords, ff, solvent_box)

    absolute_lambda_schedule = np.concatenate(
        [
            np.linspace(0.0, 0.333, cmd_args.num_absolute_windows - cmd_args.num_absolute_windows // 3, endpoint=False),
            np.linspace(0.333, 1.0, cmd_args.num_absolute_windows // 3),
        ]
    )

    abs_dGs = []

    for idx, mol in enumerate([mol_a, mol_b]):

        afe = free_energy.AbsoluteFreeEnergy(mol, ff)
        absolute_args = []

        for lambda_idx, lamb in enumerate(absolute_lambda_schedule):
            gpu_idx = lambda_idx % cmd_args.num_gpus
            absolute_args.append(
                (
                    gpu_idx,
                    lamb,
                    solvent_system,
                    minimized_solvent_coords,
                    solvent_box,
                    cmd_args.num_equil_steps,
                    cmd_args.num_prod_steps,
                )
            )

        results = pool.map(functools.partial(wrap_method, fn=afe.host_edge), absolute_args, chunksize=1)

        for lamb, (bonded_du_dl, nonbonded_du_dl) in zip(absolute_lambda_schedule, results):
            print(
                "final absolute",
                idx,
                "lambda",
                lamb,
                "bonded:",
                bonded_du_dl[0],
                bonded_du_dl[1],
                "nonbonded:",
                nonbonded_du_dl[0],
                nonbonded_du_dl[1],
            )

        dG = np.trapz([x[0][0] + x[1][0] for x in results], absolute_lambda_schedule)
        print("mol", idx, "dG absolute:", dG)
        abs_dGs.append(dG)

    print("Absolute Difference", abs_dGs[0] - abs_dGs[1])

    # relative free energy, compare two different core approaches

    core_full = np.stack([np.arange(mol_a.GetNumAtoms()), np.arange(mol_b.GetNumAtoms())], axis=1)

    core_part = np.stack([np.arange(mol_a.GetNumAtoms() - 1), np.arange(mol_b.GetNumAtoms() - 1)], axis=1)

    for core_idx, core in enumerate([core_full, core_part]):
        single_topology = topology.SingleTopology(mol_a, mol_b, core, ff)

        rfe = free_energy.RelativeFreeEnergy(single_topology)

        vacuum_lambda_schedule = np.linspace(0.0, 1.0, cmd_args.num_vacuum_windows)
        solvent_lambda_schedule = np.linspace(0.0, 1.0, cmd_args.num_solvent_windows)

        # vacuum leg
        vacuum_args = []
        for lambda_idx, lamb in enumerate(vacuum_lambda_schedule):
            gpu_idx = lambda_idx % cmd_args.num_gpus
            vacuum_args.append((gpu_idx, lamb, cmd_args.num_equil_steps, cmd_args.num_prod_steps))

        results = pool.map(functools.partial(wrap_method, fn=rfe.vacuum_edge), vacuum_args, chunksize=1)

        # TODO: update this to reflect new return type of rfe.vacuum_edge
        for lamb, (bonded_du_dl, nonbonded_du_dl) in zip(vacuum_lambda_schedule, results):
            print(
                "final vacuum lambda",
                lamb,
                "bonded:",
                bonded_du_dl[0],
                bonded_du_dl[1],
                "nonbonded:",
                nonbonded_du_dl[0],
                nonbonded_du_dl[1],
            )

        dG_vacuum = np.trapz([x[0][0] + x[1][0] for x in results], vacuum_lambda_schedule)
        print("dG vacuum:", dG_vacuum)

        # solvent leg
        solvent_args = []
        for lambda_idx, lamb in enumerate(solvent_lambda_schedule):
            gpu_idx = lambda_idx % cmd_args.num_gpus
            solvent_args.append(
                (
                    gpu_idx,
                    lamb,
                    solvent_system,
                    minimized_solvent_coords,
                    solvent_box,
                    cmd_args.num_equil_steps,
                    cmd_args.num_prod_steps,
                )
            )

        results = pool.map(functools.partial(wrap_method, fn=rfe.host_edge), solvent_args, chunksize=1)
        # TODO: update this to reflect new return type of rfe.vacuum_edge

        for lamb, (bonded_du_dl, nonbonded_du_dl) in zip(solvent_lambda_schedule, results):
            print(
                "final solvent lambda",
                lamb,
                "bonded:",
                bonded_du_dl[0],
                bonded_du_dl[1],
                "nonbonded:",
                nonbonded_du_dl[0],
                nonbonded_du_dl[1],
            )

        dG_solvent = np.trapz([x[0][0] + x[1][0] for x in results], solvent_lambda_schedule)
        print("dG solvent:", dG_solvent)

        print("Core map", core_idx, "Difference", dG_solvent - dG_vacuum)<|MERGE_RESOLUTION|>--- conflicted
+++ resolved
@@ -12,15 +12,9 @@
 from rdkit.Chem import rdFMCS
 from rdkit.Chem import AllChem
 
-<<<<<<< HEAD
-from fe import topology
+from timemachine.fe import topology
 from timemachine.md import builders
 from timemachine.md import minimizer
-=======
-from timemachine.fe import topology, free_energy
-from md import builders
-from md import minimizer
->>>>>>> 1a721dd3
 
 import functools
 
