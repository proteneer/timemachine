import numpy as np
import random

from system import forcefield
from timemachine.lib import custom_ops
from timemachine.integrator import langevin_coefficients

from timemachine import constants

from simtk.openmm.app import PDBFile, DCDFile, Topology

import scipy

from collections import namedtuple

def average_E_and_derivatives(reservoir):
    """
    Compute the average energy and derivatives

    Parameters
    ----------
    reservoir: list of reservoir
        [
            [E, dE_dx, dx_dp, dE_dp, x],
            [E, dE_dx, dx_dp, dE_dp, x],
            ...
        ]

    Returns
    -------
    Average energy, analytic total derivative, and thermodynamic gradient

    """
    running_sum_total_derivs = None
    running_sum_E = 0
    n_reservoir = len(reservoir)

    running_sum_dE_dp = None
    running_sum_EmultdE_dp = None

    for E, dE_dx, dx_dp, dE_dp, _ in reservoir:
        if running_sum_total_derivs is None:
            running_sum_total_derivs = np.zeros_like(dE_dp)
        if running_sum_dE_dp is None:
            running_sum_dE_dp = np.zeros_like(dE_dp)
        if running_sum_EmultdE_dp is None:
            running_sum_EmultdE_dp = np.zeros_like(dE_dp)

        # tensor contract [N,3] with [P, N, 3] and dE_d
        total_dE_dp = np.einsum('kl,mkl->m', dE_dx, dx_dp) + dE_dp
        running_sum_total_derivs += total_dE_dp
        running_sum_E += E


        running_sum_dE_dp += dE_dp
        running_sum_EmultdE_dp += E*dE_dp

    # compute the thermodynamic average:
    # boltz*(<E><dE/dp> - <E.dE/dp>)
    thermo_deriv = running_sum_E*running_sum_dE_dp - running_sum_EmultdE_dp

    return running_sum_E/n_reservoir, running_sum_total_derivs/n_reservoir, -constants.BOLTZ*(thermo_deriv/n_reservoir)/(100)

class FireDescentState(namedtuple(
    'FireDescentState',
    ['position', 'velocity', 'force', 'dt', 'alpha', 'n_pos'])):
  """
  A tuple containing state information for the Fire Descent minimizer.
  Attributes:
    position: The current position of particles. An ndarray of floats
      with shape [n, spatial_dimension].
    velocity: The current velocity of particles. An ndarray of floats
      with shape [n, spatial_dimension].
    force: The current force on particles. An ndarray of floats
      with shape [n, spatial_dimension].
    dt: A float specifying the current step size.
    alpha: A float specifying the current momentum.
    n_pos: The number of steps in the right direction, so far.
  """

  def __new__(cls, position, velocity, force, dt, alpha, n_pos):
    return super(FireDescentState, cls).__new__(
        cls, position, velocity, force, dt, alpha, n_pos)



def fire_descent(
    force_fn, dt_start=0.00001,
    dt_max=0.00005, n_min=5, f_inc=1.1, f_dec=0.5, alpha_start=0.1, f_alpha=0.99):
    """Defines FIRE minimization.
    This code implements the "Fast Inertial Relaxation Engine" from [1].
    Args:
    energy_or_force: A function that produces either an energy or a force from
      a set of particle positions specified as an ndarray of shape
      [n, spatial_dimension].
    shift_fn: A function that displaces positions, R, by an amount dR. Both R
      and dR should be ndarrays of shape [n, spatial_dimension].
    quant: Either a quantity.Energy or a quantity.Force specifying whether
      energy_or_force is an energy or force respectively.
    dt_start: The initial step size during minimization as a float.
    dt_max: The maximum step size during minimization as a float.
    n_min: An integer specifying the minimum number of steps moving in the
      correct direction before dt and f_alpha should be updated.
    f_inc: A float specifying the fractional rate by which the step size
      should be increased.
    f_dec: A float specifying the fractional rate by which the step size
      should be decreased.
    alpha_start: A float specifying the initial momentum.
    f_alpha: A float specifying the fractional change in momentum.
    Returns:
    See above.
    [1] Bitzek, Erik, Pekka Koskinen, Franz Gahler, Michael Moseler,
      and Peter Gumbsch. "Structural relaxation made simple."
      Physical review letters 97, no. 17 (2006): 170201.
    """

    def init_fun(R, **kwargs):
        V = np.zeros_like(R)
        return FireDescentState(
            R, V, force_fn(R), dt_start, alpha_start, 0)

    def apply_fun(state, **kwargs):
        R, V, F_old, dt, alpha, n_pos = state
        R = R + dt * V + dt ** 2 * F_old
        F = force_fn(R)
        V = V + dt * 0.5 * (F_old + F)

        # NOTE(schsam): This will be wrong if F_norm ~< 1e-8.
        # TODO(schsam): We should check for forces below 1e-6. @ErrorChecking
        F_norm = np.sqrt(np.sum(F ** 2))
        V_norm = np.sqrt(np.sum(V ** 2))

        P = np.array(np.dot(np.reshape(F, (-1)), np.reshape(V, (-1))))

        V = V + alpha * (F * V_norm / F_norm - V)

#         def sigmoid(x):
#             k = 100
#             return 1 / (1 + np.exp(-k*x))
            
#         sig = sigmoid(1000 * P)
        

        # NOTE(schsam): Can we clean this up at all?
        n_pos = np.where(P >= 0, n_pos + 1.0, 0.0)
#         n_pos = (n_pos + 1) * sig
        dt_choice = np.array([dt * f_inc, dt_max])
        dt = np.where(
            P > 0, np.where(n_pos > n_min, np.min(dt_choice), dt), dt)
#         dt = min(dt_max, min(dt_max, dt * f_inc * sig + dt * (1-sig)) * sigmoid((n_pos - n_min) * 1000)+ dt * (1 - sigmoid((n_pos - n_min) * 1000)))
        dt = np.where(P < 0, dt * f_dec, dt)
#         dt = dt * sig + dt * f_dec * (1 - sig) 
        alpha = np.where(
            P > 0, np.where(n_pos > n_min, alpha * f_alpha, alpha), alpha)
#         alpha = alpha * f_alpha * sig + alpha * (1 - sig) * sigmoid((n_pos - n_min) * 1000) + alpha * (1 - sigmoid((n_pos - n_min) * 1000))
        alpha = np.where(P < 0, alpha_start, alpha)
#         alpha = alpha_start * (1 - sig) + alpha * sig
        V = (P < 0) * np.zeros_like(V) + (P >= 0) * V
#         V = (1 - sig) * np.zeros_like(V) + (sig) * V

        return FireDescentState(R, V, F, dt, alpha, n_pos)

    return init_fun, apply_fun


def write(xyz, masses):
    buf = str(len(masses)) + '\n'
    buf += 'timemachine\n'
    for m, (x,y,z) in zip(masses, xyz):
        if int(round(m)) == 12:
            symbol = 'C'
        elif int(round(m)) == 14:
            symbol = 'N'
        elif int(round(m)) == 16:
            symbol = 'O'
        elif int(round(m)) == 32:
            symbol = 'S'
        elif int(round(m)) == 35:
            symbol = 'Cl'
        elif int(round(m)) == 1:
            symbol = 'H'
        else:
            raise Exception("Unknown mass:" + str(m))

        buf += symbol + ' ' + str(round(x,5)) + ' ' + str(round(y,5)) + ' ' +str(round(z,5)) + '\n'
    return buf

def run_simulation(
    potentials,
    params,
    param_groups,
    conf,
    masses,
    dp_idxs,
    n_samples,
    pdb=None,
    pdb_name=None
    ):
    
    num_atoms = len(masses)
    
#     num_host_atoms = 2035

#     custom_electrostatics = None
#     if num_atoms > 2035:
#         for p, args in potentials:
#             if p == custom_ops.Electrostatics_f32:
#                 old_scale_matrix = args[0]
#                 new_scale_matrix = np.zeros_like(old_scale_matrix)
#                 new_scale_matrix[:num_host_atoms, :num_host_atoms] = old_scale_matrix[:num_host_atoms, :num_host_atoms]
#                 new_scale_matrix[num_host_atoms:, num_host_atoms:] = old_scale_matrix[num_host_atoms:, num_host_atoms:]

#                 custom_electrostatics = p(new_scale_matrix.astype(np.float32), args[1])
    
    potentials = forcefield.merge_potentials(potentials)
        
<<<<<<< HEAD
    dt = 1e-6
=======
    dt = 1e-4
>>>>>>> 0bb91847
    ca, cb, cc = langevin_coefficients(
        temperature=25.0,
        dt=dt,
        friction=100,
        masses=masses
    )

    # m_dt, m_ca, m_cb, m_cc = dt, 0.5, cb, np.zeros_like(masses)

    m_dt, m_ca, m_cb, m_cc = dt, 0.9, np.ones_like(cb)/10000, np.zeros_like(masses)
    
    opt = custom_ops.LangevinOptimizer_f64(
        m_dt,
        m_ca,
        m_cb.astype(np.float64),
        m_cc.astype(np.float64)
    )

    v0 = np.zeros_like(conf)
    dp_idxs = dp_idxs.astype(np.int32)

    ctxt = custom_ops.Context_f64(
        potentials,
        opt,
        params.astype(np.float64),
        conf.astype(np.float64), # x0
        v0.astype(np.float64), # v0
        dp_idxs
    )
    
#     tot_dE_dx = 0
    tolerance = 10.0

    def mean_norm(conf):
        norm_x = np.dot(conf.reshape(-1), conf.reshape(-1))/num_atoms
        return np.sqrt(norm_x)
    
    x_norm = mean_norm(conf)
    x_norm = np.where(x_norm < 1, 1, x_norm)
    epsilon = tolerance/x_norm

#     def force_fn(conf):
#         nonlocal tot_dE_dx
#         _, tot_dE_dx = ctxt.debug_compute_dE_dx(
#             conf.astype(np.float32),
#         )        
#         # print(tot_dE_dx)
#         return -tot_dE_dx

#     init_fn, update_fn = fire_descent(force_fn)

#     state = init_fn(conf)
    
#     if pdb is not None:
#         outfile = open('md.dcd','wb')
# #         outfile = open("md.pdb", "w")
#         dcd = DCDFile(outfile, pdb.topology, .0001)
# #         PDBFile.writeHeader(pdb.topology, outfile)
    
#     state = update_fn(state)
    
# #     count = 0

#     init_fn, update_fn = fire_descent(force_fn, dt_start=0.0005,dt_max=0.001)

#     for step in range(max_iter):
# #         print("step", step)
#         state = update_fn(state)
#         g_norm = mean_norm(tot_dE_dx)
#         if g_norm < epsilon:
#             break
#         if step % 400 == 0:
#             print("step", step, "energy", ctxt.get_E(), "|g|", g_norm, "eps", epsilon)
#         if pdb is not None: 
#             if step % 50 == 0:
# #                 print(state.position.shape, len(pdb.getPositions()))
# #                 assert 0
#                 dcd.writeModel(state.position)
# #                 PDBFile.writeModel(pdb.topology, state.position*10, outfile, count)
# #                 count += 1

    # PDBFile.writeHeader(simulation.topology, self._out)

#     PDBFile.writeHeader(pdb.topology, outfile)
#     count = 0
    
#     if pdb is not None:
#         outfile = open(pdb_name + '.dcd','wb')
#         dcd = DCDFile(outfile, pdb.topology, .0001)
    nan = False
<<<<<<< HEAD
    max_iter = 15000
    for i in range(max_iter):
        dt *= 1.01
        dt = min(dt, 0.005)
=======
    max_iter = 10000
    for i in range(max_iter):
        dt *= 1.05
        dt = min(dt, 0.01)
>>>>>>> 0bb91847
        opt.set_dt(dt)
        ctxt.step()
        # minimization_energies.append(E)
        # if len(minimization_energies) > window_size:
            # window_std = np.std(minimization_energies[-window_size:])
            # if window_std < 1.046/2:
                # break
#         if i % 100 == 0:
#             E = ctxt.get_E()
#             print("i", i, dt, E)
        if i > 100 and i % 100 == 0:
            if np.isnan(ctxt.get_E()):
                nan = True
                break
#                 raise Exception("energy is nan")
            dE_dx = ctxt.get_dE_dx()
            g_norm = mean_norm(dE_dx)
            x_norm = mean_norm(conf)
            if g_norm < epsilon:
                break
#         if pdb is not None:
#             if i % 50 == 0:
#                 dcd.writeModel(ctxt.get_x())   
            
#     if custom_electrostatics is not None:
        
# #     for p in potentials:
# #         conf = ctxt.get_x()
#         conf = conf.reshape(1,-1,3)
# #         if p == custom_ops.Electrostatics_f32:
            
#         res = custom_electrostatics.derivatives(conf.astype(np.float32), params.astype(np.float32), np.array([0]).astype(np.int32))
#         print("electrostatic interaction energy", res[0])
        
#     for p in potentials:
#         conf = ctxt.get_x()
#         conf = conf.reshape(1,-1,3)
#         res = p.derivatives(conf.astype(np.float32), params.astype(np.float32), np.array([0]).astype(np.int32))
#         print(p, res[0])

#     for step in range(max_iter):
#         ctxt.step()
#         g_norm = mean_norm(ctxt.get_dE_dx())
#         if g_norm < epsilon:
#             break
#         if m_dt < .001:
#             m_dt = m_dt * 1.1
#             opt.set_dt(m_dt)
#         if step % 1000 == 0:
#             print("step", step, "energy", ctxt.get_E(), "|g|", g_norm, "eps", epsilon)
#         minimization_energies.append(E)
#         if len(minimization_energies) > window_size:
#             window_std = np.std(minimization_energies[-window_size:])
#             if window_std < 1.046/2:
#                 break
#         if i % 25 == 0:
#             PDBFile.writeModel(pdb.topology, ctxt.get_x()*10, outfile, count)
#             count += 1
#             # PDBFile.write()
#             # fh.write(write(ctxt.get_x()*10, masses))
#             # print("minimization", i, E)
#         if i > 5000:
#             break
    
#     PDBFile.writeFooter(pdb.topology, outfile)
#     outfile.flush()

    if np.isnan(ctxt.get_E()):
        final_energy = np.nan
#         raise Exception("energy is nan")
    if i == max_iter-1:
        final_energy = np.nan
        print("Energy minimization failed to converge in ", i, "steps")
#         raise Exception("Energy minimization failed to converge in ", i, "steps")
    else:
        final_energy = ctxt.get_E()
        print("Minimization converged in", i, "steps to", final_energy)

    #modify integrator to do dynamics
#     opt.set_dt(1e-3)
#     opt.set_coeff_a(ca)
#     opt.set_coeff_b(cb)
#     opt.set_coeff_c(cc)

#     # dynamics via reservoir sampling
#     k = n_samples # number of samples we want to keep
#     R = []
#     count = 0

#     for count in range(10000):

#         # closure around R, and ctxt
#         def get_reservoir_item(step):
#             E = ctxt.get_E()
#             dE_dx = ctxt.get_dE_dx()
#             dx_dp = ctxt.get_dx_dp()
#             dE_dp = ctxt.get_dE_dp()
#             x = ctxt.get_x()

#             limits = 1e5
#             # if min_dx < -limits or max_dx > limits:
#                 # raise Exception("Derivatives blew up:", min_dx, max_dx)
#             return [E, dE_dx, dx_dp, dE_dp, x]
        
#         if count % 1000 == 0:
#             print(count, ctxt.get_E())

#         if count < k:
#             R.append(get_reservoir_item(count))
#         else:
#             j = random.randint(0, count)
#             if j < k:
#                 R[j] = get_reservoir_item(count)

#         ctxt.step()
        
    R = [[
        final_energy,
        ctxt.get_dE_dx(),
        ctxt.get_dx_dp(),
        ctxt.get_dE_dp(),
        ctxt.get_x()
    ]]
    
#     if nan:
# #         print("energy is nan")
#         R = [[
#             np.nan,
#             np.zeros_like(ctxt.get_dE_dx()),
#             np.zeros_like(ctxt.get_dx_dp()),
#             np.zeros_like(ctxt.get_dE_dp()),
#             ctxt.get_x()
#         ]]

    return R<|MERGE_RESOLUTION|>--- conflicted
+++ resolved
@@ -214,11 +214,8 @@
     
     potentials = forcefield.merge_potentials(potentials)
         
-<<<<<<< HEAD
-    dt = 1e-6
-=======
+
     dt = 1e-4
->>>>>>> 0bb91847
     ca, cb, cc = langevin_coefficients(
         temperature=25.0,
         dt=dt,
@@ -309,17 +306,11 @@
 #         outfile = open(pdb_name + '.dcd','wb')
 #         dcd = DCDFile(outfile, pdb.topology, .0001)
     nan = False
-<<<<<<< HEAD
-    max_iter = 15000
-    for i in range(max_iter):
-        dt *= 1.01
-        dt = min(dt, 0.005)
-=======
+
     max_iter = 10000
     for i in range(max_iter):
         dt *= 1.05
         dt = min(dt, 0.01)
->>>>>>> 0bb91847
         opt.set_dt(dt)
         ctxt.step()
         # minimization_energies.append(E)
