--- conflicted
+++ resolved
@@ -22,11 +22,7 @@
         Location to an existing xml file to be deserialized
 
     """
-<<<<<<< HEAD
-    
-    pdb = None
-=======
->>>>>>> 228bf571
+
     if '.pdb' in os.path.splitext(filepath):
         pdb = PDBFile(filepath)
         forcefield = ff.ForceField('amber96.xml', 'tip3p.xml')
