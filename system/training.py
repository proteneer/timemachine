import os
import sys
import numpy as np
import datetime
import sklearn.metrics
import jax
import scipy
import json
import glob
import csv
<<<<<<< HEAD
import itertools
import functools
=======
>>>>>>> 228bf571

from scipy import stats
from rdkit import Chem
from rdkit.Chem import AllChem

from system import serialize
from system import forcefield
from system import simulation

from openforcefield.typing.engines.smirnoff import ForceField
from timemachine.lib import custom_ops
from jax.experimental import optimizers, stax

<<<<<<< HEAD
import multiprocessing 

def rescale_and_center(conf, scale_factor=1):
    mol_com = np.sum(conf, axis=0)/conf.shape[0]
    true_com = np.array([1.97698696, 1.90113478, 2.26042174]) # a-cd
#     true_com = np.array([5.4108882, 4.75821426, 9.33421262]) # london
    centered = conf - mol_com  # centered to origin
    return true_com + centered/scale_factor
    
=======
import multiprocessing

>>>>>>> 228bf571
def run_simulation(params):

    p = multiprocessing.current_process()
    combined_params, guest_sdf_file, label, idx = params
<<<<<<< HEAD
    label = float(label)

    if 'gpu_offset' in properties:
        gpu_offset = properties['gpu_offset']
    else:
        gpu_offset = 0
    os.environ['CUDA_VISIBLE_DEVICES'] = str(idx % properties['batch_size'] + gpu_offset)

=======
    if 'gpu_offset' in properties:
        gpu_offset = properties['gpu_offset']
    else:
        gpu_offset = 0
    os.environ['CUDA_VISIBLE_DEVICES'] = str(idx % properties['batch_size'] + gpu_offset)

>>>>>>> 228bf571
    host_potentials, host_conf, (dummy_host_params, host_param_groups), host_masses = serialize.deserialize_system(properties['host_path'])
    host_params = combined_params[:len(dummy_host_params)]
    guest_sdf = open(os.path.join(properties['guest_directory'], guest_sdf_file), "r").read()
    print("processing",guest_sdf_file)
<<<<<<< HEAD
=======
    
    mol = Chem.MolFromMol2Block(guest_sdf, sanitize=True, removeHs=False, cleanupSubstructures=True)
>>>>>>> 228bf571
        
    smirnoff = ForceField("test_forcefields/smirnoff99Frosst.offxml")
    
    mol = Chem.MolFromMol2Block(guest_sdf, sanitize=True, removeHs=False, cleanupSubstructures=True)
#     AllChem.EmbedMultipleConfs(mol, numConfs=5, randomSeed=1234, clearConfs=True)
    AllChem.EmbedMultipleConfs(mol, numConfs=5, clearConfs=True)

    guest_potentials, _, smirnoff_param_groups, guest_conf, guest_masses = forcefield.parameterize(mol, smirnoff)
    smirnoff_params = combined_params[len(dummy_host_params):]

<<<<<<< HEAD
    RH = []
    RG = []
    RHG = []
    
    for conf_idx in range(mol.GetNumConformers()):
        c = mol.GetConformer(conf_idx)
        conf = np.array(c.GetPositions(),dtype=np.float64)
        guest_conf = conf/10
        rot_matrix = stats.special_ortho_group.rvs(3).astype(dtype=np.float32)
        guest_conf = np.matmul(guest_conf, rot_matrix)
        guest_conf = rescale_and_center(guest_conf, scale_factor=4)
        combined_potentials, _, combined_param_groups, combined_conf, combined_masses = forcefield.combiner(
            host_potentials, guest_potentials,
            host_params, smirnoff_params,
            host_param_groups, smirnoff_param_groups,
            host_conf, guest_conf,
            host_masses, guest_masses)

        num_atoms = len(combined_masses)

        def filter_groups(param_groups, groups):
            roll = np.zeros_like(param_groups)
            for g in groups:
                roll = np.logical_or(roll, param_groups == g)
            return roll

        dp_idxs = properties['dp_idxs']

        if len(dp_idxs) == 0:
            host_dp_idxs = np.array([0])
            guest_dp_idxs = np.array([0])
            combined_dp_idxs = np.array([0])
        else:
            host_dp_idxs = np.argwhere(filter_groups(host_param_groups, dp_idxs)).reshape(-1)
            guest_dp_idxs = np.argwhere(filter_groups(smirnoff_param_groups, dp_idxs)).reshape(-1)
            combined_dp_idxs = np.argwhere(filter_groups(combined_param_groups, dp_idxs)).reshape(-1)

        RH_i = None
        if properties['fit_method'] == 'absolute':
            RH_i = simulation.run_simulation(
                host_potentials,
                host_params,
                host_param_groups,
                host_conf,
                host_masses,
                host_dp_idxs,
                1000
            )

        RG_i = simulation.run_simulation(
            guest_potentials,
            smirnoff_params,
            smirnoff_param_groups,
            guest_conf,
            guest_masses,
            guest_dp_idxs,
            1000
        )

        RHG_i = simulation.run_simulation(
            combined_potentials,
            combined_params,
            combined_param_groups,
            combined_conf,
            combined_masses,
            combined_dp_idxs,
            1000
        )    
        if RH_i is not None:
            RH.append(RH_i[0])
            
        RG.append(RG_i[0])
        RHG.append(RHG_i[0])
    
    return RH, RG, RHG, label, host_dp_idxs, guest_dp_idxs, combined_dp_idxs, num_atoms

def boltzmann_derivatives(reservoir):
    n_reservoir = len(reservoir)
    num_atoms = len(reservoir[0][-1])

    E= []
    dE_dx_temp = np.zeros((n_reservoir,n_reservoir,num_atoms,3))
    dE_dx = []
    dx_dp = []
    dE_dp = []
    for E_i, dE_dx_i, dx_dp_i, dE_dp_i, _ in reservoir:
        E.append(E_i)
        dE_dx.append(dE_dx_i)
        dx_dp.append(dx_dp_i)
        dE_dp.append(dE_dp_i)
    
    E = np.array(E,dtype=np.float32)
    dE_dx = np.array(dE_dx,dtype=np.float64)
    dx_dp = np.array(dx_dp)
    dx_dp = np.transpose(dx_dp,(0,2,3,1))
    dE_dp = np.array(dE_dp) 
    
    for i in range(n_reservoir):
        dE_dx_temp[i][i] = np.array(dE_dx[i])
        
    dE_dx = dE_dx_temp
    
    ds_de_fn = jax.jacfwd(stax.softmax, argnums=(0,))
    ds_de = ds_de_fn(-E)

    # tensor contract [C,C,N,3] with [C,N,3,P] and dE_dp
    tot_dE_dp = np.einsum('ijkl,jklm->im', dE_dx, dx_dp) + dE_dp
    s_e = stax.softmax(-E)

    total_derivs = np.matmul(-ds_de[0], tot_dE_dp)*np.expand_dims(E, 1) + np.expand_dims(s_e, axis=-1) * tot_dE_dp

    return np.sum(stax.softmax(-E)*E), np.sum(total_derivs, axis=0)

def compute_derivatives(params1,
                        params2,
                        host_params,
                       combined_params):
    
    RH1, RG1, RHG1, label_1, host_dp_idxs, guest_dp_idxs_1, combined_dp_idxs_1, num_atoms = params1
    G_E, G_derivs = boltzmann_derivatives(RG1)
    HG_E, HG_derivs = boltzmann_derivatives(RHG1)
#     G_E_mean, _, _ = simulation.average_E_and_derivatives(RG1)
#     HG_E_mean, _, _ = simulation.average_E_and_derivatives(RHG1)
    
#     print('boltzmann',G_E,HG_E)
#     print('normal mean', G_E_mean,HG_E_mean)
        
    if properties['fit_method'] == 'absolute':
#         H_E, H_derivs, _ = simulation.average_E_and_derivatives(RH1)
        H_E, H_derivs = boltzmann_derivatives(RH1)
        pred_enthalpy = HG_E - (G_E + H_E)
        label = label_1
        delta = pred_enthalpy - label

        combined_derivs = np.zeros_like(combined_params)
        combined_derivs[combined_dp_idxs_1] += HG_derivs
        combined_derivs[host_dp_idxs] -= H_derivs
        combined_derivs[guest_dp_idxs_1 + len(host_params)] -= G_derivs
            
    elif properties['fit_method'] == 'relative':
        RH2, RG2, RHG2, label_2, host_dp_idxs, guest_dp_idxs_2, combined_dp_idxs_2, _ = params2
        G_E_2, G_derivs_2 = boltzmann_derivatives(RG2)
        HG_E_2, HG_derivs_2 = boltzmann_derivatives(RHG2)
#         G_E_2, G_derivs_2, _ = simulation.average_E_and_derivatives(RG2)
#         HG_E_2, HG_derivs_2, _ = simulation.average_E_and_derivatives(RHG2)
        
        pred_enthalpy = HG_E - HG_E_2 - G_E + G_E_2
        label = label_1 - label_2
        delta = pred_enthalpy - label
        
        combined_derivs = np.zeros_like(combined_params)
        combined_derivs[combined_dp_idxs_1] += HG_derivs
        combined_derivs[combined_dp_idxs_2] -= HG_derivs_2
        combined_derivs[guest_dp_idxs_1 + len(host_params)] -= G_derivs
        combined_derivs[guest_dp_idxs_2 + len(host_params)] += G_derivs_2
        
    if properties['loss_fn'] == 'L2':
        '''
        loss = (delta) ^ 2
        '''
        combined_derivs = 2*delta*combined_derivs
    elif properties['loss_fn'] == 'L1':
        '''
        loss = |delta|
        '''
        combined_derivs = (delta/np.abs(delta))*combined_derivs
    elif properties['loss_fn'] == 'Huber':
        '''
        if |delta| < cutoff, loss = (delta^2) / (2 * cutoff)
        if |delta| > cutoff, loss = |delta|
        '''
        huber_cutoff = np.where('huber_cutoff' in properties, properties['huber_cutoff'], 1)
        combined_derivs = np.where(abs(delta) < huber_cutoff, delta / huber_cutoff, delta/np.abs(delta)) * combined_derivs
    elif properties['loss_fn'] == 'log-cosh':
        '''
        loss = log(cosh(delta))
        '''
        combined_derivs = (1 / np.cosh(delta)) * np.sinh(delta) * combined_derivs
        
    if np.amax(abs(combined_derivs)) * properties['learning_rate'] > 1e-1:
        print("bad gradients")
        combined_derivs *= 0

    return combined_derivs, pred_enthalpy, label
    
def initialize_parameters(host_path):

    _, _, (host_params, _), _ = serialize.deserialize_system(host_path)

    # setting general smirnoff parameters for guest
    structure_path = os.path.join(properties['guest_directory'], properties['guest_template'])
    if '.mol2' in properties['guest_template']:
        structure_file = open(structure_path,'r').read()
        ref_mol = Chem.MolFromMol2Block(structure_file, sanitize=True, removeHs=False, cleanupSubstructures=True)
    else:
        raise Exception('only mol2 files currently supported for ligand training')

    smirnoff = ForceField("test_forcefields/smirnoff99Frosst.offxml")
    
    _, smirnoff_params, _, _, _ = forcefield.parameterize(ref_mol, smirnoff)
    
    epoch_combined_params = np.concatenate([host_params, smirnoff_params])
    
    return epoch_combined_params

def train(num_epochs, 
          opt_init, 
          opt_update, 
          get_params, 
          init_params):
    
    data_file = open(properties['training_data'],'r')
    data_reader = csv.reader(data_file, delimiter=',')
    training_data = list(data_reader)
           
    batch_size = properties['batch_size']
    pool = multiprocessing.Pool(batch_size)
    if properties['fit_method'] == 'relative':
        batch_size -= 1
    num_data_points = len(training_data)
    num_batches = int(np.ceil(num_data_points/batch_size))

    opt_state = opt_init(init_params)
    count = 0
    
    _, _, (dummy_host_params, host_param_groups), _ = serialize.deserialize_system(properties['host_path'])
    
    for epoch in range(num_epochs):

        print('--- epoch:', epoch, "started at", datetime.datetime.now(), '----')
        np.random.shuffle(training_data)
        
        epoch_predictions = []
        epoch_labels = []
        epoch_filenames = []

        for fn in training_data:
            epoch_filenames.append(fn[0])
        
        for b_idx in range(num_batches):
            start_idx = b_idx*batch_size
            end_idx = min((b_idx+1)*batch_size, num_data_points)
            batch_data = training_data[start_idx:end_idx]

            args = []

            if properties['fit_method'] == 'relative':
                args.append([get_params(opt_state), properties['relative_reference'][0], properties['relative_reference'][1], 0])
            
            for b_idx, b in enumerate(batch_data):
                if properties['fit_method'] == 'relative':
                    args.append([get_params(opt_state), b[0], b[1], b_idx + 1])
                else:
                    args.append([get_params(opt_state), b[0], b[1], b_idx])
            
            results = pool.map(run_simulation, args)
            
            final_results = []
            if properties['fit_method'] == 'absolute':
                for params in results:
                    final_results.append(compute_derivatives(params, None, dummy_host_params, get_params(opt_state)))
            if properties['fit_method'] == 'relative':
                params1 = results[0]
                for i in range(1,len(results)):
                    final_results.append(compute_derivatives(params1, results[i], dummy_host_params, get_params(opt_state)))
                    
            batch_dp = np.zeros_like(init_params)

            for grads, preds, labels in final_results:
                batch_dp += grads
                epoch_predictions.append(preds)
                epoch_labels.append(labels)    

            count += 1
            opt_state = opt_update(count, batch_dp, opt_state)

        epoch_predictions = np.array(epoch_predictions)
        epoch_labels = np.array(epoch_labels)

=======
    combined_potentials, _, combined_param_groups, combined_conf, combined_masses = forcefield.combiner(
        host_potentials, guest_potentials,
        host_params, smirnoff_params,
        host_param_groups, smirnoff_param_groups,
        host_conf, guest_conf,
        host_masses, guest_masses)

    def filter_groups(param_groups, groups):
        roll = np.zeros_like(param_groups)
        for g in groups:
            roll = np.logical_or(roll, param_groups == g)
        return roll
    
    dp_idxs = properties['dp_idxs']
    
    if len(dp_idxs) == 0:
        host_dp_idxs = np.array([0])
        guest_dp_idxs = np.array([0])
        combined_dp_idxs = np.array([0])
    else:
        host_dp_idxs = np.argwhere(filter_groups(host_param_groups, dp_idxs)).reshape(-1)
        guest_dp_idxs = np.argwhere(filter_groups(smirnoff_param_groups, dp_idxs)).reshape(-1)
        combined_dp_idxs = np.argwhere(filter_groups(combined_param_groups, dp_idxs)).reshape(-1)

    RH = simulation.run_simulation(
        host_potentials,
        host_params,
        host_param_groups,
        host_conf,
        host_masses,
        host_dp_idxs,
        1000
    )
    
    H_E, H_derivs, _ = simulation.average_E_and_derivatives(RH)

    RG = simulation.run_simulation(
        guest_potentials,
        smirnoff_params,
        smirnoff_param_groups,
        guest_conf,
        guest_masses,
        guest_dp_idxs,
        1000
    )

    G_E, G_derivs, _ = simulation.average_E_and_derivatives(RG)

    RHG = simulation.run_simulation(
        combined_potentials,
        combined_params,
        combined_param_groups,
        combined_conf,
        combined_masses,
        combined_dp_idxs,
        1000
    )
    
    HG_E, HG_derivs, _ = simulation.average_E_and_derivatives(RHG)
        
    pred_enthalpy = HG_E - (G_E + H_E)
    delta = pred_enthalpy - label
    
    combined_derivs = np.zeros_like(combined_params)
    combined_derivs[combined_dp_idxs] += HG_derivs
    combined_derivs[host_dp_idxs] -= H_derivs
    combined_derivs[guest_dp_idxs + len(host_params)] -= G_derivs

    if properties['loss_fn'] == 'L2':
        combined_derivs = 2*delta*combined_derivs
    elif properties['loss_fn'] == 'L1':
        combined_derivs = (delta/np.abs(delta))*combined_derivs
    elif properties['loss_fn'] == 'Huber':
        # Modified Huber Loss
        # if abs(delta) < cutoff, loss = (delta^2)/ (2 * cutoff)
        # if abs(delta) > cutoff, loss = abs(delta)
        huber_cutoff = np.where('huber_cutoff' in properties, properties['huber_cutoff'], 1)
        combined_derivs = np.where(abs(delta) < huber_cutoff, delta / huber_cutoff, delta/np.abs(delta)) * combined_derivs
    elif properties['loss_fn'] == 'log-cosh':
        combined_derivs = (1 / np.cosh(delta)) * np.sinh(delta) * combined_derivs

    return combined_derivs, pred_enthalpy, label

def initialize_parameters(host_path):

    _, _, (host_params, _), _ = serialize.deserialize_system(host_path)

    # setting general smirnoff parameters for guest
    structure_path = os.path.join(properties['guest_directory'], properties['guest_template'])
    if '.mol2' in properties['guest_template']:
        structure_file = open(structure_path,'r').read()
        mol = Chem.MolFromMol2Block(structure_file, sanitize=True, removeHs=False, cleanupSubstructures=True)
    else:
        raise Exception('only mol2 files currently supported for ligand training')

    smirnoff = ForceField("test_forcefields/smirnoff99Frosst.offxml")
    
    _, smirnoff_params, _, _, _ = forcefield.parameterize(mol, smirnoff)
    
    epoch_combined_params = np.concatenate([host_params, smirnoff_params])
    
    return epoch_combined_params

def train(num_epochs, opt_init, opt_update, get_params, init_params):
    
    data_file = open(properties['training_data'],'r')
    data_reader = csv.reader(data_file, delimiter=',')
    training_data = list(data_reader)
    
    batch_size = properties['batch_size']
    pool = multiprocessing.Pool(batch_size)
    num_data_points = len(training_data)
    num_batches = int(np.ceil(num_data_points/batch_size))
    
    opt_state = opt_init(init_params)
    count = 0
    
    for epoch in range(num_epochs):

        print('--- epoch:', epoch, "started at", datetime.datetime.now(), '----')

        np.random.shuffle(training_data)
        
        epoch_predictions = []
        epoch_labels = []
        epoch_filenames = []

        for fn in training_data:
            epoch_filenames.append(fn[0])

        for b_idx in range(num_batches):
            start_idx = b_idx*batch_size
            end_idx = min((b_idx+1)*batch_size, num_data_points)
            batch_data = training_data[start_idx:end_idx]

            args = []

            for b_idx, b in enumerate(batch_data):
                args.append([get_params(opt_state), b[0], b[1], b_idx])

            results = pool.map(run_simulation, args)

            batch_dp = np.zeros_like(init_params)

            for grads, preds, labels in results:
                batch_dp += grads
                epoch_predictions.append(preds)
                epoch_labels.append(labels)    

            count += 1
            opt_state = opt_update(count, batch_dp, opt_state)

        epoch_predictions = np.array(epoch_predictions)
        epoch_labels = np.array(epoch_labels)

>>>>>>> 228bf571
        np.savez("run_{}.npz".format(epoch), preds=epoch_predictions, labels=epoch_labels, filenames=epoch_filenames, params=get_params(opt_state))
    
        mae = np.mean(np.abs(epoch_predictions-epoch_labels))
        mean = np.mean(epoch_predictions-epoch_labels)
        if len(epoch_predictions) > 1:
            pearson_r = stats.pearsonr(epoch_predictions, epoch_labels)
            r2_score = sklearn.metrics.r2_score(epoch_predictions, epoch_labels)
            print('''

Epoch: {}
-----------------
Pearson R: {}
R2 score: {}
MAE: {}
Mean: {}
-----------------

            '''.format(epoch,pearson_r[0], r2_score, mae, mean))
        else:
            print('''
            
Epoch: {}
-----------------
MAE: {}
Mean: {}
-----------------
            
            '''.format(epoch,mae, mean))
        
    return preds, labels, get_params(opt_state)

<<<<<<< HEAD
def initialize_optimizer(optimizer, 
                         lr):
=======
def initialize_optimizer(optimizer, lr):
>>>>>>> 228bf571
    
    if optimizer == 'Adam':
        opt_init, opt_update, get_params = optimizers.adam(lr)
    elif optimizer == 'SGD':
        opt_init, opt_update, get_params = optimizers.sgd(lr)
    elif optimizer == 'RMSProp':
        opt_init, opt_update, get_params = optimizers.rmsprop(lr)
    elif optimizer == 'Adagrad':
        opt_init, opt_update, get_params = optimizers.adagrad(lr)
    elif optimizer == 'SM3':
        opt_init, opt_update, get_params = optimizers.sm3(lr)
<<<<<<< HEAD
=======
    else:
        raise Exception('''No valid optimizer specified. Include "optimizer": "..." in config file''')
>>>>>>> 228bf571
        
    return opt_init, opt_update, get_params

if __name__ == "__main__":
    
    config_file = glob.glob('*.json')
    if len(config_file) == 0:
        raise Exception('config file not found')
    elif len(config_file) > 1:
        raise Exception('multiple config files found')
    with open(config_file[0], 'r') as file:
        config = json.load(file)
   
    properties = config

    init_params = initialize_parameters(properties['host_path'])
<<<<<<< HEAD
    np.savez('init_params.npz', params=init_params)
    
    opt_init, opt_update, get_params = initialize_optimizer(properties['optimizer'], properties['learning_rate'])
    
#     structure_path = os.path.join(properties['guest_directory'], properties['guest_template'])
#     structure_file = open(structure_path,'r').read()
#     mol = Chem.MolFromMol2Block(structure_file, sanitize=True, removeHs=False, cleanupSubstructures=True)
    
#     AllChem.EmbedMultipleConfs(mol, numConfs=5, randomSeed=1234, clearConfs=True)
    
    preds, labels, final_params = train(properties['num_epochs'], opt_init, opt_update, get_params, init_params)
    
    np.savez('final_params.npz', params=final_params)
=======
    opt_init, opt_update, get_params = initialize_optimizer(properties['optimizer'], properties['learning_rate'])
    
    preds, labels, final_params = train(properties['num_epochs'], opt_init, opt_update, get_params, init_params)
    
    np.savez('final_params.npz', params=final_params)
    
>>>>>>> 228bf571
<|MERGE_RESOLUTION|>--- conflicted
+++ resolved
@@ -8,11 +8,8 @@
 import json
 import glob
 import csv
-<<<<<<< HEAD
 import itertools
 import functools
-=======
->>>>>>> 228bf571
 
 from scipy import stats
 from rdkit import Chem
@@ -26,25 +23,13 @@
 from timemachine.lib import custom_ops
 from jax.experimental import optimizers, stax
 
-<<<<<<< HEAD
-import multiprocessing 
-
-def rescale_and_center(conf, scale_factor=1):
-    mol_com = np.sum(conf, axis=0)/conf.shape[0]
-    true_com = np.array([1.97698696, 1.90113478, 2.26042174]) # a-cd
-#     true_com = np.array([5.4108882, 4.75821426, 9.33421262]) # london
-    centered = conf - mol_com  # centered to origin
-    return true_com + centered/scale_factor
-    
-=======
 import multiprocessing
 
->>>>>>> 228bf571
 def run_simulation(params):
 
     p = multiprocessing.current_process()
     combined_params, guest_sdf_file, label, idx = params
-<<<<<<< HEAD
+
     label = float(label)
 
     if 'gpu_offset' in properties:
@@ -53,314 +38,20 @@
         gpu_offset = 0
     os.environ['CUDA_VISIBLE_DEVICES'] = str(idx % properties['batch_size'] + gpu_offset)
 
-=======
-    if 'gpu_offset' in properties:
-        gpu_offset = properties['gpu_offset']
-    else:
-        gpu_offset = 0
-    os.environ['CUDA_VISIBLE_DEVICES'] = str(idx % properties['batch_size'] + gpu_offset)
-
->>>>>>> 228bf571
     host_potentials, host_conf, (dummy_host_params, host_param_groups), host_masses = serialize.deserialize_system(properties['host_path'])
     host_params = combined_params[:len(dummy_host_params)]
     guest_sdf = open(os.path.join(properties['guest_directory'], guest_sdf_file), "r").read()
     print("processing",guest_sdf_file)
-<<<<<<< HEAD
-=======
     
     mol = Chem.MolFromMol2Block(guest_sdf, sanitize=True, removeHs=False, cleanupSubstructures=True)
->>>>>>> 228bf571
         
     smirnoff = ForceField("test_forcefields/smirnoff99Frosst.offxml")
     
     mol = Chem.MolFromMol2Block(guest_sdf, sanitize=True, removeHs=False, cleanupSubstructures=True)
-#     AllChem.EmbedMultipleConfs(mol, numConfs=5, randomSeed=1234, clearConfs=True)
-    AllChem.EmbedMultipleConfs(mol, numConfs=5, clearConfs=True)
 
     guest_potentials, _, smirnoff_param_groups, guest_conf, guest_masses = forcefield.parameterize(mol, smirnoff)
     smirnoff_params = combined_params[len(dummy_host_params):]
 
-<<<<<<< HEAD
-    RH = []
-    RG = []
-    RHG = []
-    
-    for conf_idx in range(mol.GetNumConformers()):
-        c = mol.GetConformer(conf_idx)
-        conf = np.array(c.GetPositions(),dtype=np.float64)
-        guest_conf = conf/10
-        rot_matrix = stats.special_ortho_group.rvs(3).astype(dtype=np.float32)
-        guest_conf = np.matmul(guest_conf, rot_matrix)
-        guest_conf = rescale_and_center(guest_conf, scale_factor=4)
-        combined_potentials, _, combined_param_groups, combined_conf, combined_masses = forcefield.combiner(
-            host_potentials, guest_potentials,
-            host_params, smirnoff_params,
-            host_param_groups, smirnoff_param_groups,
-            host_conf, guest_conf,
-            host_masses, guest_masses)
-
-        num_atoms = len(combined_masses)
-
-        def filter_groups(param_groups, groups):
-            roll = np.zeros_like(param_groups)
-            for g in groups:
-                roll = np.logical_or(roll, param_groups == g)
-            return roll
-
-        dp_idxs = properties['dp_idxs']
-
-        if len(dp_idxs) == 0:
-            host_dp_idxs = np.array([0])
-            guest_dp_idxs = np.array([0])
-            combined_dp_idxs = np.array([0])
-        else:
-            host_dp_idxs = np.argwhere(filter_groups(host_param_groups, dp_idxs)).reshape(-1)
-            guest_dp_idxs = np.argwhere(filter_groups(smirnoff_param_groups, dp_idxs)).reshape(-1)
-            combined_dp_idxs = np.argwhere(filter_groups(combined_param_groups, dp_idxs)).reshape(-1)
-
-        RH_i = None
-        if properties['fit_method'] == 'absolute':
-            RH_i = simulation.run_simulation(
-                host_potentials,
-                host_params,
-                host_param_groups,
-                host_conf,
-                host_masses,
-                host_dp_idxs,
-                1000
-            )
-
-        RG_i = simulation.run_simulation(
-            guest_potentials,
-            smirnoff_params,
-            smirnoff_param_groups,
-            guest_conf,
-            guest_masses,
-            guest_dp_idxs,
-            1000
-        )
-
-        RHG_i = simulation.run_simulation(
-            combined_potentials,
-            combined_params,
-            combined_param_groups,
-            combined_conf,
-            combined_masses,
-            combined_dp_idxs,
-            1000
-        )    
-        if RH_i is not None:
-            RH.append(RH_i[0])
-            
-        RG.append(RG_i[0])
-        RHG.append(RHG_i[0])
-    
-    return RH, RG, RHG, label, host_dp_idxs, guest_dp_idxs, combined_dp_idxs, num_atoms
-
-def boltzmann_derivatives(reservoir):
-    n_reservoir = len(reservoir)
-    num_atoms = len(reservoir[0][-1])
-
-    E= []
-    dE_dx_temp = np.zeros((n_reservoir,n_reservoir,num_atoms,3))
-    dE_dx = []
-    dx_dp = []
-    dE_dp = []
-    for E_i, dE_dx_i, dx_dp_i, dE_dp_i, _ in reservoir:
-        E.append(E_i)
-        dE_dx.append(dE_dx_i)
-        dx_dp.append(dx_dp_i)
-        dE_dp.append(dE_dp_i)
-    
-    E = np.array(E,dtype=np.float32)
-    dE_dx = np.array(dE_dx,dtype=np.float64)
-    dx_dp = np.array(dx_dp)
-    dx_dp = np.transpose(dx_dp,(0,2,3,1))
-    dE_dp = np.array(dE_dp) 
-    
-    for i in range(n_reservoir):
-        dE_dx_temp[i][i] = np.array(dE_dx[i])
-        
-    dE_dx = dE_dx_temp
-    
-    ds_de_fn = jax.jacfwd(stax.softmax, argnums=(0,))
-    ds_de = ds_de_fn(-E)
-
-    # tensor contract [C,C,N,3] with [C,N,3,P] and dE_dp
-    tot_dE_dp = np.einsum('ijkl,jklm->im', dE_dx, dx_dp) + dE_dp
-    s_e = stax.softmax(-E)
-
-    total_derivs = np.matmul(-ds_de[0], tot_dE_dp)*np.expand_dims(E, 1) + np.expand_dims(s_e, axis=-1) * tot_dE_dp
-
-    return np.sum(stax.softmax(-E)*E), np.sum(total_derivs, axis=0)
-
-def compute_derivatives(params1,
-                        params2,
-                        host_params,
-                       combined_params):
-    
-    RH1, RG1, RHG1, label_1, host_dp_idxs, guest_dp_idxs_1, combined_dp_idxs_1, num_atoms = params1
-    G_E, G_derivs = boltzmann_derivatives(RG1)
-    HG_E, HG_derivs = boltzmann_derivatives(RHG1)
-#     G_E_mean, _, _ = simulation.average_E_and_derivatives(RG1)
-#     HG_E_mean, _, _ = simulation.average_E_and_derivatives(RHG1)
-    
-#     print('boltzmann',G_E,HG_E)
-#     print('normal mean', G_E_mean,HG_E_mean)
-        
-    if properties['fit_method'] == 'absolute':
-#         H_E, H_derivs, _ = simulation.average_E_and_derivatives(RH1)
-        H_E, H_derivs = boltzmann_derivatives(RH1)
-        pred_enthalpy = HG_E - (G_E + H_E)
-        label = label_1
-        delta = pred_enthalpy - label
-
-        combined_derivs = np.zeros_like(combined_params)
-        combined_derivs[combined_dp_idxs_1] += HG_derivs
-        combined_derivs[host_dp_idxs] -= H_derivs
-        combined_derivs[guest_dp_idxs_1 + len(host_params)] -= G_derivs
-            
-    elif properties['fit_method'] == 'relative':
-        RH2, RG2, RHG2, label_2, host_dp_idxs, guest_dp_idxs_2, combined_dp_idxs_2, _ = params2
-        G_E_2, G_derivs_2 = boltzmann_derivatives(RG2)
-        HG_E_2, HG_derivs_2 = boltzmann_derivatives(RHG2)
-#         G_E_2, G_derivs_2, _ = simulation.average_E_and_derivatives(RG2)
-#         HG_E_2, HG_derivs_2, _ = simulation.average_E_and_derivatives(RHG2)
-        
-        pred_enthalpy = HG_E - HG_E_2 - G_E + G_E_2
-        label = label_1 - label_2
-        delta = pred_enthalpy - label
-        
-        combined_derivs = np.zeros_like(combined_params)
-        combined_derivs[combined_dp_idxs_1] += HG_derivs
-        combined_derivs[combined_dp_idxs_2] -= HG_derivs_2
-        combined_derivs[guest_dp_idxs_1 + len(host_params)] -= G_derivs
-        combined_derivs[guest_dp_idxs_2 + len(host_params)] += G_derivs_2
-        
-    if properties['loss_fn'] == 'L2':
-        '''
-        loss = (delta) ^ 2
-        '''
-        combined_derivs = 2*delta*combined_derivs
-    elif properties['loss_fn'] == 'L1':
-        '''
-        loss = |delta|
-        '''
-        combined_derivs = (delta/np.abs(delta))*combined_derivs
-    elif properties['loss_fn'] == 'Huber':
-        '''
-        if |delta| < cutoff, loss = (delta^2) / (2 * cutoff)
-        if |delta| > cutoff, loss = |delta|
-        '''
-        huber_cutoff = np.where('huber_cutoff' in properties, properties['huber_cutoff'], 1)
-        combined_derivs = np.where(abs(delta) < huber_cutoff, delta / huber_cutoff, delta/np.abs(delta)) * combined_derivs
-    elif properties['loss_fn'] == 'log-cosh':
-        '''
-        loss = log(cosh(delta))
-        '''
-        combined_derivs = (1 / np.cosh(delta)) * np.sinh(delta) * combined_derivs
-        
-    if np.amax(abs(combined_derivs)) * properties['learning_rate'] > 1e-1:
-        print("bad gradients")
-        combined_derivs *= 0
-
-    return combined_derivs, pred_enthalpy, label
-    
-def initialize_parameters(host_path):
-
-    _, _, (host_params, _), _ = serialize.deserialize_system(host_path)
-
-    # setting general smirnoff parameters for guest
-    structure_path = os.path.join(properties['guest_directory'], properties['guest_template'])
-    if '.mol2' in properties['guest_template']:
-        structure_file = open(structure_path,'r').read()
-        ref_mol = Chem.MolFromMol2Block(structure_file, sanitize=True, removeHs=False, cleanupSubstructures=True)
-    else:
-        raise Exception('only mol2 files currently supported for ligand training')
-
-    smirnoff = ForceField("test_forcefields/smirnoff99Frosst.offxml")
-    
-    _, smirnoff_params, _, _, _ = forcefield.parameterize(ref_mol, smirnoff)
-    
-    epoch_combined_params = np.concatenate([host_params, smirnoff_params])
-    
-    return epoch_combined_params
-
-def train(num_epochs, 
-          opt_init, 
-          opt_update, 
-          get_params, 
-          init_params):
-    
-    data_file = open(properties['training_data'],'r')
-    data_reader = csv.reader(data_file, delimiter=',')
-    training_data = list(data_reader)
-           
-    batch_size = properties['batch_size']
-    pool = multiprocessing.Pool(batch_size)
-    if properties['fit_method'] == 'relative':
-        batch_size -= 1
-    num_data_points = len(training_data)
-    num_batches = int(np.ceil(num_data_points/batch_size))
-
-    opt_state = opt_init(init_params)
-    count = 0
-    
-    _, _, (dummy_host_params, host_param_groups), _ = serialize.deserialize_system(properties['host_path'])
-    
-    for epoch in range(num_epochs):
-
-        print('--- epoch:', epoch, "started at", datetime.datetime.now(), '----')
-        np.random.shuffle(training_data)
-        
-        epoch_predictions = []
-        epoch_labels = []
-        epoch_filenames = []
-
-        for fn in training_data:
-            epoch_filenames.append(fn[0])
-        
-        for b_idx in range(num_batches):
-            start_idx = b_idx*batch_size
-            end_idx = min((b_idx+1)*batch_size, num_data_points)
-            batch_data = training_data[start_idx:end_idx]
-
-            args = []
-
-            if properties['fit_method'] == 'relative':
-                args.append([get_params(opt_state), properties['relative_reference'][0], properties['relative_reference'][1], 0])
-            
-            for b_idx, b in enumerate(batch_data):
-                if properties['fit_method'] == 'relative':
-                    args.append([get_params(opt_state), b[0], b[1], b_idx + 1])
-                else:
-                    args.append([get_params(opt_state), b[0], b[1], b_idx])
-            
-            results = pool.map(run_simulation, args)
-            
-            final_results = []
-            if properties['fit_method'] == 'absolute':
-                for params in results:
-                    final_results.append(compute_derivatives(params, None, dummy_host_params, get_params(opt_state)))
-            if properties['fit_method'] == 'relative':
-                params1 = results[0]
-                for i in range(1,len(results)):
-                    final_results.append(compute_derivatives(params1, results[i], dummy_host_params, get_params(opt_state)))
-                    
-            batch_dp = np.zeros_like(init_params)
-
-            for grads, preds, labels in final_results:
-                batch_dp += grads
-                epoch_predictions.append(preds)
-                epoch_labels.append(labels)    
-
-            count += 1
-            opt_state = opt_update(count, batch_dp, opt_state)
-
-        epoch_predictions = np.array(epoch_predictions)
-        epoch_labels = np.array(epoch_labels)
-
-=======
     combined_potentials, _, combined_param_groups, combined_conf, combined_masses = forcefield.combiner(
         host_potentials, guest_potentials,
         host_params, smirnoff_params,
@@ -516,7 +207,6 @@
         epoch_predictions = np.array(epoch_predictions)
         epoch_labels = np.array(epoch_labels)
 
->>>>>>> 228bf571
         np.savez("run_{}.npz".format(epoch), preds=epoch_predictions, labels=epoch_labels, filenames=epoch_filenames, params=get_params(opt_state))
     
         mae = np.mean(np.abs(epoch_predictions-epoch_labels))
@@ -548,12 +238,8 @@
         
     return preds, labels, get_params(opt_state)
 
-<<<<<<< HEAD
 def initialize_optimizer(optimizer, 
                          lr):
-=======
-def initialize_optimizer(optimizer, lr):
->>>>>>> 228bf571
     
     if optimizer == 'Adam':
         opt_init, opt_update, get_params = optimizers.adam(lr)
@@ -565,11 +251,8 @@
         opt_init, opt_update, get_params = optimizers.adagrad(lr)
     elif optimizer == 'SM3':
         opt_init, opt_update, get_params = optimizers.sm3(lr)
-<<<<<<< HEAD
-=======
     else:
         raise Exception('''No valid optimizer specified. Include "optimizer": "..." in config file''')
->>>>>>> 228bf571
         
     return opt_init, opt_update, get_params
 
@@ -586,25 +269,10 @@
     properties = config
 
     init_params = initialize_parameters(properties['host_path'])
-<<<<<<< HEAD
     np.savez('init_params.npz', params=init_params)
     
     opt_init, opt_update, get_params = initialize_optimizer(properties['optimizer'], properties['learning_rate'])
     
-#     structure_path = os.path.join(properties['guest_directory'], properties['guest_template'])
-#     structure_file = open(structure_path,'r').read()
-#     mol = Chem.MolFromMol2Block(structure_file, sanitize=True, removeHs=False, cleanupSubstructures=True)
-    
-#     AllChem.EmbedMultipleConfs(mol, numConfs=5, randomSeed=1234, clearConfs=True)
-    
     preds, labels, final_params = train(properties['num_epochs'], opt_init, opt_update, get_params, init_params)
     
-    np.savez('final_params.npz', params=final_params)
-=======
-    opt_init, opt_update, get_params = initialize_optimizer(properties['optimizer'], properties['learning_rate'])
-    
-    preds, labels, final_params = train(properties['num_epochs'], opt_init, opt_update, get_params, init_params)
-    
-    np.savez('final_params.npz', params=final_params)
-    
->>>>>>> 228bf571
+    np.savez('final_params.npz', params=final_params)